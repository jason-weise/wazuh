--- conflicted
+++ resolved
@@ -37,11 +37,7 @@
 
 async def print_agents(filter_status, filter_node):
     result = await control.get_agents(filter_node=filter_node, filter_status=filter_status)
-<<<<<<< HEAD
-    headers = {'name': 'Name', 'ip': 'IP', 'id': 'ID', 'status': 'Status', 'version': 'Version',
-=======
     headers = {'id': 'ID', 'name': 'Name', 'ip': 'IP', 'status': 'Status', 'version': 'Version',
->>>>>>> 798aa657
                'node_name': 'Node name'}
     data = map(operator.itemgetter(*headers.keys()), result['data']['items'])
     __print_table(data, list(headers.values()), True)
@@ -77,15 +73,9 @@
 
             if not more:
                 msg1 += "    {} ({}): Integrity: {} | Agents-info: {} | Agent-groups: {} | Last keep alive: {}.\n".format(
-<<<<<<< HEAD
-                    node, node_info['info']['address'], node_info['status']['last_sync_integrity']['date_end_master'],
-                    node_info['status']['last_sync_agent_info']['date_end_master'],
-                    node_info['status']['last_sync_agent_groups']['date_end_master'],
-=======
                     node, node_info['info']['ip'], node_info['status']['last_sync_integrity']['date_end_master'],
                     node_info['status']['last_sync_agentinfo']['date_end_master'],
                     node_info['status']['last_sync_agentgroups']['date_end_master'],
->>>>>>> 798aa657
                     node_info['status']['last_keep_alive']
                 )
 
@@ -114,40 +104,22 @@
             # Agent info
             msg2 += "            Agents-info\n"
             msg2 += "                Last synchronization: {0} - {1}.\n".format(
-<<<<<<< HEAD
-                node_info['status']['last_sync_agent_info']['date_start_master'],
-                node_info['status']['last_sync_agent_info']['date_end_master'])
-            msg2 += "                Synchronized files: {}.\n".format(
-                str(node_info['status']['last_sync_agent_info']['total_agent_info']))
-            msg2 += "                Permission to synchronize: {}.\n".format(
-                str(node_info['status']['sync_agent_info_free']))
-=======
                 node_info['status']['last_sync_agentinfo']['date_start_master'],
                 node_info['status']['last_sync_agentinfo']['date_end_master'])
             msg2 += "                Synchronized files: {}.\n".format(
                 str(node_info['status']['last_sync_agentinfo']['total_agentinfo']))
             msg2 += "                Permission to synchronize: {}.\n".format(
                 str(node_info['status']['sync_agentinfo_free']))
->>>>>>> 798aa657
 
             # Agent groups
             msg2 += "            Agents-group\n"
             msg2 += "                Last synchronization: {0} - {1}.\n".format(
-<<<<<<< HEAD
-                node_info['status']['last_sync_agent_groups']['date_start_master'],
-                node_info['status']['last_sync_agent_groups']['date_end_master'])
-            msg2 += "                Synchronized files: {}.\n".format(
-                str(node_info['status']['last_sync_agent_groups']['total_extra_valid']))
-            msg2 += "                Permission to synchronize: {}.\n".format(
-                str(node_info['status']['sync_extra_valid_free']))
-=======
                 node_info['status']['last_sync_agentgroups']['date_start_master'],
                 node_info['status']['last_sync_agentgroups']['date_end_master'])
             msg2 += "                Synchronized files: {}.\n".format(
                 str(node_info['status']['last_sync_agentgroups']['total_agentgroups']))
             msg2 += "                Permission to synchronize: {}.\n".format(
                 str(node_info['status']['sync_extravalid_free']))
->>>>>>> 798aa657
 
     print(msg1)
 
@@ -167,13 +139,6 @@
     exclusive.add_argument('-i', '--health', action='store', nargs='?', const='health', help='Show cluster health')
     args = parser.parse_args()
 
-<<<<<<< HEAD
-    my_wazuh = Wazuh(get_init=True)
-    cluster_config = cluster.read_config()
-    cluster.check_cluster_config(config=cluster_config)
-
-    logging.basicConfig(level=logging.DEBUG if args.debug else logging.ERROR, format='%(levelname)s: %(message)s')
-=======
     logging.basicConfig(level=logging.DEBUG if args.debug else logging.ERROR, format='%(levelname)s: %(message)s')
 
     my_wazuh = Wazuh(get_init=True)
@@ -185,7 +150,6 @@
 
     cluster_config = cluster.read_config()
     cluster.check_cluster_config(config=cluster_config)
->>>>>>> 798aa657
 
     try:
         if args.filter_status and not args.list_agents:
