#!/usr/bin/env python

# Copyright (C) 2015-2020, Wazuh Inc.
# Created by Wazuh, Inc. <info@wazuh.com>.
# This program is free software; you can redistribute it and/or modify it under the terms of GPLv2

import os
import sys
import socket
import logging
import json
import argparse
import atexit
import struct
import textwrap
from wazuh.core.common import LOGTEST_SOCKET


def init_argparse():
    """Setup argpase for handle command line parameters

    Returns:
        object: argparse parser object
    """
    parser = argparse.ArgumentParser(
        description="Tool for developing, tuning, and debugging rules."
    )
    parser.add_argument(
        "-V", help='Version and license message',
        action="store_true",
        dest='version'
    )
    parser.add_argument(
        "-d", help='Execute in debug mode',
        action="store_true",
        dest='debug'
    )
    parser.add_argument(
        "-U", help='Unit test. Refer to ruleset/testing/runtests.py',
        nargs=1,
        metavar='rule:alert:decoder',
        dest='ut'
    )
    parser.add_argument(
        "-q", help='Quiet execution',
        dest='quiet',
        action="store_true"
    )
    return parser


def main():
    """wazuh-logtest tool main function
    """
    # Parse cmdline args
    parser = init_argparse()
    args = parser.parse_args()
    init_logger(args)

    # Handle version request
    if args.version:
        logging.info('%s', Wazuh.get_description())
        logging.info('%s', Wazuh.get_license())
        sys.exit(0)

    # Handle unit test request
    if args.ut:
        ut = args.ut[0].split(":")
        if len(ut) != 3:
            logging.error('Unit test configuration wrong syntax: %s', args.ut[0])
            sys.exit(1)

    # Initialize wazuh-logtest component
    w_logtest = WazuhLogtest()
    logging.info('Starting wazuh-logtest %s', Wazuh.get_version_str())
    logging.info('Type one log per line')

    # Cleanup: remove session before exit
    atexit.register(w_logtest.remove_last_session)

    # Main processing loop
    session_token = ''
    while True:
        # Get user input
        try:
            event = input('\n')
        # Handle user interrupt execution or EOF
        except (EOFError, KeyboardInterrupt):
            # Exit normally if ut is not selected
            if not args.ut:
                sys.exit(0)
            # Check if ut match
            elif ut == w_logtest.get_last_ut():
                # Workarround to support runtest.py
                sys.exit(ut.count(''))
            # Exit with error
            else:
                sys.exit(1)
        # Avoid empty events
        if not event:
            continue
        # Empty line to separate input from processing
        logging.info('')

        # Process log event
        try:
            output = w_logtest.process_log(event, session_token)
        except ValueError as error:
            logging.error('** Wazuh-logtest error ' + str(error))
            continue
        except ConnectionError:
            logging.error('** Wazuh-logtest error when connecting with wazuh-analysisd')
            continue

        # Check and alert to user if new session was created
        if session_token and session_token != output['token']:
            logging.warning('New session was created with token "%s"', output['token'])

        # Continue using last available session
        session_token = output['token']

        # Show wazuh-logtest output
        WazuhLogtest.show_output(output)

        # Show UT info
        if args.ut:
            w_logtest.show_last_ut_result(ut)


class WazuhDeamonProtocol:
    def __init__(self, version="1", origin_module="wazuh-logtest", module_name="wazuh-logtest"):
        """Class that encapsulate logic communication aspects between wazuh daemons

        Args:
            version (str, optional): protocol version. Defaults to "1".
            origin_module (str, optional): origin source module. Defaults to "wazuh-logtest".
            module_name (str, optional): origin source module. Defaults to "wazuh-logtest".
        """
        self.protocol = dict()
        self.protocol['version'] = 1
        self.protocol['origin'] = dict()
        self.protocol['origin']['name'] = origin_module
        self.protocol['origin']['module'] = module_name

    def wrap(self, command, parameters):
        """Wrap data with wazuh daemon protocol information

        Args:
            command (str): endpoint command
            parameters (dict): data to wrap

        Returns:
            dict: wrapped data
        """
        # Use default protocol template
        msg = self.protocol
        msg['command'] = command
        msg['parameters'] = parameters
        # Dump dict to str
        str_msg = json.dumps(msg)
        return str_msg

    def unwrap(self, msg):
        """Unwrap data from wazuh daemon protocol information

        Args:
            msg (dict): data to unwrap

        Returns:
            dict: unwrapped data
        """
        # Convert string to json
        json_msg = json.loads(msg)
        # Get only the payload
        if json_msg['error']:
            error_msg = ['\n\t{0}'.format(i) for i in json_msg['message']]
            error_n = json_msg['error']
            raise ValueError(str(error_n) + ''.join(error_msg))
        data = json_msg['data']
        return data


class WazuhSocket:
    def __init__(self, file):
        """Encapsulate wazuh-socket communication(header with message size)

        Args:
            file ([type]): [description]
        """
        self.file = file

    def send(self, msg):
        """Send and receive data to wazuh-socket (header with message size)

        Args:
            msg (str): data to send

        Returns:
            str: received data
        """
        try:
            wlogtest_conn = socket.socket(socket.AF_UNIX, socket.SOCK_STREAM)
            wlogtest_conn.connect(self.file)
            wlogtest_conn.send(struct.pack("<I", len(msg)) + msg.encode())
            size = struct.unpack("<I", wlogtest_conn.recv(4, socket.MSG_WAITALL))[0]
            recv_msg = wlogtest_conn.recv(size, socket.MSG_WAITALL)
            wlogtest_conn.close()
            return recv_msg
        except Exception:
            raise ConnectionError


class WazuhLogtest:
    def __init__(self, location="stdin", log_format="syslog"):
        """Top level class to interact with wazuh-logtest feature, part of wazuh-analysisd

        Args:
            location (str, optional): log origin. Defaults to "master->/var/log/syslog".
            log_format (str, optional): type of log. Defaults to "syslog".
        """
        self.protocol = WazuhDeamonProtocol()
<<<<<<< HEAD
        self.socket = WazuhSocket('/var/ossec/queue/sockets/logtest')
=======
        self.socket = WazuhSocket(LOGTEST_SOCKET)
>>>>>>> b6b13d92
        self.fixed_fields = dict()
        self.fixed_fields['location'] = location
        self.fixed_fields['log_format'] = log_format
        self.last_token = ""
        self.ut = [''] * 3

    def process_log(self, log, token=None):
        """Send log event to wazuh-logtest and receive the outcome

        Args:
            log (str): event log to process
            token (str optional): session token. Defaults to None.

        Returns:
            dict: logtest outcome
        """

        # Use basic logtest template
        data = self.fixed_fields

        # Use token if specified
        if token:
            data['token'] = token
        data['event'] = log

        # Create a wrapper to log_processing
        request = self.protocol.wrap('log_processing', data)
        logging.debug('Request: %s\n', request)
        recv_packet = self.socket.send(request)

        # Get logtest reply
        reply = self.protocol.unwrap(recv_packet)
        logging.debug('Reply: %s\n', reply)

        if reply['codemsg'] < 0:
            error_msg = ['\n\t{0}'.format(i) for i in reply['messages']]
            error_n = reply['codemsg']
            raise ValueError(str(error_n) + ''.join(error_msg))

        # Save the token
        self.last_token = reply['token']

        # Store unit test data
        self.ut = [''] * 3
        if 'rule' in reply['output']:
            self.ut[0] = reply['output']['rule']['id']
            self.ut[1] = str(reply['output']['rule']['level'])
        if 'decoder' in reply['output'] and reply['output']['decoder']:
            self.ut[2] = reply['output']['decoder']['name']
        # Return logtest payload
        return reply

    def remove_session(self, token):
        """Remove session by token

        Args:
            token (str): session token to remove

        Returns:
            dict: logtest outcome
        """

        # Use basic logtest template
        data = self.fixed_fields
        data['token'] = token
        logging.debug('Removing session with token %s.', data['token'])
        # Create a wrapper to remove_session
        request = self.protocol.wrap('remove_session', data)
        try:
            recv_packet = self.socket.send(request)
        except ConnectionError:
            return False

        # Get logtest payload
        reply = self.protocol.unwrap(recv_packet)

        if reply['codemsg'] < 0:
            return False
        else:
            return True

    def remove_last_session(self):
        """Remove last known session
        """
        if self.last_token:
            self.remove_session(self.last_token)

    def get_last_ut(self):
        """Get last known UT info (rule,alert,decoder)

        Returns:
            list of str: last rule,alert,decoder
        """
        return self.ut

    def show_output(output):
        """Display logtest event processing outcome

        Args:
            output (dict): logtest outcome
        """
        logging.debug(json.dumps(output, indent=2))
        WazuhLogtest.show_ossec_logtest_like(output)

    def show_ossec_logtest_like(output):
        """Show wazuh-logtest output like ossec-logtest

        Args:
            output (dict): wazuh-logtest outcome
        """
        output_data = output['output']
        # Pre-decoding phase
        logging.info('**Phase 1: Completed pre-decoding.')
        # Check in case rule has no_full_log attribute
        if 'full_log' in output_data:
            logging.info("\tfull event: '%s'", output_data.pop('full_log'))
        if 'predecoder' in output_data:
            WazuhLogtest.show_phase_info(output_data['predecoder'], ['timestamp', 'hostname', 'program_name'])
        # Decoding phase
        logging.info('')
        logging.info('**Phase 2: Completed decoding.')
        if 'decoder' in output_data and output_data['decoder']:
            WazuhLogtest.show_phase_info(output_data['decoder'], ['name', 'parent'])
            if 'data' in output_data:
                WazuhLogtest.show_phase_info(output_data['data'])
        else:
            logging.info('\tNo decoder matched.')
        # Rule phase
        if 'rule' in output_data:
            logging.info('')
            logging.info('**Phase 3: Completed filtering (rules).')
            WazuhLogtest.show_phase_info(output_data['rule'], ['id', 'level', 'description', 'groups', 'firedtimes'])
        if output['alert']:
            logging.info('**Alert to be generated.')

    def show_phase_info(phase_data, show_first=[], prefix=""):
        """Show wazuh-logtest processing phase information

        Args:
            phase_data (dict): phase info to display
            show_first (list, optional): fields to be shown first. Defaults to []
            prefix (str, optional): add prefix to the name of the field to print. Default empty string
        """
        # Ordered fields first
        for field in show_first:
            if field in phase_data:
                logging.info("\t%s: '%s'", field, phase_data.pop(field))
        # Remaining fields then
        for field in sorted(phase_data.keys()):
            if isinstance(phase_data.get(field), dict):
                WazuhLogtest.show_phase_info(phase_data.pop(field), [], prefix + field + '.')
            else:
                logging.info("\t%s: '%s'", prefix + field, phase_data.pop(field))

    def show_last_ut_result(self, ut):
        """Display unit test result

        Args:
            ut (list of str): expected rule,alert,decoder
        """
        result = self.get_last_ut() == ut
        logging.info('')
        if result:
            logging.info('Unit test OK')
        else:
            logging.info('Unit test FAIL. Expected %s , Result %s', ut, self.get_last_ut())


class Wazuh:
    def get_initconfig(field, path="/etc/ossec-init.conf"):
        """Get Wazuh information from installation file

        Args:
            field (str): field to get
            path (str, optional): information file. Defaults to "/etc/ossec-init.conf".

        Returns:
            str: field value
        """
        initconf = dict()
        with open(path) as f:
            for line in f.readlines():
                key, value = line.rstrip("\n").split("=")
                initconf[key] = value.replace("\"", "")
        return initconf[field]

    def get_version_str():
        """Get Wazuh version string

        Returns:
            str: version
        """
        return Wazuh.get_initconfig('VERSION')

    def get_description():
        """Get Wazuh description, contact info and version

        Returns:
            str: description
        """
        return 'Wazuh {} - Wazuh Inc.'.format(Wazuh.get_version_str())

    def get_license():
        """Get Wazuh License statement

        Returns:
            str: license
        """
        return textwrap.dedent('''
        This program is free software; you can redistribute it and/or modify
        it under the terms of the GNU General Public License (version 2) as
        published by the Free Software Foundation. For more details, go to
        https://www.gnu.org/licenses/gpl.html
        ''')


def init_logger(args):
    """[summary]

    Args:
        args ([type]): [description]
    """
    # Default logger configs
    logger_level = 'INFO'
    logger_fmt = '%(message)s'

    # Debug level if requested
    if args.debug:
        logger_level = 'DEBUG'
        logger_fmt = '%(asctime)-15s %(module)s[%(levelname)s] %(message)s'

    # Handle quiet request
    if args.quiet:
        logger_level = 'ERROR'
        logger_fmt = ''

    # Set logging configs
    logging.basicConfig(format=logger_fmt, level=logger_level)


if __name__ == "__main__":
    main()<|MERGE_RESOLUTION|>--- conflicted
+++ resolved
@@ -219,11 +219,7 @@
             log_format (str, optional): type of log. Defaults to "syslog".
         """
         self.protocol = WazuhDeamonProtocol()
-<<<<<<< HEAD
-        self.socket = WazuhSocket('/var/ossec/queue/sockets/logtest')
-=======
         self.socket = WazuhSocket(LOGTEST_SOCKET)
->>>>>>> b6b13d92
         self.fixed_fields = dict()
         self.fixed_fields['location'] = location
         self.fixed_fields['log_format'] = log_format
