#!/usr/bin/env python

# Created by Wazuh, Inc. <info@wazuh.com>.
# This program is a free software; you can redistribute it and/or modify it under the terms of GPLv2

from wazuh import common
from wazuh.exception import WazuhException
from wazuh.agent import Agent
from wazuh import Wazuh
from wazuh.utils import plain_dict_to_nested_dict

<<<<<<< HEAD
def get_os_agent(agent_id, select=None):
=======
def get_os(agent_id, select={}):
>>>>>>> fdcca845
    """
    Get info about an agent's OS
    """
    # The osinfo fields in database are different in Windows and Linux
    agent_obj = Agent(agent_id)

    os_name = agent_obj.get_agent_attr('os_name')
    windows_fields = ['os_name', 'os_major', 'os_minor', 'os_build',
                      'os_version', 'nodename', 'machine']
    linux_fields   = ['architecture', 'hostname', 'os_name', 'os_version',
    				  'release', 'scan_id', 'scan_time', 'sysname',
    				  'version']

    valid_select_fields = windows_fields if 'Windows' in os_name else linux_fields

    if select:
        select_fields = list(set(select['fields']) & set(windows_fields)) \
                        if 'Windows' in os_name else \
                        list(set(select['fields']) & set(linux_fields))
        if select_fields == []:
            uncorrect_fields = map(lambda x: str(x), set(select['fields']) - set(valid_select_fields))
            raise WazuhException(1724, "Allowed select fields: {0}. Fields {1}".\
                format(', '.join(valid_select_fields), ','.join(uncorrect_fields)))
    else:
        select_fields = valid_select_fields

    try:
    	return plain_dict_to_nested_dict(agent_obj._load_info_from_agent_db(table='sys_osinfo', select=select_fields)[0])
    except IndexError as e:
    	# there's no data to return
    	return {}


<<<<<<< HEAD
def get_hardware_agent(agent_id, select=None):
=======
def get_hardware(agent_id, select={}):
>>>>>>> fdcca845
    """
    Get info about an agent's OS
    """
    valid_select_fields = ['board_serial', 'cpu_name', 'cpu_cores', 'cpu_mhz',
                           'ram_total', 'ram_free', 'scan_id', 'scan_time']

    if select:
        if not set(select['fields']).issubset(valid_select_fields):
            uncorrect_fields = map(lambda x: str(x), set(select['fields']) - set(valid_select_fields))
            raise WazuhException(1724, "Allowed select fields: {0}. Fields {1}".\
                    format(', '.join(valid_select_fields), ','.join(uncorrect_fields)))
        select_fields = select['fields']
    else:
        select_fields = valid_select_fields

    try:
    	return plain_dict_to_nested_dict(Agent(agent_id)._load_info_from_agent_db(table='sys_hwinfo', select=select_fields)[0])
    except IndexError as e:
    	return {}


<<<<<<< HEAD
def get_programs_agent(agent_id, offset=0, limit=common.database_limit, select=None, sort=None):
=======
def get_programs(agent_id, offset=0, limit=common.database_limit, select={}, search={}, sort={}, filters={}):
>>>>>>> fdcca845
    """
    Get info about an agent's programs
    """
    valid_select_fields = {'scan_id', 'scan_time', 'format', 'name',
                           'vendor', 'version', 'architecture', 'description'}
    allowed_sort_fields = {'scan_id', 'scan_time', 'format', 'name',
                           'vendor', 'version', 'architecture', 'description'}

    if select:
        if not set(select['fields']).issubset(valid_select_fields):
            uncorrect_fields = map(lambda x: str(x), set(select['fields']) - set(valid_select_fields))
            raise WazuhException(1724, "Allowed select fields: {0}. Fields {1}".\
                    format(', '.join(valid_select_fields), ','.join(uncorrect_fields)))
        select_fields = select['fields']
    else:
        select_fields = valid_select_fields

    if search:
    	search['fields'] = select_fields

    # Sorting
    if sort and sort['fields']:
        # Check if every element in sort['fields'] is in allowed_sort_fields.
        if not set(sort['fields']).issubset(allowed_sort_fields):
            raise WazuhException(1403, 'Allowed sort fields: {0}. Fields: {1}'.format(allowed_sort_fields, sort['fields']))

<<<<<<< HEAD
    response, total = Agent(agent_id)._load_info_from_agent_db(table='sys_programs', offset=offset, limit=limit, select=select_fields, count=True, sort=sort)
    return {'totalItems':total, 'items':response}


def get_programs(agent_id, offset=0, limit=common.database_limit, select=None, sort=None, filters=[]):
    valid_select_fields = {'scan_id', 'scan_time', 'format', 'name',
                           'vendor', 'version', 'architecture', 'description'}
    allowed_sort_fields = {'scan_id', 'scan_time', 'format', 'name',
                           'vendor', 'version', 'architecture', 'description'}

    agents = get_agents_overview(select={'fields':'id'})
    result = []
    for agent_id in agents:
        agent_programs = get_programs_agent(agent_id=agent_id, select={'fields':'id'}, filters)
        if agent_programs and len(agent_programs) > 0:
            result.append(agent_id)

    if search:
        result = search_array(result, search['value'], search['negation'])

    if sort:
        result = sort_array(result, sort['fields'], sort['order'])

    return {'items': cut_array(result, offset, limit), 'totalItems': len(result)}
=======
    response, total = Agent(agent_id)._load_info_from_agent_db(table='sys_programs', 
                                offset=offset, limit=limit, select=select_fields, 
                                count=True, sort=sort, search=search, filters=filters)

    return {'totalItems':total, 'items':response}
>>>>>>> fdcca845
<|MERGE_RESOLUTION|>--- conflicted
+++ resolved
@@ -9,11 +9,7 @@
 from wazuh import Wazuh
 from wazuh.utils import plain_dict_to_nested_dict
 
-<<<<<<< HEAD
 def get_os_agent(agent_id, select=None):
-=======
-def get_os(agent_id, select={}):
->>>>>>> fdcca845
     """
     Get info about an agent's OS
     """
@@ -47,11 +43,7 @@
     	return {}
 
 
-<<<<<<< HEAD
 def get_hardware_agent(agent_id, select=None):
-=======
-def get_hardware(agent_id, select={}):
->>>>>>> fdcca845
     """
     Get info about an agent's OS
     """
@@ -73,11 +65,7 @@
     	return {}
 
 
-<<<<<<< HEAD
-def get_programs_agent(agent_id, offset=0, limit=common.database_limit, select=None, sort=None):
-=======
-def get_programs(agent_id, offset=0, limit=common.database_limit, select={}, search={}, sort={}, filters={}):
->>>>>>> fdcca845
+def get_programs_agent(agent_id, offset=0, limit=common.database_limit, select={}, search={}, sort={}, filters={}):
     """
     Get info about an agent's programs
     """
@@ -104,8 +92,10 @@
         if not set(sort['fields']).issubset(allowed_sort_fields):
             raise WazuhException(1403, 'Allowed sort fields: {0}. Fields: {1}'.format(allowed_sort_fields, sort['fields']))
 
-<<<<<<< HEAD
-    response, total = Agent(agent_id)._load_info_from_agent_db(table='sys_programs', offset=offset, limit=limit, select=select_fields, count=True, sort=sort)
+    response, total = Agent(agent_id)._load_info_from_agent_db(table='sys_programs',
+                                offset=offset, limit=limit, select=select_fields,
+                                count=True, sort=sort, search=search, filters=filters)
+
     return {'totalItems':total, 'items':response}
 
 
@@ -128,11 +118,4 @@
     if sort:
         result = sort_array(result, sort['fields'], sort['order'])
 
-    return {'items': cut_array(result, offset, limit), 'totalItems': len(result)}
-=======
-    response, total = Agent(agent_id)._load_info_from_agent_db(table='sys_programs', 
-                                offset=offset, limit=limit, select=select_fields, 
-                                count=True, sort=sort, search=search, filters=filters)
-
-    return {'totalItems':total, 'items':response}
->>>>>>> fdcca845
+    return {'items': cut_array(result, offset, limit), 'totalItems': len(result)}