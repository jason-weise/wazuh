#!/usr/bin/env python

# Created by Wazuh, Inc. <info@wazuh.com>.
# This program is a free software; you can redistribute it and/or modify it under the terms of GPLv2

from wazuh.exception import WazuhException
from wazuh import common
<<<<<<< HEAD
from wazuh.cluster.distributed_api import is_a_local_request, distributed_api_request, is_cluster_running, MANAGERS_STATS_TOTALS, MANAGERS_STATS_HOURLY, MANAGERS_STATS_WEEKLY
=======
from wazuh.cluster.distributed_api import is_a_local_request, distributed_api_request, is_cluster_running
from wazuh.cluster.protocol_messages import list_requests_managers

>>>>>>> 471906a9

DAYS = "Sun", "Mon", "Tue", "Wed", "Thu", "Fri", "Sat"
MONTHS = "Jan", "Feb", "Mar", "Apr", "May", "Jun", "Jul", "Aug", "Sep", "Oct", "Nov", "Dec"


def totals_local(year, month, day):
    """
    Returns the totals file.

    :param year: Year in YYYY format, e.g. 2016
    :param month: Month in number or 3 first letters, e.g. Feb or 2
    :param day: Day, e.g. 9
    :return: Array of dictionaries. Each dictionary represents an hour.
    """

    try:
        year = int(year)
        day = int(day)

        if year < 0 or day < 0 or day > 31:
            raise WazuhException(1307)

        day = "%02d" % day
    except ValueError:
        raise WazuhException(1307)

    if month not in MONTHS:
        try:
            index = int(month)
        except ValueError:
            raise WazuhException(1307)

        if index < 1 or index > 12:
            raise WazuhException(1307)

        try:
            month = MONTHS[index - 1]
        except IndexError:
            raise WazuhException(1307)

    try:
        stat_filename = common.stats_path + "/totals/" + str(year) + '/' + month + "/ossec-totals-" + day + ".log"
        stats = open(stat_filename, 'r')
    except IOError:
        raise WazuhException(1308, stat_filename)

    response = []
    alerts = []

    for line in stats:
        data = line.split('-')

        if len(data) == 4:
            hour = int(data[0])
            sigid = int(data[1])
            level = int(data[2])
            times = int(data[3])

            alert = {'sigid': sigid, 'level': level, 'times': times}
            alerts.append(alert)
        else:
            data = line.split('--')

            if len(data) != 5:
                if len(data) in (0, 1):
                    continue
                else:
                    raise WazuhException(1309)

            hour = int(data[0])
            total_alerts = int(data[1])
            events = int(data[2])
            syscheck = int(data[3])
            firewall = int(data[4])

            response.append({'hour': hour, 'alerts': alerts, 'totalAlerts': total_alerts, 'events': events, 'syscheck': syscheck, 'firewall': firewall})
            alerts = []

    return response


def totals(year, month, day, cluster_depth=1, node_id=None):
    """
    Returns the totals file.

    :param year: Year in YYYY format, e.g. 2016
    :param month: Month in number or 3 first letters, e.g. Feb or 2
    :param day: Day, e.g. 9
    :return: Array of dictionaries. Each dictionary represents an hour.
    """
    if is_a_local_request() or cluster_depth <= 0 :
        return totals_local(year, month, day)
    else:
        if not is_cluster_running():
            raise WazuhException(3015)

<<<<<<< HEAD
        request_type = MANAGERS_STATS_TOTALS
=======
        request_type = list_requests_managers['MANAGERS_STATS_TOTALS']
>>>>>>> 471906a9
        args = [str(year), str(month), str(day)]
        return distributed_api_request(request_type=request_type, args=args, cluster_depth=cluster_depth, affected_nodes=node_id)


def hourly_local():
    """
    Returns the hourly averages.

    :return: Dictionary: averages and interactions.
    """

    averages = []
    interactions = 0

    # What's the 24 for?
    for i in range(25):
        try:
            hfile = open(common.stats_path + '/hourly-average/' + str(i))
            data = hfile.read()

            if i == 24:
                interactions = int(data)
            else:
                averages.append(int(data))

            hfile.close()
        except IOError:
            if i < 24:
                averages.append(0)

    return {'averages': averages, 'interactions': interactions}


def hourly(cluster_depth=1, node_id=None):
    """
    Returns the hourly averages.

    :return: Dictionary: averages and interactions.
    """
    if is_a_local_request() or cluster_depth <= 0 :
        return hourly_local()
    else:
        if not is_cluster_running():
            raise WazuhException(3015)

<<<<<<< HEAD
        request_type = MANAGERS_STATS_HOURLY
=======
        request_type = list_requests_managers['MANAGERS_STATS_HOURLY']
>>>>>>> 471906a9
        return distributed_api_request(request_type=request_type, cluster_depth=cluster_depth, affected_nodes=node_id)


def weekly_local():
    """
    Returns the weekly averages.

    :return: A dictionary for each week day.
    """

    response = {}

    # 0..6 => Sunday..Saturday
    for i in range(7):
        hours = []
        interactions = 0

        for j in range(25):
            try:
                wfile = open(common.stats_path + '/weekly-average/' + str(i) + '/' + str(j))
                data = wfile.read()

                if j == 24:
                    interactions = int(data)
                else:
                    hours.append(int(data))

                wfile.close()
            except IOError:
                if i < 24:
                    hours.append(0)

        response[DAYS[i]] = {'hours': hours, 'interactions': interactions}

    return response


def weekly(cluster_depth=1, node_id=None):
    """
    Returns the hourly averages.

    :return: Dictionary: averages and interactions.
    """
    if is_a_local_request() or cluster_depth <= 0 :
        return weekly_local()
    else:
        if not is_cluster_running():
            raise WazuhException(3015)

<<<<<<< HEAD
        request_type = MANAGERS_STATS_WEEKLY
=======
        request_type = list_requests_managers['MANAGERS_STATS_WEEKLY']
>>>>>>> 471906a9
        return distributed_api_request(request_type=request_type, cluster_depth=cluster_depth, affected_nodes=node_id)<|MERGE_RESOLUTION|>--- conflicted
+++ resolved
@@ -5,13 +5,9 @@
 
 from wazuh.exception import WazuhException
 from wazuh import common
-<<<<<<< HEAD
-from wazuh.cluster.distributed_api import is_a_local_request, distributed_api_request, is_cluster_running, MANAGERS_STATS_TOTALS, MANAGERS_STATS_HOURLY, MANAGERS_STATS_WEEKLY
-=======
 from wazuh.cluster.distributed_api import is_a_local_request, distributed_api_request, is_cluster_running
 from wazuh.cluster.protocol_messages import list_requests_managers
 
->>>>>>> 471906a9
 
 DAYS = "Sun", "Mon", "Tue", "Wed", "Thu", "Fri", "Sat"
 MONTHS = "Jan", "Feb", "Mar", "Apr", "May", "Jun", "Jul", "Aug", "Sep", "Oct", "Nov", "Dec"
@@ -108,11 +104,7 @@
         if not is_cluster_running():
             raise WazuhException(3015)
 
-<<<<<<< HEAD
-        request_type = MANAGERS_STATS_TOTALS
-=======
         request_type = list_requests_managers['MANAGERS_STATS_TOTALS']
->>>>>>> 471906a9
         args = [str(year), str(month), str(day)]
         return distributed_api_request(request_type=request_type, args=args, cluster_depth=cluster_depth, affected_nodes=node_id)
 
@@ -158,11 +150,7 @@
         if not is_cluster_running():
             raise WazuhException(3015)
 
-<<<<<<< HEAD
-        request_type = MANAGERS_STATS_HOURLY
-=======
         request_type = list_requests_managers['MANAGERS_STATS_HOURLY']
->>>>>>> 471906a9
         return distributed_api_request(request_type=request_type, cluster_depth=cluster_depth, affected_nodes=node_id)
 
 
@@ -212,9 +200,5 @@
         if not is_cluster_running():
             raise WazuhException(3015)
 
-<<<<<<< HEAD
-        request_type = MANAGERS_STATS_WEEKLY
-=======
         request_type = list_requests_managers['MANAGERS_STATS_WEEKLY']
->>>>>>> 471906a9
         return distributed_api_request(request_type=request_type, cluster_depth=cluster_depth, affected_nodes=node_id)