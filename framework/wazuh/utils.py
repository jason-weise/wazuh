#!/usr/bin/env python

# Created by Wazuh, Inc. <info@wazuh.com>.
# This program is a free software; you can redistribute it and/or modify it under the terms of GPLv2

from wazuh.exception import WazuhException
from wazuh import common
from tempfile import mkstemp
from subprocess import call, CalledProcessError
from os import remove, chmod, chown, path, listdir, close
from datetime import datetime, timedelta
import hashlib
import json
import stat
import re
from itertools import groupby, chain
from xml.etree.ElementTree import fromstring
from operator import itemgetter

try:
    from subprocess import check_output
except ImportError:
    def check_output(arguments, stdin=None, stderr=None, shell=False):
        temp_f = mkstemp()
        returncode = call(arguments, stdin=stdin, stdout=temp_f[0], stderr=stderr, shell=shell)
        close(temp_f[0])
        file_o = open(temp_f[1], 'r')
        cmd_output = file_o.read()
        file_o.close()
        remove(temp_f[1])

        if returncode != 0:
            error_cmd = CalledProcessError(returncode, arguments[0])
            error_cmd.output = cmd_output
            raise error_cmd
        else:
            return cmd_output


def previous_month(n=1):
    """
    Returns the first date of the previous n month.

    :param n: Number of months.
    :return: First date of the previous n month.
    """

    date = datetime.today().replace(day=1)  # First day of current month

    for i in range(0, int(n)):
        date = (date - timedelta(days=1)).replace(day=1)  # (first_day - 1) = previous month

    return date.replace(hour=00, minute=00, second=00, microsecond=00)


def execute(command):
    """
    Executes a command. It is used to execute ossec commands.

    :param command: Command as list.
    :return: If output.error !=0 returns output.data, otherwise launches a WazuhException with output.error as error code and output.message as description.
    """

    try:
        output = check_output(command)
    except CalledProcessError as error:
        output = error.output
    except Exception as e:
        raise WazuhException(1002, "{0}: {1}".format(command, e))  # Error executing command

    try:
        output_json = json.loads(output)
    except Exception as e:
        raise WazuhException(1003, command)  # Command output not in json

    keys = output_json.keys()  # error and (data or message)
    if 'error' not in keys or ('data' not in keys and 'message' not in keys):
        raise WazuhException(1004, command)  # Malformed command output

    if output_json['error'] != 0:
        raise WazuhException(output_json['error'], output_json['message'], True)
    else:
        return output_json['data']


def cut_array(array, offset, limit):
    """
    Returns a part of the array: from offset to offset + limit.
    :param array: Array to cut.
    :param offset: First element to return.
    :param limit: Maximum number of elements to return. 0 means no cut array.
    :return: cut array.
    """

    if not array or limit == 0 or limit == None:
        return array

    offset = int(offset)
    limit = int(limit)

    if offset < 0 or offset >= len(array):
        raise WazuhException(1400)
    elif limit < 1:
        raise WazuhException(1401)
    else:
        return array[offset:offset + limit]


def sort_array(array, sort_by=None, order='asc', allowed_sort_fields=None):
    """
    Sorts an array.

    :param array: Array to sort.
    :param sort_by: Array of fields.
    :param order: asc or desc.
    :param allowed_sort_fields: Check sort_by with allowed_sort_fields (array).
    :return: sorted array.
    """
    def check_sort_fields(allowed_sort_fields, sort_by):
        # Check if every element in sort['fields'] is in allowed_sort_fields
        if not sort_by.issubset(allowed_sort_fields):
            uncorrect_fields = map(lambda x: str(x), sort_by - allowed_sort_fields)
            raise WazuhException(1403, 'Allowed sort fields: {0}. Fields: {1}'.format(list(allowed_sort_fields), uncorrect_fields))

    if not array:
        return array

    if order.lower() == 'desc':
        order_desc = True
    elif order.lower() == 'asc':
        order_desc = False
    else:
        raise WazuhException(1402)

    if allowed_sort_fields:
        check_sort_fields(set(allowed_sort_fields), set(sort_by))

    if sort_by:  # array should be a dictionary or a Class
        if type(array[0]) is dict:
            check_sort_fields(set(array[0].keys()), set(sort_by))

            return sorted(array, key=lambda o: tuple(o.get(a) for a in sort_by), reverse=order_desc)
        else:
            return sorted(array, key=lambda o: tuple(getattr(o, a) for a in sort_by), reverse=order_desc)
    else:
        if type(array) is set or (type(array[0]) is not dict and 'class \'wazuh' not in str(type(array[0]))):
            return sorted(array, reverse=order_desc)
        else:
            raise WazuhException(1404)


def get_values(o, fields=None):
    """
    Converts the values of an object to an array of strings.
    :param o: Object.
    :param fields: fields to get values of (only for dictionaries)
    :return: Array of strings.
    """
    strings = []

    try:
        obj = o.to_dict()  # Rule, Decoder, Agent...
    except:
        obj = o

    if type(obj) is list:
        for o in obj:
            strings.extend(get_values(o))
    elif type(obj) is dict:
        for key in obj:
            if not fields or key in fields:
                strings.extend(get_values(obj[key]))
    else:
        strings.append(str(obj).lower())

    return strings


def search_array(array, text, negation=False, fields=None):
    """
    Looks for the string 'text' in the elements of the array.

    :param array: Array.
    :param text: Text to search.
    :param negation: the text must not be in the array.
    :param fields: fields of the array to search in
    :return: True or False.
    """

    found = []

    for item in array:

        values = get_values(o=item, fields=fields)

        # print("'{0}' in '{1}'?".format(text, values))

        if not negation:
            for v in values:
                if text.lower() in v:
                    found.append(item)
                    break
        else:
            not_in_values = True
            for v in values:
                if text.lower() in v:
                    not_in_values = False
                    break
            if not_in_values:
                found.append(item)

    return found

_filemode_table = (
    ((stat.S_IFLNK, "l"),
     (stat.S_IFREG, "-"),
     (stat.S_IFBLK, "b"),
     (stat.S_IFDIR, "d"),
     (stat.S_IFCHR, "c"),
     (stat.S_IFIFO, "p")),

    ((stat.S_IRUSR, "r"),),
    ((stat.S_IWUSR, "w"),),
    ((stat.S_IXUSR | stat.S_ISUID, "s"),
     (stat.S_ISUID, "S"),
     (stat.S_IXUSR, "x")),

    ((stat.S_IRGRP, "r"),),
    ((stat.S_IWGRP, "w"),),
    ((stat.S_IXGRP | stat.S_ISGID, "s"),
     (stat.S_ISGID, "S"),
     (stat.S_IXGRP, "x")),

    ((stat.S_IROTH, "r"),),
    ((stat.S_IWOTH, "w"),),
    ((stat.S_IXOTH | stat.S_ISVTX, "t"),
     (stat.S_ISVTX, "T"),
     (stat.S_IXOTH, "x"))
)


def filemode(mode):
    """
    Convert a file's mode to a string of the form '-rwxrwxrwx'.
    :param mode: Mode.
    :return: String.
    """

    perm = []
    for table in _filemode_table:
        for bit, char in table:
            if mode & bit == bit:
                perm.append(char)
                break
        else:
            perm.append("-")
    return "".join(perm)


def tail(filename, n=20):
    """
    Returns last 'n' lines of the file 'filename'.
    :param filename: Path to the file.
    :param n: number of lines.
    :return: Array of last lines.
    """
    f = open(filename, 'rb')
    total_lines_wanted = n

    BLOCK_SIZE = 1024
    f.seek(0, 2)
    block_end_byte = f.tell()
    lines_to_go = total_lines_wanted
    block_number = -1
    blocks = [] # blocks of size BLOCK_SIZE, in reverse order starting from the end of the file
    while lines_to_go > 0 and block_end_byte > 0:
        if (block_end_byte - BLOCK_SIZE > 0):
            # read the last block we haven't yet read
            f.seek(block_number*BLOCK_SIZE, 2)
            blocks.append(f.read(BLOCK_SIZE).decode())
        else:
            # file too small, start from beginning
            f.seek(0,0)
            # only read what was not read
            blocks.append(f.read(block_end_byte).decode())
        lines_found = blocks[-1].count('\n')
        lines_to_go -= lines_found
        block_end_byte -= BLOCK_SIZE
        block_number -= 1
    all_read_text = ''.join(reversed(blocks))

    f.close()
    #return '\n'.join(all_read_text.splitlines()[-total_lines_wanted:])
    return all_read_text.splitlines()[-total_lines_wanted:]


def chmod_r(filepath, mode):
    """
    Recursive chmod.
    :param filepath: Path to the file.
    :param mode: file mode in octal.
    """

    chmod(filepath, mode)

    if path.isdir(filepath):
        for item in listdir(filepath):
            itempath = path.join(filepath, item)
            if path.isfile(itempath):
                chmod(itempath, mode)
            elif path.isdir(itempath):
                chmod_r(itempath, mode)


def chown_r(filepath, uid, gid):
    """
    Recursive chmod.
    :param filepath: Path to the file.
    :param uid: user ID.
    :param gid: group ID.
    """

    chown(filepath, uid, gid)

    if path.isdir(filepath):
        for item in listdir(filepath):
            itempath = path.join(filepath, item)
            if path.isfile(itempath):
                chown(itempath, uid, gid)
            elif path.isdir(itempath):
                chown_r(itempath, uid, gid)


def md5(fname):
    hash_md5 = hashlib.md5()
    with open(fname, "rb") as f:
        for chunk in iter(lambda: f.read(4096), b""):
            hash_md5.update(chunk)
    return hash_md5.hexdigest()


def get_fields_to_nest(fields, force_fields=[]):
    nest = {k:set(filter(lambda x: x != k, chain.from_iterable(g)))
             for k,g in groupby(map(lambda x: x.split('_'), sorted(fields)),
             key=lambda x:x[0])}
    nested = filter(lambda x: len(x[1]) > 1 or x[0] in force_fields, nest.items())
    nested = [(field,{(subfield, '_'.join([field,subfield])) for subfield in subfields}) for field, subfields in nested]
    non_nested = set(filter(lambda x: x.split('_')[0] not in map(itemgetter(0), nested), fields))
    return nested, non_nested


def plain_dict_to_nested_dict(data, nested=None, non_nested=None, force_fields=[]):
    """
    Turns an input dictionary with "nested" fields in form
                field_subfield
    into a real nested dictionary in form
                field {subfield}

    For example, the following input dictionary
    data = {
       "ram_free": "1669524",
       "board_serial": "BSS-0123456789",
       "cpu_name": "Intel(R) Core(TM) i7-4700MQ CPU @ 2.40GHz",
       "cpu_cores": "4",
       "ram_total": "2045956",
       "cpu_mhz": "2394.464"
    }
    will output this way:
    data = {
      "ram": {
         "total": "2045956",
         "free": "1669524"
      },
      "cpu": {
         "cores": "4",
         "mhz": "2394.464",
         "name": "Intel(R) Core(TM) i7-4700MQ CPU @ 2.40GHz"
      },
      "board_serial": "BSS-0123456789"
    }

    :param data: dictionary to nest
    :param nested: fields to nest
    :param force_fields: fields to force nesting in
    """
    # separate fields and subfields:
<<<<<<< HEAD
    # nested = {'cpu': [('cores', 'cpu_cores'), ('mhz', 'cpu_mhz'), ('name', 'cpu_name')], 'ram': [('free','ram_free'), ('total', 'ram_total')]}
    keys = set(data.keys())
    if nested is None:
        nested, non_nested = get_fields_to_nest(keys, force_fields)
=======
    # nested = {'board': ['serial'], 'cpu': ['cores', 'mhz', 'name'], 'ram': ['free', 'total']}
    nested = {k:list(filter(lambda x: x != k, chain.from_iterable(g)))
             for k,g in groupby(map(lambda x: x.split('_'), sorted(data.keys())),
             key=lambda x:x[0])}

>>>>>>> 2c0f7d41
    # create a nested dictionary with those fields that have subfields
    # (board_serial won't be added because it only has one subfield)
    #  nested_dict = {
    #       'cpu': {
    #           'cores': '4',
    #           'mhz': '2394.464',
    #           'name': 'Intel(R) Core(TM) i7-4700MQ CPU @ 2.40GHz'
    #       },
    #       'ram': {
    #           'free': '1669524',
    #           'total': '2045956'
    #       }
    #    }
<<<<<<< HEAD
    nested_dict = {f:{sf:data[full_sf] for sf,full_sf in sfl if full_sf in keys} 
                  for f,sfl in nested}

    # create a dictionary with the non nested fields
    # non_nested_dict = {'board_serial': 'BSS-0123456789'}
    non_nested_dict = {f:data[f] for f in non_nested & keys}
=======
    nested_dict = {f:{sf:data['{0}_{1}'.format(f,sf)] for sf in sfl} for f,sfl
                  in nested.items() if len(sfl) > 1 or f in force_fields}

    # create a dictionary with the non nested fields
    # non_nested_dict = {'board_serial': 'BSS-0123456789'}
    non_nested_dict = {f:data[f] for f in data.keys() if f.split('_')[0]
                       not in nested_dict.keys()}
>>>>>>> 2c0f7d41

    # append both dictonaries
    nested_dict.update(non_nested_dict)

    return nested_dict


def divide_list(l, size=1000):
    return map(lambda x: filter(lambda y: y is not None, x), map(None, *([iter(l)] * size)))


def create_exception_dic(id, e):
    """
    Creates a dictionary with a list of agent ids and it's error codes.
    """
    exception_dic = {}
    exception_dic['id'] = id
    exception_dic['error'] = {'message': e.message, 'code': e.code}
    return exception_dic


def load_wazuh_xml(xml_path):
    with open(xml_path) as f:
        data = f.read()

    # -- characters are not allowed in XML comments
    xml_comment = re.compile(r"(<!--(.*?)-->)", flags=re.MULTILINE | re.DOTALL)
    for comment in xml_comment.finditer(data):
        good_comment = comment.group(2).replace('--','..')
        data = data.replace(comment.group(2), good_comment)

    # < characters should be scaped as &lt; unless < is starting a <tag> or a comment
    data = re.sub(r"<(?!/?[\w='$,#\"\.@\/_ -]+>|!--)", "&lt;", data)

    # & characters should be scaped if they don't represent an &entity;
    data = re.sub(r"&(?!\w+;)", "&amp;", data)

    return fromstring('<root_tag>' + data + '</root_tag>')


class WazuhVersion:

    def __init__(self, version):

        pattern = "v?(\d)\.(\d)\.(\d)\-?(alpha|beta|rc)?(\d*)"
        m = re.match(pattern, version)

        if m:
            self.__mayor = m.group(1)
            self.__minor = m.group(2)
            self.__patch = m.group(3)
            self.__dev = m.group(4)
            self.__dev_ver = m.group(5)
        else:
            raise ValueError("Invalid version format.")

    def to_array(self):
        array = [self.__mayor]
        array.extend(self.__minor)
        array.extend(self.__patch)
        if self.__dev:
            array.append(self.__dev)
        if self.__dev_ver:
            array.append(self.__dev_ver)
        return array

    def __to_string(self):
        ver_string = "{0}.{1}.{2}".format(self.__mayor, self.__minor, self.__patch)
        if self.__dev:
            ver_string = "{0}-{1}{2}".format(ver_string, self.__dev, self.__dev_ver)
        return ver_string

    def __str__(self):
        return self.__to_string()

    def __eq__(self, new_version):
        return (self.__to_string() == new_version.__to_string())

    def __ne__(self, new_version):
        return (self.__to_string() != new_version.__to_string())

    def __ge__(self, new_version):
        if self.__mayor < new_version.__mayor:
            return False
        elif self.__minor < new_version.__minor:
            return False
        elif self.__patch < new_version.__patch:
            return False
        elif (self.__dev) and not (new_version.__dev):
            return False
        elif (self.__dev) and (new_version.__dev):
            if ord(self.__dev[0]) < ord(new_version.__dev[0]):
                return False
            elif ord(self.__dev[0]) == ord(new_version.__dev[0]) and self.__dev_ver < new_version.__dev_ver:
                return False
            else:
                return True
        else:
            return True

    def __lt__(self, new_version):
        return not (self >= new_version)

    def __gt__(self, new_version):
        return (self >= new_version and self != new_version)

    def __le__(self, new_version):
        return (not (self < new_version) or self == new_version)<|MERGE_RESOLUTION|>--- conflicted
+++ resolved
@@ -384,18 +384,11 @@
     :param force_fields: fields to force nesting in
     """
     # separate fields and subfields:
-<<<<<<< HEAD
-    # nested = {'cpu': [('cores', 'cpu_cores'), ('mhz', 'cpu_mhz'), ('name', 'cpu_name')], 'ram': [('free','ram_free'), ('total', 'ram_total')]}
-    keys = set(data.keys())
-    if nested is None:
-        nested, non_nested = get_fields_to_nest(keys, force_fields)
-=======
     # nested = {'board': ['serial'], 'cpu': ['cores', 'mhz', 'name'], 'ram': ['free', 'total']}
     nested = {k:list(filter(lambda x: x != k, chain.from_iterable(g)))
              for k,g in groupby(map(lambda x: x.split('_'), sorted(data.keys())),
              key=lambda x:x[0])}
 
->>>>>>> 2c0f7d41
     # create a nested dictionary with those fields that have subfields
     # (board_serial won't be added because it only has one subfield)
     #  nested_dict = {
@@ -409,14 +402,6 @@
     #           'total': '2045956'
     #       }
     #    }
-<<<<<<< HEAD
-    nested_dict = {f:{sf:data[full_sf] for sf,full_sf in sfl if full_sf in keys} 
-                  for f,sfl in nested}
-
-    # create a dictionary with the non nested fields
-    # non_nested_dict = {'board_serial': 'BSS-0123456789'}
-    non_nested_dict = {f:data[f] for f in non_nested & keys}
-=======
     nested_dict = {f:{sf:data['{0}_{1}'.format(f,sf)] for sf in sfl} for f,sfl
                   in nested.items() if len(sfl) > 1 or f in force_fields}
 
@@ -424,7 +409,6 @@
     # non_nested_dict = {'board_serial': 'BSS-0123456789'}
     non_nested_dict = {f:data[f] for f in data.keys() if f.split('_')[0]
                        not in nested_dict.keys()}
->>>>>>> 2c0f7d41
 
     # append both dictonaries
     nested_dict.update(non_nested_dict)
