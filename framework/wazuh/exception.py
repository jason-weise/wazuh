# Copyright (C) 2015-2019, Wazuh Inc.
# Created by Wazuh, Inc. <info@wazuh.com>.
# This program is free software; you can redistribute it and/or modify it under the terms of GPLv2


from copy import deepcopy


GENERIC_ERROR_MSG = "Wazuh Internal Error. See log for more detail"


class WazuhException(Exception):
    """
    Wazuh Exception object.
    """

    ERRORS = {
        # < 1000: API

        # Wazuh: 0999 - 1099
        999: 'Incompatible version of Python',
        1000: {'message': 'Wazuh Internal Error',
               'remediation': 'Please, check `WAZUH_HOME/logs/ossec.log` to get more information about the error'},
        1001: 'Error importing module',
        1002: 'Error executing command',
        1003: 'Command output not in json',
        1004: 'Malformed command output ',
        1005: {'message': 'Error reading file',
               'remediation': 'Please, ensure you have the right file permissions in Wazuh directories'},
        1006: {'message': 'File/directory does not exist',
               'remediation': 'Please, check if path to file/directory is correct'},
        1010: 'Unable to connect to queue',
        1011: 'Error communicating with queue',
        1012: {'message': 'Invalid message to queue'},
        1013: {'message': 'Unable to connect with socket',
               'remediation': 'Please, restart Wazuh to restore sockets'},
        1014: {'message': 'Error communicating with socket',
               'remediation': 'Please, restart Wazuh to restore sockets'},
        1015: 'Error agent version is null. Was the agent ever connected?',
        1016: {'message': 'Error moving file',
               'remediation': 'Please, ensure you have the required file permissions in Wazuh directories'},
        1017: 'Some Wazuh daemons are not ready yet in node \'{node_name}\' ',
        # Configuration: 1100 - 1199
        1100: 'Error checking configuration',
        1101: {'message': 'Requested component does not exist',
               'remediation': 'Run `WAZUH_PATH/bin/ossec-logtest -t` to check your configuration'},
        1102: {'message': 'Invalid section',
               'remediation': 'Please, visit [official documentation](https://documentation.wazuh.com/current/user-manual/reference/ossec-conf/index.html) '
               'to get more information about configuration sections'},
        1103: {'message': 'Invalid field in section',
               'remediation': 'Please, visit [official documentation](https://documentation.wazuh.com/current/user-manual/reference/ossec-conf/index.html) '
               'to get more information about configuration sections'},
        1104: {'message': 'Invalid type',
               'remediation': 'Insert a valid type'},
        1105: 'Error reading API configuration',
        1106: {'message': 'Requested section not present in configuration',
               'remediation': 'Please, check your configuration file. '
               'You can visit [official documentation](https://documentation.wazuh.com/current/user-manual/reference/ossec-conf/index.html) '
               'to get more information about configuration sections'},
        1107: 'Internal options file not found',
        1108: 'Value not found in internal_options.conf',
        1109: 'Option must be a digit',
        1110: 'Option value is out of the limits',
        1111: "Remote group file updates are only available in 'agent.conf' file",
        1112: {'message': 'Empty files are not supported',
               'remediation': 'Please, provide another file'
               },
        1113: {'message': 'XML syntax error',
               'remediation': 'Please, ensure file content has correct XML'
               },
        1114: "Wazuh syntax error",
        1115: {'message': 'Error executing verify-agent-conf',
               'remediation': 'Please, check your configuration file and try again'
               },
        1116: {'message': "Requested component configuration does not exist",
               'remediation': "Please, visit [official documentation](https://documentation.wazuh.com/current/user-manual/api/reference.html#get-active-configuration) to check available component configurations"
               },
        1117: {'message': "Unable to connect with component. The component might be disabled."},
        1118: {'message': "Could not request component configuration"},
        1119: "Directory '/tmp' needs read, write & execution permission for 'ossec' user",
        1120: {'message': "Error adding agent. HTTP header 'X-Forwarded-For' not present in a behind_proxy_server API configuration",
               'remediation': "Please, make sure your proxy is setting 'X-Forwarded-For' HTTP header"
               },
        1121: {'message': "Error connecting with socket"},
        # Rule: 1200 - 1299
        1200: {'message': 'Error reading rules from `WAZUH_HOME/etc/ossec.conf`',
               'remediation': 'Please, visit [official documentation](https://documentation.wazuh.com/3.x/user-manual/reference/ossec-conf/index.html)'
                              ' to get more information about how to configure the rules'
               },
        1201: {'message': 'Error reading rule files',
               'remediation': 'Please, visit [official documentation](https://documentation.wazuh.com/3.x/user-manual/reference/ossec-conf/index.html)'
                              ' to get more information about how to configure the rules'
               },
        1202: {'message': 'Argument \'status\' must be: enabled, disabled or all',
               'remediation': 'Please indicate one of the following states: enabled, disabled, all'
               },
        1203: {'message': 'Error in argument \'level\'',
               'remediation': 'Argument \'level\' must be a number or an interval separated by \'-\''
               },
        1204: {'message': 'Operation not implemented',
               'remediation': 'Please contact us: [official repository]https://github.com/wazuh/wazuh/issues'
               },
        1205: {'message': 'Requirement not valid',
               'remediation': 'Please indicate one of the following values:'
               },
        1206: {'message': 'Duplicated rule ID',
               'remediation': 'Please check your configuration, two or more rules have the same ID, visit [official documentation]https://documentation.wazuh.com/3.x/user-manual/ruleset/custom.html '
                              ' to get more information about how to configure the rules'
               },
        1207: {'message': 'Error reading rule files, wrong permissions',
               'remediation': 'Please, check your permissions over the file'
               },

        # Stats: 1300 - 1399
        1307: {'message': 'Invalid parameters',
               'remediation': 'Please, check that the update is correct, there is a problem while reading the results, contact us at [official repository](https://github.com/wazuh/wazuh/issues)'
               },
        1308: {'message': 'Stats file has not been created yet',
              'remediation': 'Stats files are generated at 12 PM. '
              'Please, try again later'},
        1309: 'Statistics file damaged',
        1310: {'message': 'Stats file does not exist',
              'remediation': 'Please, try to use another date'},

        # Utils: 1400 - 1499
        1400: 'Invalid offset',
        1401: 'Invalid limit',
        1402: {'message': 'Invalid sort_ascending field',
               'remediation': 'Please, use only true if ascending or false if descending'
               },
        1403: {'message': 'Not a valid sort field ',
               'remediation': 'Please, use only allowed sort fields'
               },
        1404: 'A field must be specified to order the data',
        1405: {'message': 'Specified limit exceeds maximum allowed',
               'remediation': 'Please select a limit between 1 and 1000'
               },
        1406: {'message': '0 is not a valid limit',
               'remediation': 'Please select a limit between 1 and 1000'
               },
        1407: 'query does not match expected format',
        1408: 'Field does not exist.',
        1409: 'Invalid query operator.',
        1410: 'Selecting more than one field in distinct mode',
        1411: 'Timeframe is not valid',
        1412: 'Date filter not valid. Valid formats are timeframe or YYYY-MM-DD HH:mm:ss',
        1413: {'message': 'Error reading rules file'},
        1414: {'message': 'Error reading rules file',
               'remediation': 'Please, make sure you have read permissions over the file'
               },
        1415: {'message': 'Rules file not found',
               'remediation': 'Please, use GET /rules/files to list all available rules'
               },

        # Decoders: 1500 - 1599
        1500: {'message': 'Error reading decoders from ossec.conf',
               'remediation': 'Please, visit https://documentation.wazuh.com/current/user-manual/ruleset/custom.html'
                              'to get more information on adding or modifying existing decoders'
               },
        1501: {'message': 'Error reading decoders file'
               },
        1502: {'message': 'Error reading decoders file',
               'remediation': 'Please, make sure you have read permissions on the file'
               },
        1503: {'message': 'Decoders file not found',
               'remediation': 'Please, use GET /decoders/files to list all available decoders'
               },

        # Syscheck/Rootcheck/AR: 1600 - 1699
        1600: {'message': 'There is no database for selected agent with id',
               'remediation': 'Please, upgrade wazuh to v3.7.0 or newer. Visit '
                              'https://documentation.wazuh.com/current/installation-guide/upgrading/index.html'
                              ' to obtain more information on upgrading wazuh'
               },
        1601: {'message': 'Impossible to run FIM scan, agent is not active',
               'remediation': 'Please, ensure selected agent is active and connected to the manager. Visit '
                              'https://documentation.wazuh.com/current/user-manual/registering/index.html and '
                              'https://documentation.wazuh.com/current/user-manual/agents/agent-connection.html'
                              'to obtain more information on registering and connecting agents'
               },
        1603: 'Invalid status. Valid statuses are: all, solved and outstanding',
        1605: 'Impossible to run policy monitoring scan due to agent is not active',
        1650: 'Active response - Command not specified',
        1651: 'Active response - Agent is not active',
        1652: 'Active response - Unable to run command',
        1653: 'Active response - Agent ID not specified',
        1654: 'Unable to clear rootcheck database',
        1655: 'Active response - Command not available',
        1656: {'message': 'No parameters provided for request',
               'remediation': 'Please, visit [official documentation]'
               '(https://documentation.wazuh.com/current/user-manual/api/reference.html#active-response) '
               'to get more information about `active-response` API call'},

        # Agents: 1700 - 1799
        1700: 'Bad arguments. Accepted arguments: [id] or [name and ip]',
        1701: {'message': 'Agent does not exist',
               'remediation': 'Please, use `GET /agents?select=id,name` to find all available agents'
               },
        1702: {'message': 'Unable to restart agent(s)',
               'remediation': 'Please make sure the agent exists. it is active and it is not the manager(Agent 000)'
               },
        1703: {'message': 'Action not available for Manager (Agent 000)',
               'remediation': 'Please, use `GET /agents?select=id,name` to find all available agents and make sure you select an agent other than 000'
               },
        1704: 'Unable to load requested info from agent db',
        1705: {'message': 'There is an agent with the same name',
               'remediation': 'Please choose another name'
               },
        1706: {'message': 'There is an agent with the same IP or the IP is invalid',
               'remediation': 'Please choose another IP'
               },
        1707: {'message': 'Impossible to restart non-active agent',
               'remediation': 'Please, make sure agent is active before attempting to restart'
               },
        1708: {'message': 'There is an agent with the same ID',
               'remediation': 'Please choose another ID'
               },
        1709: {'message': 'Too short key size',
               'remediation': 'The necessary size for the key is (<64)'
               },
        1710: {'message': 'The group does not exist',
               'remediation': 'Please, `GET /agents/groups` to find all available groups'
               },
        1711: {'message': 'The group already exists',
               'remediation': 'Please, use another group ID'
               },
        1712: {'message': 'Default group is not deletable',
               'remediation': 'Please, visit [official documentation](https://documentation.wazuh.com/3.x/user-manual/agents/grouping-agents.html)'
                              'to get more information'
               },
        1713: {'message': 'Error accessing repository',
               'remediation': 'Please check your internet connection and try again'
               },
        1714: {'message': 'Error downloading WPK file',
               'remediation': 'Please check your internet connection and try again'
               },
        1715: {'message': 'Error sending WPK file',
               'remediation': 'Please check your internet connection, ensure the agent is active and try again'
               },
        1716: {'message': 'Error upgrading agent',
               'remediation': 'Please check that it is a new version and try again'
               },
        1717: {'message': 'Cannot upgrade to a version higher than the manager',
               'remediation': 'The agent cannot have a more recent version than the manager, please update the manager first'
               },
        1718: {'message': 'Version not available',
               'remediation': 'Please check the version again or check our repository at [official repository](https://github.com/wazuh/wazuh)'
               },
        1719: {'message': 'Remote upgrade is not available for this agent version',
               'remediation': 'Please, follow this for agent upgrading: [official documentation](https://documentation.wazuh.com/3.x/user-manual/agents/remote-upgrading/upgrading-agent.html)'
               },
        1720: {'message': 'Agent disconnected',
               'remediation': 'Please make sure the agent is active'
               },
        1721: {'message': 'Remote upgrade is not available for this agent OS version',
               'remediation': 'Sorry, the remote update is not available for this OS'
               },
        1722: {'message': 'Incorrect format for group_id',
               'remediation': 'Characters supported  a-z, A-Z, 0-9, ., _ and -. Max length is 255'
               },
        1723: 'Hash algorithm not available',
        1724: {'message': 'Not a valid select field ',
               'remediation': 'Please, use only allowed select fields'
               },
        1725: {'message': 'Error registering a new agent',
               'remediation': 'Please check all data fields and try again'
               },
        1726: {'message': 'Ossec authd is not running',
               'remediation': 'Please, visit our documentation to get more information: [official documentation](https://documentation.wazuh.com/current/user-manual/agents/registering-agents/register-agent-authd.html)'
               },
        1727: {'message': 'Error listing group files',
               'remediation': 'Please, use `GET /agents/groups/:group_id/files` to get all available group files'
               },
        1728: {'message': 'Invalid node type',
               'remediation': 'Valid types are `master` and `worker`. Please, visit [official documentation](https://documentation.wazuh.com/current/user-manual/manager/wazuh-cluster.html) '
                          'to get more information about cluster configuration'},
        1729: {'message': 'Agent status not valid. Valid statuses are active, disconnected, pending and never_connected',
               'remediation': 'Please check used status and try again.'
               },
        1730: {'message': 'Node does not exist',
               'remediation': 'Make sure the name is correct and that the node is up. You can check it using '
                          '[`cluster_control -l`](https://documentation.wazuh.com/current/user-manual/reference/tools/cluster_control.html#get-connected-nodes)'},
        1731: {'message': 'Agent is not eligible for removal',
               'remediation': "Please check the agent's status [official documentation](https://documentation.wazuh.com/3.x/user-manual/agents/restful-api/remove.html)"
               },
        1732: {'message': 'No agents selected',
               'remediation': 'Please select an agent or the operation cannot be performed'
               },
        1733: 'Bad formatted version. Version must follow this pattern: vX.Y.Z .',
        1734: {'message': 'Error removing agent from group',
               'remediation': 'Agent does not belong to specified group, to assign the agent to a group follow: [official documentation](https://documentation.wazuh.com/3.x/user-manual/agents/grouping-agents.html)'
               },
        1735: {'message': 'Agent version is not compatible with this feature',
               'remediation': 'Please update the agent, in case the problem persists contact us at: [official repository](https://github.com/wazuh/wazuh/issues)'
               },
        1736: {'message': 'Error getting all groups',
               'remediation': 'Please, use `GET /agents/groups` to find all available groups'
               },
        1737: {'message': 'Maximum number of groups per multigroup is 256',
               'remediation': 'Please choose another group or remove an agent from the target group'
               },
        1738: {'message': 'Agent name is too long',
               'remediation': 'Max length allowed for agent name is 128'
               },
        1739: {'message': 'Error getting agents group sync',
               'remediation': 'Please check that the agent and the group are correctly created [official documentation](https://documentation.wazuh.com/3.x/user-manual/agents/command-line/register.html)'
               },
        1740: {'message': 'Action only available for active agents',
               'remediation': 'Please activate the agent to be able to synchronize'
               },
        1741: 'Could not remove multigroup',
        1742: 'Error running XML syntax validator',
        1743: 'Error running Wazuh syntax validator',
        1744: 'Invalid chunk size',
        1745: "Agent only belongs to 'default' and it cannot be unassigned from this group.",
        1746: {'message': "Could not parse current client.keys file"},
        1747: {'message': "Could not remove agent group assigment from database"},
        1748: {'message': "Could not remove agent files"},
        1749: {'message': "Downgrading an agent requires the force flag.",
               'remediation': "Use -F to force the downgrade"
               },
        1750: {'message': 'Could not restart selected agent, active-response is disabled in the agent',
               'remediation': "You can activate it in agents' `WAZUH_HOME/etc/ossec.conf`"},

        # CDB List: 1800 - 1899
        1800: {'message': 'Bad format in CDB list {path}'},
        1801: {'message': 'Wrong \'path\' parameter',
               'remediation': 'Please, provide a correct path'},
        1802: {'message': 'Lists file not found',
               'remediation': 'Please, use `GET /lists/files` to find all available lists'},
        1803: {'message': 'Error reading lists file',
               'remediation': 'Please, make sure you have read permissions over the file'
               },
        1804: {'message': 'Error reading lists file',
               'remediation': 'Please, make sure you provide a correct filepath'
               },

        # Manager:
        1900: 'Error restarting manager',
        1901: {'message': '\'execq\' socket has not been created'
               },
        1902: {'message': 'Connection to \'execq\' socket failed'
               },
        1903: 'Error deleting temporary file from API',
        1904: {'message': 'Bad data from \'execq\''
               },
        1905: {'message': 'File could not be updated, it already exists',
               'remediation': 'Please, provide a different file or set overwrite=True to overwrite actual file'
               },
        1906: {'message': 'File does not exist',
               'remediation': 'Please, provide a different file or make sure provided file path is correct'
               },
        1907: {'message': 'File could not be deleted',
               'remediation': 'Please, ensure you have the right file permissions'
               },
        1908: {'message': 'Error validating configuration',
               'remediation': 'Please, fix the corrupted files'
              },
        1909: {'message': 'Content of file is empty',
               'remediation': 'Try to upload another non-empty file'},
        1910: {'message': 'Content-type header is mandatory',
               'remediation': 'Please, visit [official documentation](https://documentation.wazuh.com/current/user-manual/api/reference.html#update-local-file-at-any-cluster-node)'
                              ' to get more information about how to configure a cluster'},
        1911: {'message': 'Error parsing body request to UTF-8',
               'remediation': 'Please, check if the file content to be uploaded is right'},
        1912: {'message': 'Body is empty',
               'remediation': 'Please, check the content of the file to be uploaded'},

        # Database:
        2000: {'message': 'No such database file'},
        2001: {'message': 'Incompatible version of SQLite'},
        2002: {'message': 'Maximum attempts exceeded for sqlite3 execute'},
        2003: {'message': 'Error in wazuhdb request',
               'remediation': 'Make sure the your request is correct'},
        2004: {'message': 'Database query not valid'},
        2005: {'message': 'Could not connect to wdb socket'},
        2006: {'message': 'Received JSON from Wazuh DB is not correctly formatted'},
        2007: {'message': 'Error retrieving data from Wazuh DB'},

        # Cluster
        3000: 'Cluster',
        3001: 'Error creating zip file',
        3002: {'message': 'Error creating PID file'},
        3003: {'message': 'Error deleting PID file'},
        3004: {'message': 'Error in cluster configuration',
               'remediation': 'Please, visit [official documentation](https://documentation.wazuh.com/current/user-manual/manager/wazuh-cluster.html)'
                              ' to get more information about how to configure a cluster'},
        3005: 'Error reading cluster JSON file',
        3006: {'message': 'Error reading cluster configuration',
               'remediation': 'Please, visit [official documentation](https://documentation.wazuh.com/current/user-manual/manager/wazuh-cluster.html)'
                              ' to get more information about how to configure a cluster'},
        3007: 'Client.keys file received in master node',
        3008: 'Received invalid agent status',
        3009: {'message': 'Error executing distributed API request',
               'remediation': ''},
        3010: 'Received the status/group of an unexisting agent',
        3011: 'Agent info file received in a worker node',
        3012: 'Cluster is not running',
        3013: {'message': 'Cluster is disabled in `WAZUH_HOME/etc/ossec.conf`',
               'remediation': 'Please, visit [official documentation](https://documentation.wazuh.com/current/user-manual/manager/wazuh-cluster.html)'
                              ' to get more information about how to configure a cluster'
               },
        3015: 'Cannot access directory',
        3016: 'Received an error response',
        3017: 'The agent is not reporting to any manager',
        3018: 'Error sending request',
        3019: 'Wazuh is running in cluster mode: {EXECUTABLE_NAME} is not available in worker nodes. Please, try again in the master node: {MASTER_IP}',
        3020: {'message': 'Timeout sending request',
               'remediation': 'Please, try to make the request again'},
        3021: 'Timeout executing API request',
        3022: {'message': 'Unknown node ID',
               'remediation': 'Check the name of the node'},
        3023: {'message': 'Worker node is not connected to master',
               'remediation': 'Check the cluster.log located at WAZUH_HOME/logs/cluster.log file to see if there are '
                              'connection errors. Restart the `wazuh-manager` service.'},
        3024: "Length of command exceeds limit defined in wazuh.cluster.common.Handler.cmd_len.",
        3025: {'message': "Could not decrypt message",
               'remediation': "Check the cluster key is correct in the worker's "
                              "[ossec.conf](https://documentation.wazuh.com/current/user-manual/reference/ossec-conf/cluster.html#key)"
                              ", ensure it is the same that the master's."},
        3026: "Error sending request: Memory error. Request chunk size divided by 2.",
        3027: "Unknown received task name",
        3028: {'message': "Worker node ID already exists",
               'remediation': "Check and fix [worker names](https://documentation.wazuh.com/current/user-manual/reference/ossec-conf/cluster.html#node-name)"
                              " and restart the `wazuh-manager` service."},
        3029: {"message": "Connected worker with same name as the master",
               "remediation": "Check and fix the [worker name](https://documentation.wazuh.com/current/user-manual/reference/ossec-conf/cluster.html#node-name)"
                              " and restart the `wazuh-manager` service in the node"},
        3030: {'message': 'Worker does not belong to the same cluster',
               'remediation': "Change the [cluster name](https://documentation.wazuh.com/current/user-manual/reference/ossec-conf/cluster.html#name)"
                              " in the worker configuration to match the master's and restart the `wazuh-manager` service"},
        3031: {'message': "Worker and master versions are not the same",
               'remediation': "[Update](https://documentation.wazuh.com/current/installation-guide/upgrading/index.html)"
                              " master and workers to the same version."},
        3032: "Could not forward DAPI request. Connection not available.",
        3033: "Payload length exceeds limit defined in wazuh.cluster.common.Handler.request_chunk.",
        3034: "Error sending file. File not found.",

        # RBAC exceptions
        # The messages of these exceptions are provisional until the RBAC documentation is published.
        4000: {'message': "Permission denied",
               'remediation': "Please, make sure you have permissions to execute current request, "
                              "for more information on setting up permissions please visit XXXX"},
        4001: {'message': 'The body of the request is empty, you must specify what you want to modify',
               'remediation': "The fields available for update are: name(str), rule(str), policies(list(dict))"},
        4002: {'message': 'The specified role does not exist',
               'remediation': 'Please, create the specified role with the endpoint POST /security/roles'},
        4003: {'message': 'The specified rule is invalid',
               'remediation': "The rule must have a json format"},
        4004: {'message': 'The specified name is invalid'},
        4005: {'message': 'The specified name or rule already exist'},
        4006: {'message': 'The specified policy is invalid',
               'remediation': 'The policy must have a json format and it\'s keys must be "access", "resources", '
                              'and "effect". The actions and resources must be splitted by ":". Example: agent:id:001'},
        4007: {'message': 'The specified policy does not exist',
               'remediation': 'Please, create the specified policy with the endpoint POST /security/policies'},
        4008: {'message': 'The specified role/policy is required for a correct Wazuh\'s functionality'},
        4009: {'message': 'The specified name or policy already exist'},
        4010: {'message': 'The specified role-policy does not exist',
               'remediation': 'Please, create the specified role-policy relation with the endpoint '
                              'POST /security/roles/{role_id}/policies/{policy_id}'},
        4011: {'message': 'The specified role-policy already exist'},
        4012: {'message': 'The specified actions or resources '
                          'are invalid',
               'remediation': 'The actions and resources must be splitted by ":". Example: agent:id:001'},
        4013: {'message': 'The specified name already exist'},
        4014: {'message': 'Parameter {param} is required',
               'remediation': 'Please, make sure the parameter is defined'},
        4015: {'message': 'Invalid value for parameter {param}',
               'remediation': 'Please, make sure parameter is not empty'},

        # User management
        5000: {'message': 'The user could not be created',
               'remediation': 'Please check that the user does not exist, '
                              'to do this you can use the `GET /security/users/{username}` call'},
        5001: {'message': 'The user does not exist',
               'remediation': 'The user can be created with the endpoint POST /security/users'},
        5002: {'message': 'There is no users in the system'},
        5003: {'message': 'The user could not be modified',
               'remediation': 'There is already a user with these properties'},
        5004: {'message': 'The user could not be removed or updated',
               'remediation': 'Administrator users can not be removed or updated'},
        5005: {'message': 'Invalid body',
               'remediation': 'Please check our official documentation to see more details '
                              '[official documentation](https://documentation.wazuh.com/current/user-manual/manager/wazuh-cluster.html)'},
        5006: {'message': 'Operation not allowed, the user does not have permissions to perform this action.',
               'remediation': 'No user, except administrator users, can change the data of a different user.'},
        5007: {'message': 'Insecure password provided.',
               'remediation': 'The password for users must have a minimum length of 8 characters and must have at '
                              'least one uppercase and lowercase letter, a number and a symbol.'}

        # > 9000: Authd
    }

    def __init__(self, code, extra_message=None, extra_remediation=None, cmd_error=False, dapi_errors=None):
        """
        Creates a Wazuh Exception.

        :param code: Exception code.
        :param extra_message: Adds an extra message to the error description.
        :param extra_remediation: Adds an extra description to remediation
        :param cmd_error: If it is a custom error code (i.e. ossec commands), the error description will be the message.
        :param dapi_errors: dict with details about node and logfile. I.e.:
                            {'master-node': {'error': 'Wazuh Internal error',
                                             'logfile': WAZUH_HOME/logs/api.log}
                            }
        """
        self._code = code
        self._extra_message = extra_message
        self._extra_remediation = extra_remediation
        self._cmd_error = cmd_error
        self._dapi_errors = {} if dapi_errors is None else deepcopy(dapi_errors)

        error_details = self.ERRORS[self._code] if not cmd_error else extra_message
        if isinstance(error_details, dict):
            code_message, code_remediation = error_details.get('message', ''), error_details.get('remediation', None)
        else:
            code_message, code_remediation = error_details, None

        if not cmd_error:
            if extra_message:
                if isinstance(extra_message, dict):
                    self._message = code_message.format(**extra_message)
                else:
                    self._message = "{0}: {1}".format(code_message, extra_message)
            else:
                self._message = code_message
        else:
            self._message = extra_message

        self._remediation = code_remediation if extra_remediation is None else f"{code_remediation}: {extra_remediation}"

    def __str__(self):
        return "Error {0} - {1}".format(self._code, self._message)

    def __repr__(self):
        return repr(self.to_dict())

    def __eq__(self, other):
        if not isinstance(other, WazuhException):
            return NotImplemented
        return self.to_dict() == other.to_dict()

    def __or__(self, other):
        result = self.__class__(**self.to_dict())
        if isinstance(other, WazuhException):
            result.dapi_errors = {**self._dapi_errors, **other.dapi_errors}
        return result

    def to_dict(self):
        return {'code': self._code,
                'extra_message': self._extra_message,
                'extra_remediation': self._extra_remediation,
                'cmd_error': self._cmd_error,
                'dapi_errors': self._dapi_errors
                }

    @property
    def message(self):
        return self._message

    @property
    def remediation(self):
        return self._remediation

    @property
    def dapi_errors(self):
        return self._dapi_errors

    @dapi_errors.setter
    def dapi_errors(self, value):
        self._dapi_errors = value

    @property
    def code(self):
        return self._code

    @classmethod
    def from_dict(cls, dct):
        return cls(**dct)


class WazuhInternalError(WazuhException):
    """
    This type of exception is raised when an unexpected error in framework code occurs,
    which means an internal error could not be handled
    """
    pass


class WazuhError(WazuhException):
    """
    This type of exception is raised as a controlled response to a bad request from user
    that cannot be performed properly
    """
    pass


class WazuhClusterError(WazuhException):
    """
    This type of exception is raised inside the cluster.
    """
    pass


def create_exception_dic(item, e):
<<<<<<< HEAD
    """
    """
    exception_dic = {'id': item, 'error': {'message': e.message}}

=======
    """Creates an exception from an item and it's error codes.
    """
    exception_dic = {'id': item, 'error': {'message': e.message}}
>>>>>>> e6a21e9d
    if isinstance(e, WazuhException):
        exception_dic['error']['code'] = e.code
        exception_dic['error']['remediation'] = e.remediation
    else:
        exception_dic['error']['code'] = 1000

    return exception_dic<|MERGE_RESOLUTION|>--- conflicted
+++ resolved
@@ -604,16 +604,9 @@
 
 
 def create_exception_dic(item, e):
-<<<<<<< HEAD
-    """
+    """Creates an exception from an item and it's error codes.
     """
     exception_dic = {'id': item, 'error': {'message': e.message}}
-
-=======
-    """Creates an exception from an item and it's error codes.
-    """
-    exception_dic = {'id': item, 'error': {'message': e.message}}
->>>>>>> e6a21e9d
     if isinstance(e, WazuhException):
         exception_dic['error']['code'] = e.code
         exception_dic['error']['remediation'] = e.remediation
