--- conflicted
+++ resolved
@@ -4,13 +4,8 @@
 # Created by Wazuh, Inc. <info@wazuh.com>.
 # This program is free software; you can redistribute it and/or modify it under the terms of GPLv2
 
-<<<<<<< HEAD
 __version__ = '4.1.0'
-__revision__ = '40100'
-=======
-__version__ = '4.0.0'
-__revision__ = '40005'
->>>>>>> 8c2c62a6
+__revision__ = '40101'
 __author__ = "Wazuh Inc"
 __ossec_name__ = "Wazuh"
 __licence__ = "\
