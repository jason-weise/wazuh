--- conflicted
+++ resolved
@@ -1864,13 +1864,8 @@
 <decoder name="ar_log"> 
   <prematch>^\w\w\w \w+\s+\d+ \d\d:\d\d:\d\d \w+ \d+ /\S+/active-response</prematch>
   <prematch>^Mon|^Tue|^Wed|^Thu|^Fri|^Sat|^Sun \S+\s+\d+ \d\d:\d\d:\d\d \S+ \d+ /\.+/active-response</prematch>
-<<<<<<< HEAD
-  <regex offset="after_prematch">/bin/(\S+) (\S+) - (\S+) (\d+.\d+) (\d+)</regex>
-  <order>action, status, srcip, id, extra_data</order>
-=======
   <regex offset="after_prematch">/bin/(\S+) (\S+) - (\S+) (\d+.\d+) (\d+)</regex> 
   <order>action, status, srcip, id, extra_data</order> 
->>>>>>> 06f2de53
 </decoder>
 
 <!-- Zeus decoder.
