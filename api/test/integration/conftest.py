import pytest
import time
import os
import subprocess


def build_and_up(env: str):
    pwd = os.path.join(os.path.abspath(os.path.dirname(__file__)), 'env')
    os.chdir(pwd)
    values = {
        'interval': 10,
        'max_retries': 30,
        'retries': 0
    }
    current_process = subprocess.Popen(
        ["docker-compose", "build", "--build-arg", "ENVIRONMENT={}".format(env)])
    current_process.wait()
    current_process = subprocess.Popen(["docker-compose", "up", "-d"])
    current_process.wait()

    return values


def down_env():
    pwd = os.path.join(os.path.abspath(os.path.dirname(__file__)), 'env')
    os.chdir(pwd)
    current_process = subprocess.Popen(["docker-compose", "down", "-t", "0"])
    current_process.wait()


def check_health(interval=10, node_type='master', agents=None):
    time.sleep(interval)
    if node_type == 'master':
        health = subprocess.check_output(
            "docker inspect env_wazuh-master_1 -f '{{json .State.Health.Status}}'", shell=True)
        return False if not health.startswith(b'"healthy"') else True
    elif node_type == 'agent':
        for agent in agents:
            health = subprocess.check_output(
                f"docker inspect env_wazuh-agent{agent}_1 -f '{{{{json .State.Health.Status}}}}'", shell=True)
            if not health.startswith(b'"healthy"'):
                return False
        return True


@pytest.fixture(name="base_tests", scope="session")
def environment_base():
    values = build_and_up("base")
    while values['retries'] < values['max_retries']:
        health = check_health()
        if health:
            time.sleep(10)
            yield
            break
        else:
            values['retries'] += 1
    down_env()


@pytest.fixture(name="security_tests", scope="session")
def environment_security():
    values = build_and_up("security")
    while values['retries'] < values['max_retries']:
        health = check_health()
        if health:
            time.sleep(10)
            yield
            break
        else:
            values['retries'] += 1
    down_env()


@pytest.fixture(name="manager_tests", scope="session")
def environment_manager():
    values = build_and_up("manager")
    while values['retries'] < values['max_retries']:
        health = check_health()
        if health:
            time.sleep(10)
            yield
            break
        else:
            values['retries'] += 1
    down_env()


@pytest.fixture(name="cluster_tests", scope="session")
def environment_cluster():
    values = build_and_up("cluster")
    while values['retries'] < values['max_retries']:
        health = check_health()
        if health:
            time.sleep(10)
            yield
            break
        else:
            values['retries'] += 1
    down_env()


@pytest.fixture(name="syscollector_tests", scope="session")
def environment_syscollector():
    values = build_and_up("syscollector")
    while values['retries'] < values['max_retries']:
        health = check_health()
        if health:
            time.sleep(10)
            yield
            break
        else:
            values['retries'] += 1
    down_env()


@pytest.fixture(name="ciscat_tests", scope="session")
def environment_ciscat():
    values = build_and_up("ciscat")
    while values['retries'] < values['max_retries']:
        master_health = check_health()
        if master_health:
            agents_healthy = check_health(node_type='agent', agents=[1, 2, 3])
            if agents_healthy:
                time.sleep(10)
                yield
                break
        else:
            values['retries'] += 1
    down_env()


@pytest.fixture(name="sca_tests", scope="session")
def environment_sca():
    values = build_and_up("sca")
    while values['retries'] < values['max_retries']:
        master_health = check_health()
        if master_health:
            agents_healthy = check_health(node_type='agent', agents=[1, 2, 3])
            if agents_healthy:
                time.sleep(10)
                yield
                break
        else:
            values['retries'] += 1
    down_env()


@pytest.fixture(name="security_white_rbac_tests", scope="session")
def environment_white_security_rbac():
    values = build_and_up("security_white_rbac")
    while values['retries'] < values['max_retries']:
        health = check_health()
        if health:
            time.sleep(10)
            yield
            break
        else:
            values['retries'] += 1
    down_env()


@pytest.fixture(name="security_black_rbac_tests", scope="session")
def environment_black_security_rbac():
    values = build_and_up("security_black_rbac")
    while values['retries'] < values['max_retries']:
        health = check_health()
        if health:
            time.sleep(10)
            yield
            break
        else:
            values['retries'] += 1
    down_env()


@pytest.fixture(name="agents_white_rbac_tests", scope="session")
def environment_white_security_rbac():
    values = build_and_up("agents_white_rbac")
    while values['retries'] < values['max_retries']:
        health = check_health()
        if health:
            time.sleep(10)
            yield
            break
        else:
            values['retries'] += 1
    down_env()


@pytest.fixture(name="agents_black_rbac_tests", scope="session")
def environment_black_security_rbac():
    values = build_and_up("agents_black_rbac")
    while values['retries'] < values['max_retries']:
        health = check_health()
        if health:
            time.sleep(10)
            yield
            break
        else:
            values['retries'] += 1
    down_env()


@pytest.fixture(name="ciscat_white_rbac_tests", scope="session")
def environment_white_ciscat_rbac():
    values = build_and_up("ciscat_white_rbac")
    while values['retries'] < values['max_retries']:
        master_health = check_health()
        if master_health:
            agents_healthy = check_health(node_type='agent', agents=[1, 2, 3])
            if agents_healthy:
                time.sleep(10)
                yield
                break
        else:
            values['retries'] += 1
    down_env()


@pytest.fixture(name="ciscat_black_rbac_tests", scope="session")
def environment_black_ciscat_rbac():
    values = build_and_up("ciscat_black_rbac")
    while values['retries'] < values['max_retries']:
        master_health = check_health()
        if master_health:
            agents_healthy = check_health(node_type='agent', agents=[1, 2, 3])
            if agents_healthy:
                time.sleep(10)
                yield
                break
        else:
            values['retries'] += 1
    down_env()


@pytest.fixture(name="decoders_white_rbac_tests", scope="session")
def environment_white_decoders_rbac():
    values = build_and_up("decoders_white_rbac")
    while values['retries'] < values['max_retries']:
        health = check_health()
        if health:
            time.sleep(10)
            yield
            break
        else:
            values['retries'] += 1
    down_env()


@pytest.fixture(name="decoders_black_rbac_tests", scope="session")
def environment_black_decoders_rbac():
    values = build_and_up("decoders_black_rbac")
    while values['retries'] < values['max_retries']:
        health = check_health()
        if health:
            time.sleep(10)
            yield
            break
        else:
            values['retries'] += 1
    down_env()


@pytest.fixture(name="rules_white_rbac_tests", scope="session")
def environment_white_rules_rbac():
    values = build_and_up("rules_white_rbac")
    while values['retries'] < values['max_retries']:
        health = check_health()
        if health:
            time.sleep(10)
            yield
            break
        else:
            values['retries'] += 1
    down_env()


@pytest.fixture(name="rules_black_rbac_tests", scope="session")
def environment_black_rules_rbac():
    values = build_and_up("rules_black_rbac")
    while values['retries'] < values['max_retries']:
        health = check_health()
        if health:
            time.sleep(10)
            yield
            break
        else:
            values['retries'] += 1
    down_env()


@pytest.fixture(name="syscollector_white_rbac_tests", scope="session")
def environment_white_syscollector_rbac():
    values = build_and_up("syscollector_white_rbac")
    while values['retries'] < values['max_retries']:
        health = check_health()
        if health:
            time.sleep(10)
            yield
            break
        else:
            values['retries'] += 1
    down_env()


@pytest.fixture(name="syscollector_black_rbac_tests", scope="session")
def environment_black_syscollector_rbac():
    values = build_and_up("syscollector_black_rbac")
    while values['retries'] < values['max_retries']:
        health = check_health()
        if health:
            time.sleep(10)
            yield
            break
        else:
            values['retries'] += 1
    down_env()


@pytest.fixture(name="overview_white_rbac_tests", scope="session")
def environment_white_overview_rbac():
    values = build_and_up("overview_white_rbac")
    while values['retries'] < values['max_retries']:
        health = check_health()
        if health:
            time.sleep(10)
            yield
            break
        else:
            values['retries'] += 1
    down_env()


@pytest.fixture(name="overview_black_rbac_tests", scope="session")
def environment_black_overview_rbac():
    values = build_and_up("overview_black_rbac")
    while values['retries'] < values['max_retries']:
        health = check_health()
        if health:
            time.sleep(10)
            yield
            break
        else:
            values['retries'] += 1
    down_env()


@pytest.fixture(name="lists_white_rbac_tests", scope="session")
def environment_white_lists_rbac():
    values = build_and_up("lists_white_rbac")
    while values['retries'] < values['max_retries']:
        health = check_health()
        if health:
            time.sleep(10)
            yield
            break
        else:
            values['retries'] += 1
    down_env()


@pytest.fixture(name="lists_black_rbac_tests", scope="session")
def environment_black_lists_rbac():
    values = build_and_up("lists_black_rbac")
    while values['retries'] < values['max_retries']:
        health = check_health()
        if health:
            time.sleep(10)
            yield
            break
        else:
            values['retries'] += 1
    down_env()


<<<<<<< HEAD
@pytest.fixture(name="syscheck_white_rbac_tests", scope="session")
def environment_white_syscheck_rbac():
    values = build_and_up("syscheck_white_rbac")
=======
@pytest.fixture(name="sca_white_rbac_tests", scope="session")
def environment_white_sca_rbac():
    values = build_and_up("sca_white_rbac")
>>>>>>> c203bc36
    while values['retries'] < values['max_retries']:
        health = check_health()
        if health:
            time.sleep(10)
            yield
            break
        else:
            values['retries'] += 1
    down_env()


<<<<<<< HEAD
@pytest.fixture(name="syscheck_black_rbac_tests", scope="session")
def environment_black_syscheck_rbac():
    values = build_and_up("syscheck_black_rbac")
=======
@pytest.fixture(name="sca_black_rbac_tests", scope="session")
def environment_black_sca_rbac():
    values = build_and_up("sca_black_rbac")
>>>>>>> c203bc36
    while values['retries'] < values['max_retries']:
        health = check_health()
        if health:
            time.sleep(10)
            yield
            break
        else:
            values['retries'] += 1
    down_env()<|MERGE_RESOLUTION|>--- conflicted
+++ resolved
@@ -373,35 +373,51 @@
     down_env()
 
 
-<<<<<<< HEAD
+@pytest.fixture(name="sca_white_rbac_tests", scope="session")
+def environment_white_sca_rbac():
+    values = build_and_up("sca_white_rbac")
+    while values['retries'] < values['max_retries']:
+        health = check_health()
+        if health:
+            time.sleep(10)
+            yield
+            break
+        else:
+            values['retries'] += 1
+    down_env()
+
+
+@pytest.fixture(name="sca_black_rbac_tests", scope="session")
+def environment_black_sca_rbac():
+    values = build_and_up("sca_black_rbac")
+    while values['retries'] < values['max_retries']:
+        health = check_health()
+        if health:
+            time.sleep(10)
+            yield
+            break
+        else:
+            values['retries'] += 1
+    down_env()
+
+
 @pytest.fixture(name="syscheck_white_rbac_tests", scope="session")
 def environment_white_syscheck_rbac():
     values = build_and_up("syscheck_white_rbac")
-=======
-@pytest.fixture(name="sca_white_rbac_tests", scope="session")
-def environment_white_sca_rbac():
-    values = build_and_up("sca_white_rbac")
->>>>>>> c203bc36
-    while values['retries'] < values['max_retries']:
-        health = check_health()
-        if health:
-            time.sleep(10)
-            yield
-            break
-        else:
-            values['retries'] += 1
-    down_env()
-
-
-<<<<<<< HEAD
+    while values['retries'] < values['max_retries']:
+        health = check_health()
+        if health:
+            time.sleep(10)
+            yield
+            break
+        else:
+            values['retries'] += 1
+    down_env()
+
+
 @pytest.fixture(name="syscheck_black_rbac_tests", scope="session")
 def environment_black_syscheck_rbac():
     values = build_and_up("syscheck_black_rbac")
-=======
-@pytest.fixture(name="sca_black_rbac_tests", scope="session")
-def environment_black_sca_rbac():
-    values = build_and_up("sca_black_rbac")
->>>>>>> c203bc36
     while values['retries'] < values['max_retries']:
         health = check_health()
         if health:
