<<<<<<< HEAD
import connexion
=======
# Copyright (C) 2015-2020, Wazuh Inc.
# Created by Wazuh, Inc. <info@wazuh.com>.
# This program is a free software; you can redistribute it and/or modify it under the terms of GPLv2

from base64 import b64decode
from json import loads
from logging import getLogger
from time import time

>>>>>>> 5d83b509
from aiohttp import web

from api import configuration
from api.api_exception import APIError
from api.util import raise_if_exc
from wazuh.core.exception import WazuhError

logger = getLogger('wazuh')


@web.middleware
async def set_user_name(request, handler):
    if 'token_info' in request:
        request['user'] = request['token_info']['sub']
    response = await handler(request)
    return response


ip_stats = dict()
ip_block = set()


@web.middleware
async def prevent_bruteforce_attack(request, handler):
    """This function checks that the IPs that are requesting an API token do not do so repeatedly"""
    global ip_stats, ip_block
    if 'authenticate' in request.path:
        try:
            if time() - configuration.security_conf['block_time'] >= ip_stats[request.remote]['timestamp']:
                ip_stats.pop(request.remote)
                ip_block.remove(request.remote)
        except (KeyError, ValueError):
            pass

        if request.remote in ip_block:
            logger.warning(f'P blocked due to exceeded number of logins attempts: {request.remote}')
            raise_if_exc(WazuhError(6000))

        if request.remote not in ip_stats.keys():
            ip_stats[request.remote] = dict()
            ip_stats[request.remote]['attempts'] = 1
            ip_stats[request.remote]['timestamp'] = time()
        else:
            ip_stats[request.remote]['attempts'] += 1

        if ip_stats[request.remote]['attempts'] >= configuration.security_conf['max_login_attempts']:
            ip_block.add(request.remote)

    response = await handler(request)
<<<<<<< HEAD
    return response


@web.middleware
async def response_postprocessing(request, handler):
    """Remove unwanted fields from error responses like 400 or 403.

    Additionally, it cleans the output given by connexion's exceptions. If no exception is raised during the
    'await handler(request) it means the output will be a 200 response and no fields needs to be removed."""
    fields_to_remove = ['status']

    def cleanup_str(detail):
        return ' '.join(str(detail).replace("\n\n", ". ").replace("\n", "").split())

    try:
        return await handler(request)
    except connexion.exceptions.ProblemException as ex:
        problem = ex.to_problem()
        for field in fields_to_remove:
            if field in problem.body:
                del problem.body[field]
        problem.body['detail'] = cleanup_str(problem.body['detail'])
        return problem
=======

    return response


request_counter = 0
current_time = None


@web.middleware
async def prevent_denial_of_service(request, handler):
    """This function checks that the maximum number of requests per minute set in the configuration is not exceeded"""
    if 'authenticate' not in request.path:
        global current_time, request_counter
        if not current_time:
            current_time = time()

        if time() - 60 <= current_time:
            request_counter += 1
        else:
            request_counter = 0
            current_time = time()

        if request_counter > configuration.security_conf['max_request_per_minute']:
            logger.debug(f'Request rejected due to high request per minute: Source IP: {request.remote}')
            try:
                payload = dict(request.raw_headers)[b'Authorization'].decode().split('.')[1]
            except KeyError:
                payload = dict(request.raw_headers)[b'authorization'].decode().split('.')[1]
            payload += "=" * ((4 - len(payload) % 4) % 4)
            request['user'] = loads(b64decode(payload).decode())['sub']
            raise_if_exc(WazuhError(6001), code=429)
    response = await handler(request)

    return response
>>>>>>> 5d83b509
<|MERGE_RESOLUTION|>--- conflicted
+++ resolved
@@ -1,6 +1,3 @@
-<<<<<<< HEAD
-import connexion
-=======
 # Copyright (C) 2015-2020, Wazuh Inc.
 # Created by Wazuh, Inc. <info@wazuh.com>.
 # This program is a free software; you can redistribute it and/or modify it under the terms of GPLv2
@@ -9,12 +6,12 @@
 from json import loads
 from logging import getLogger
 from time import time
+from connexion.problem import problem as connexion_problem
+from connexion.exceptions import ProblemException
 
->>>>>>> 5d83b509
 from aiohttp import web
 
 from api import configuration
-from api.api_exception import APIError
 from api.util import raise_if_exc
 from wazuh.core.exception import WazuhError
 
@@ -60,7 +57,7 @@
             ip_block.add(request.remote)
 
     response = await handler(request)
-<<<<<<< HEAD
+
     return response
 
 
@@ -77,16 +74,13 @@
 
     try:
         return await handler(request)
-    except connexion.exceptions.ProblemException as ex:
-        problem = ex.to_problem()
+    except ProblemException as ex:
+        problem = connexion_problem(**ex.__dict__)
         for field in fields_to_remove:
             if field in problem.body:
                 del problem.body[field]
         problem.body['detail'] = cleanup_str(problem.body['detail'])
         return problem
-=======
-
-    return response
 
 
 request_counter = 0
@@ -118,5 +112,4 @@
             raise_if_exc(WazuhError(6001), code=429)
     response = await handler(request)
 
-    return response
->>>>>>> 5d83b509
+    return response