# Change Log
All notable changes to this project will be documented in this file.

<<<<<<< HEAD
## [v4.1.5]

### Fixed

- **Core:**
  - Fixed a bug in Vulnerability Detector that made Modulesd crash while updating the NVD feed due to a missing CPE entry. ([4cbd1e8](https://github.com/wazuh/wazuh/commit/4cbd1e85eeee0eb0d8247fa7228f590a9dd24153))


## [v4.1.4] - 2021-03-25

### Fixed

- **Cluster:**
  - Fixed workers reconnection after restarting master node. Updated `asyncio.Task.all_tasks` method removed in Python 3.9. ([#8017](https://github.com/wazuh/wazuh/pull/8017))


## [v4.1.3] - 2021-03-23

### Changed

- **External dependencies:**
  - Upgraded Python version from 3.8.6 to 3.9.2 and several Python dependencies. ([#7943](https://github.com/wazuh/wazuh/pull/7943))

### Fixed

- **Core:**
  - Fixed an error in FIM when getting the files' modification time on Windows due to wrong permission flags. ([#7870](https://github.com/wazuh/wazuh/pull/7870))
  - Fixed a bug in Wazuh DB that truncated the output of the agents' status query towards the cluster. ([#7873](https://github.com/wazuh/wazuh/pull/7873))

- **API:**
  - Fixed validation for absolute and relative paths. ([#7906](https://github.com/wazuh/wazuh/pull/7906))


## [v4.1.2] - 2021-03-08

### Changed

- **Core:**
  - The default value of the agent disconnection time option has been increased to 10 minutes. ([#7744](https://github.com/wazuh/wazuh/pull/7744))
  - The warning log from Remoted about sending messages to disconnected agents has been changed to level-1 debug log. ([#7755](https://github.com/wazuh/wazuh/pull/7755))

- **API:**
  - API logs showing request parameters and body will be generated with API log level `info` instead of `debug`. ([#7735](https://github.com/wazuh/wazuh/issues/7735))

- **External dependencies:**
  - Upgraded aiohttp version from 3.6.2 to 3.7.4. ([#7734](https://github.com/wazuh/wazuh/pull/7734))

### Fixed

- **Core:**
  - Fix a bug in the unit tests that randomly caused false failures. ([#7723](https://github.com/wazuh/wazuh/pull/7723))
  - Fixed a bug in the Analysisd configuration that did not apply the setting `json_null_fields`. ([#7711](https://github.com/wazuh/wazuh/pull/7711))
  - Fixed the checking of the option `ipv6` in Remoted. ([#7737](https://github.com/wazuh/wazuh/pull/7737))
  - Fixed the checking of the option `rids_closing_time` in Remoted. ([#7746](https://github.com/wazuh/wazuh/pull/7746))


## [v4.1.1] - 2021-02-25

### Added

- **External dependencies:**
  - Added cython (0.29.21) library to Python dependencies. ([#7451](https://github.com/wazuh/wazuh/pull/7451))
  - Added xmltodict (0.12.0) library to Python dependencies. ([#7303](https://github.com/wazuh/wazuh/pull/7303))

- **API:**
  - Added new endpoints to manage rules files. ([#7178](https://github.com/wazuh/wazuh/issues/7178))
  - Added new endpoints to manage CDB lists files. ([#7180](https://github.com/wazuh/wazuh/issues/7180))
  - Added new endpoints to manage decoder files. ([#7179](https://github.com/wazuh/wazuh/issues/7179))
  - Added new manager and cluster endpoints to update Wazuh configuration (ossec.conf). ([#7181](https://github.com/wazuh/wazuh/issues/7181))

### Changed

- **External dependencies:**
  - Upgraded Python version from 3.8.2 to 3.8.6. ([#7451](https://github.com/wazuh/wazuh/pull/7451))
  - Upgraded Cryptography python library from 3.2.1 to 3.3.2. ([#7451](https://github.com/wazuh/wazuh/pull/7451))
  - Upgraded cffi python library from 1.14.0 to 1.14.4. ([#7451](https://github.com/wazuh/wazuh/pull/7451))

- **API:**
  - Added raw parameter to GET /manager/configuration and GET cluster/{node_id}/configuration to load ossec.conf in xml format. ([#7565](https://github.com/wazuh/wazuh/issues/7565))

### Fixed

- **API:**
  - Fixed an error with the RBAC permissions in the `GET /groups` endpoint. ([#7328](https://github.com/wazuh/wazuh/issues/7328))
  - Fixed a bug with Windows registries when parsing backslashes. ([#7309](https://github.com/wazuh/wazuh/pull/7309))
  - Fixed an error with the RBAC permissions when assigning multiple `agent:group` resources to a policy. ([#7393](https://github.com/wazuh/wazuh/pull/7393))
  - Fixed an error with search parameter when using special characters. ([#7301](https://github.com/wazuh/wazuh/pull/7301))
- **AWS Module:**
  - Fixed a bug that caused an error when attempting to use an IAM Role with **CloudWatchLogs** service. ([#7330](https://github.com/wazuh/wazuh/pull/7330))
- **Framework:**
  - Fixed a race condition bug when using RBAC expand_group function. ([#7353](https://github.com/wazuh/wazuh/pull/7353))
  - Fix migration process to overwrite default RBAC policies. ([#7594](https://github.com/wazuh/wazuh/pull/7594))
- **Core:**
  - Fixed a bug in Windows agent that did not honor the buffer's EPS limit. ([#7333](https://github.com/wazuh/wazuh/pull/7333))
  - Fixed a bug in Integratord that might lose alerts from Analysisd due to a race condition. ([#7338](https://github.com/wazuh/wazuh/pull/7338))
  - Silence the error message when the Syslog forwarder reads an alert with no rule object. ([#7539](https://github.com/wazuh/wazuh/pull/7539))
  - Fixed a memory leak in Vulnerability Detector when updating NVD feeds. ([#7559](https://github.com/wazuh/wazuh/pull/7559))
  - Prevent FIM from raising false positives about group name changes due to a thread unsafe function. ([#7589](https://github.com/wazuh/wazuh/pull/7589))

### Removed

- **API:**
  - Deprecated /manager/files and /cluster/{node_id}/files endpoints. ([#7209](https://github.com/wazuh/wazuh/issues/7209))


## [v4.1.0] - 2021-02-15

### Added

- **Core:**
  - Allow negation of expressions in rules. ([#6258](https://github.com/wazuh/wazuh/pull/6258))
  - Support for PCRE2 regular expressions in rules and decoders. ([#6480](https://github.com/wazuh/wazuh/pull/6480))
  - Added new **ruleset test module**. Allow testing and verification of rules and decoders using Wazuh User Interface. ([#5337](https://github.com/wazuh/wazuh/issues/5337))
  - Added new **upgrade module**. WPK upgrade feature has been moved to this module, which offers support for cluster architecture and simultaneous upgrades. ([#5387](https://github.com/wazuh/wazuh/issues/5387))
  - Added new **task module**. This module stores and manages all the tasks that are executed in the agents or managers. ([#5386](https://github.com/wazuh/wazuh/issues/5386))
  - Let the time interval to detect that an agent got disconnected configurable. Deprecate parameter `DISCON_TIME`. ([#6396](https://github.com/wazuh/wazuh/pull/6396))
  - Added support to macOS in Vulnerability Detector. ([#6532](https://github.com/wazuh/wazuh/pull/6532))
  - Added the capability to perform FIM on values in the Windows Registry. ([#6735](https://github.com/wazuh/wazuh/pull/6735))
- **API:**
  - Added endpoints to query and manage Rootcheck data. ([#6496](https://github.com/wazuh/wazuh/pull/6496))
  - Added new endpoint to check status of tasks. ([#6029](https://github.com/wazuh/wazuh/issues/6029))
  - Added new endpoints to run the logtest tool and delete a logtest session. ([#5984](https://github.com/wazuh/wazuh/pull/5984))
  - Added debug2 mode for API log and improved debug mode. ([#6822](https://github.com/wazuh/wazuh/pull/6822))
  - Added missing secure headers for API responses. ([#7024](https://github.com/wazuh/wazuh/issues/7024))
  - Added new config option to disable uploading configurations containing remote commands. ([#7016](https://github.com/wazuh/wazuh/issues/7016))
- **AWS Module:**
  - Added support for AWS load balancers (Application Load Balancer, Classic Load Balancer and Network Load Balancer). ([#6034](https://github.com/wazuh/wazuh/issues/6034))
- **Framework:**
  - Added new framework modules to use the logtest tool. ([#5870](https://github.com/wazuh/wazuh/pull/5870))
  - Improved `q` parameter on rules, decoders and cdb-lists modules to allow multiple nested fields. ([#6560](https://github.com/wazuh/wazuh/pull/6560))

### Changed

- **Core:**
  - Removed the limit of agents that a manager can support. ([#6097](https://github.com/wazuh/wazuh/issues/6097))
    - Migration of rootcheck results to Wazuh DB to remove the files with the results of each agent. ([#6096](https://github.com/wazuh/wazuh/issues/6096))
    - Designed new mechanism to close RIDS files when agents are disconnected. ([#6112](https://github.com/wazuh/wazuh/issues/6112))
  - Moved CA configuration section to verify WPK signatures from `active-response` section to `agent-upgrade` section. ([#5929](https://github.com/wazuh/wazuh/issues/5929))
  - The tool ossec-logtest has been renamed to wazuh-logtest, and it uses a new testing service integrated in Analysisd. ([#6103](https://github.com/wazuh/wazuh/pull/6103))
  - Changed error message to debug when multiple daemons attempt to remove an agent simultaneously ([#6185](https://github.com/wazuh/wazuh/pull/6185))
  - Changed error message to warning when the agent fails to reach a module. ([#5817](https://github.com/wazuh/wazuh/pull/5817))
- **API:**
  - Changed the `status` parameter behavior in the `DELETE /agents` endpoint to enhance security. ([#6829](https://github.com/wazuh/wazuh/pull/6829))
  - Changed upgrade endpoints to accept a list of agents, maximum 100 agents per request. ([#5336](https://github.com/wazuh/wazuh/issues/5536))
  - Improved input validation regexes for `names` and `array_names`. ([#7015](https://github.com/wazuh/wazuh/issues/7015))
- **Framework:**
  - Refactored framework to work with new upgrade module. ([#5537](https://github.com/wazuh/wazuh/issues/5537))
  - Refactored agent upgrade CLI to work with new ugprade module. It distributes petitions in a clustered environment. ([#5675](https://github.com/wazuh/wazuh/issues/5675))
  - Changed rule and decoder details structure to support PCRE2. ([#6318](https://github.com/wazuh/wazuh/issues/6318))
  - Changed access to agent's status. ([#6326](https://github.com/wazuh/wazuh/issues/6326))
  - Improved AWS Config integration to avoid performance issues by removing alert fields with variables such as Instance ID in its name. ([#6537](https://github.com/wazuh/wazuh/issues/6537))

### Fixed

- **Core:**
  - Fixed error in Analysisd when getting the ossec group ID. ([#6688](https://github.com/wazuh/wazuh/pull/6688))
  - Prevented FIM from reporting configuration error when setting patterns that match no files. ([#6187](https://github.com/wazuh/wazuh/pull/6187))
  - Fixed the array parsing when building JSON alerts. ([#6687](https://github.com/wazuh/wazuh/pull/6687))
  - Added Firefox ESR to the CPE helper to distinguish it from Firefox when looking for vulnerabilities. ([#6610](https://github.com/wazuh/wazuh/pull/6610))
  - Fixed the evaluation of packages from external sources with the official vendor feeds in Vulnerability Detector. ([#6611](https://github.com/wazuh/wazuh/pull/6611))
  - Fixed the handling of duplicated tags in the Vulnerability Detector configuration. ([#6683](https://github.com/wazuh/wazuh/pull/6683))
  - Fixed the validation of hotfixes gathered by Syscollector. ([#6706](https://github.com/wazuh/wazuh/pull/6706))
  - Fixed the reading of the Linux OS version when `/etc/os-release` doesn't provide it. ([#6674](https://github.com/wazuh/wazuh/pull/6674))
  - Fixed a false positive when comparing the minor target of CentOS packages in Vulnerability Detector. ([#6709](https://github.com/wazuh/wazuh/pull/6709))
  - Fixed a zombie process leak in Modulesd when using commands without a timeout. ([#6719](https://github.com/wazuh/wazuh/pull/6719))
  - Fixed a race condition in Remoted that might create agent-group files with wrong permissions. ([#6833](https://github.com/wazuh/wazuh/pull/6833))
  - Fixed a warning log in Wazuh DB when upgrading the global database. ([#6697](https://github.com/wazuh/wazuh/pull/6697))
  - Fixed a bug in FIM on Windows that caused false positive due to changes in the host timezone or the daylight saving time when monitoring files in a FAT32 filesystem. ([#6801](https://github.com/wazuh/wazuh/pull/6801))
  - Fixed the purge of the Redhat vulnerabilities database before updating it. ([#7050](https://github.com/wazuh/wazuh/pull/7050))
  - Fixed a condition race hazard in Authd that may prevent the daemon from updating client.keys after adding an agent. ([#7271](https://github.com/wazuh/wazuh/pull/7271))
- **API:**
  - Fixed an error with `/groups/{group_id}/config` endpoints (GET and PUT) when using complex `localfile` configurations. ([#6276](https://github.com/wazuh/wazuh/pull/6383))
- **Framework:**
  - Fixed a `cluster_control` bug that caused an error message when running `wazuh-clusterd` in foreground. ([#6724](https://github.com/wazuh/wazuh/pull/6724))
  - Fixed a bug with add_manual(agents) function when authd is disabled. ([#7062](https://github.com/wazuh/wazuh/pull/7062))


## [v4.0.4] 2021-01-14
=======
## [v4.0.4]
>>>>>>> 699c1aba

### Added

- **API:**
  - Added missing secure headers for API responses. ([#7138](https://github.com/wazuh/wazuh/issues/7138))
  - Added new config option to disable uploading configurations containing remote commands. ([#7134](https://github.com/wazuh/wazuh/issues/7134))
  - Added new config option to choose the SSL ciphers. Default value `TLSv1.2`. ([#7164](https://github.com/wazuh/wazuh/issues/7164))

### Changed

- **API:**
  - Deprecated endpoints to restore and update API configuration file. ([#7132](https://github.com/wazuh/wazuh/issues/7132))
  - Default expiration time of the JWT token set to 15 minutes. ([#7167](https://github.com/wazuh/wazuh/pull/7167))

### Fixed

- **API:**
  - Fixed a path traversal flaw ([CVE-2021-26814](https://nvd.nist.gov/vuln/detail/CVE-2021-26814)) affecting 4.0.0 to 4.0.3 at `/manager/files` and `/cluster/{node_id}/files` endpoints. ([#7131](https://github.com/wazuh/wazuh/issues/7131))
- **Framework:**
  - Fixed a bug with add_manual(agents) function when authd is disabled. ([#7135](https://github.com/wazuh/wazuh/issues/7135))
- **Core:**
  - Fixed the purge of the Redhat vulnerabilities database before updating it. ([#7133](https://github.com/wazuh/wazuh/pull/7133))

## [v4.0.3] - 2020-11-30

### Fixed

- **API:**
  - Fixed a problem with certain API calls exceeding timeout in highly loaded cluster environments. ([#6753](https://github.com/wazuh/wazuh/pull/6753))


## [v4.0.2] - 2020-11-24

### Added

- **Core:**
  - Added macOS Big Sur version detection in the agent. ([#6603](https://github.com/wazuh/wazuh/pull/6603))

### Changed

- **API:**
  - `GET /agents/summary/os`, `GET /agents/summary/status` and `GET /overview/agents` will no longer consider `000` as an agent. ([#6574](https://github.com/wazuh/wazuh/pull/6574))
  - Increased to 64 the maximum number of characters that can be used in security users, roles, rules, and policies names. ([#6657](https://github.com/wazuh/wazuh/issues/6657))

### Fixed

- **API:**
  - Fixed an error with `POST /security/roles/{role_id}/rules` when removing role-rule relationships with admin resources. ([#6594](https://github.com/wazuh/wazuh/issues/6594))
  - Fixed a timeout error with `GET /manager/configuration/validation` when using it in a slow environment. ([#6530](https://github.com/wazuh/wazuh/issues/6530))
- **Framework:**
  - Fixed an error with some distributed requests when the cluster configuration is empty. ([#6612](https://github.com/wazuh/wazuh/pull/6612))
  - Fixed special characters in default policies. ([#6575](https://github.com/wazuh/wazuh/pull/6575))
- **Core:**
  - Fixed a bug in Remoted that limited the maximum agent number to `MAX_AGENTS-3` instead of `MAX_AGENTS-2`. ([#4560](https://github.com/wazuh/wazuh/pull/4560))
  - Fixed an error in the network library when handling disconnected sockets. ([#6444](https://github.com/wazuh/wazuh/pull/6444))
  - Fixed an error in FIM when handling temporary files and registry keys exceeding the path size limit. ([#6538](https://github.com/wazuh/wazuh/pull/6538))
  - Fixed a bug in FIM that stopped monitoring folders pointed by a symbolic link. ([#6613](https://github.com/wazuh/wazuh/pull/6613))
  - Fixed a race condition in FIM that could cause Syscheckd to stop unexpectedly. ([#6696](https://github.com/wazuh/wazuh/pull/6696))


## [v4.0.1] - 2020-11-11

### Changed

- **Framework:**
  - Updated Python's cryptography library to version 3.2.1 ([#6442](https://github.com/wazuh/wazuh/issues/6442))

### Fixed

- **API:**
  - Added missing agent:group resource to RBAC's catalog. ([6427](https://github.com/wazuh/wazuh/issues/6427))
  - Changed `limit` parameter behaviour in `GET sca/{agent_id}/checks/{policy_id}` endpoint and fixed some loss of information when paginating `wdb`. ([#6464](https://github.com/wazuh/wazuh/pull/6464))
  - Fixed an error with `GET /security/users/me` when logged in with `run_as`. ([#6506](https://github.com/wazuh/wazuh/pull/6506))
- **Framework:**
  - Fixed zip files compression and handling in cluster integrity synchronization. ([#6367](https://github.com/wazuh/wazuh/issues/6367))
- **Core**
  - Fixed version matching when assigning feed in Vulnerability Detector. ([#6505](https://github.com/wazuh/wazuh/pull/6505))
  - Prevent unprivileged users from accessing the Wazuh Agent folder in Windows. ([#3593](https://github.com/wazuh/wazuh/pull/3593))
  - Fix a bug that may lead the agent to crash when reading an invalid Logcollector configuration. ([#6463](https://github.com/wazuh/wazuh/pull/6463))


## [v4.0.0] - 2020-10-23

### Added

- Added **enrollment capability**. Agents are now able to request a key from the manager if current key is missing or wrong. ([#5609](https://github.com/wazuh/wazuh/pull/5609))
- Migrated the agent-info data to Wazuh DB. ([#5541](https://github.com/wazuh/wazuh/pull/5541))
- **API:**
  - Embedded Wazuh API with Wazuh Manager, there is no need to install Wazuh API. ([9860823](https://github.com/wazuh/wazuh/commit/9860823d568f5e6d93550d9b139507c04d2c2eb9))
  - Migrated Wazuh API server from nodejs to python. ([#2640](https://github.com/wazuh/wazuh/pull/2640))
  - Added asynchronous aiohttp server for the Wazuh API. ([#4474](https://github.com/wazuh/wazuh/issues/4474))
  - New Wazuh API is approximately 5 times faster on average. ([#5834](https://github.com/wazuh/wazuh/issues/5834))
  - Added OpenAPI based Wazuh API specification. ([#2413](https://github.com/wazuh/wazuh/issues/2413))
  - Improved Wazuh API reference documentation based on OpenAPI spec using redoc. ([#4967](https://github.com/wazuh/wazuh/issues/4967))
  - Added new yaml Wazuh API configuration file. ([#2570](https://github.com/wazuh/wazuh/issues/2570))
  - Added new endpoints to manage API configuration and deprecated configure_api.sh. ([#2570](https://github.com/wazuh/wazuh/issues/4822))
  - Added RBAC support to Wazuh API. ([#3287](https://github.com/wazuh/wazuh/issues/3287))
  - Added new endpoints for Wazuh API security management. ([#3410](https://github.com/wazuh/wazuh/issues/3410))
  - Added SQLAlchemy ORM based database for RBAC. ([#3375](https://github.com/wazuh/wazuh/issues/3375))
  - Added new JWT authentication method. ([7080ac3](https://github.com/wazuh/wazuh/commit/7080ac352774bb0feaf07cab76df58ea5503ff4b))
  - Wazuh API up and running by default in all nodes for a clustered environment.
  - Added new and improved error handling. ([#2843](https://github.com/wazuh/wazuh/issues/2843) ([#5345](https://github.com/wazuh/wazuh/issues/5345))
  - Added tavern and docker based Wazuh API integration tests. ([#3612](https://github.com/wazuh/wazuh/issues/3612))
  - Added new and unified Wazuh API responses structure. ([3421015](https://github.com/wazuh/wazuh/commit/34210154016f0a63211a81707744dce0ec0a54f9))
  - Added new endpoints for Wazuh API users management. ([#3280](https://github.com/wazuh/wazuh/issues/3280))
  - Added new endpoint to restart agents which belong to a node. ([#5381](https://github.com/wazuh/wazuh/issues/5381))
  - Added and improved q filter in several endpoints. ([#5431](https://github.com/wazuh/wazuh/pull/5431))
  - Tested and improved Wazuh API security. ([#5318](https://github.com/wazuh/wazuh/issues/5318))
    - Added DDOS blocking system. ([#5318](https://github.com/wazuh/wazuh/issues/5318#issuecomment-654303933))
    - Added brute force attack blocking system. ([#5318](https://github.com/wazuh/wazuh/issues/5318#issuecomment-652892858))
    - Added content-type validation. ([#5318](https://github.com/wazuh/wazuh/issues/5318#issuecomment-654807980))
- **Vulnerability Detector:**
  - Redhat vulnerabilities are now fetched from OVAL benchmarks. ([#5352](https://github.com/wazuh/wazuh/pull/5352))
  - Debian vulnerable packages are now fetched from the Security Tracker. ([#5304](https://github.com/wazuh/wazuh/pull/5304))
  - The Debian Security Tracker feed can be loaded from a custom location. ([#5449](https://github.com/wazuh/wazuh/pull/5449))
  - The package vendor is used to discard vulnerabilities. ([#5330](https://github.com/wazuh/wazuh/pull/5330))
  - Allow compressed feeds for offline updates. ([#5745](https://github.com/wazuh/wazuh/pull/5745))
  - The manager now updates the MSU feed automatically. ([#5678](https://github.com/wazuh/wazuh/pull/5678))
  - CVEs with no affected version defined in all the feeds are now reported. ([#5284](https://github.com/wazuh/wazuh/pull/5284))
  - CVEs vulnerable for the vendor and missing in the NVD are now reported. ([#5305](https://github.com/wazuh/wazuh/pull/5305))
- **File Integrity Monitoring:**
  - Added options to limit disk usage using report changes option in the FIM module. ([#5157](https://github.com/wazuh/wazuh/pull/5157))
- Added and updated framework unit tests to increase coverage. ([#3287](https://github.com/wazuh/wazuh/issues/3287))
- Added improved support for monitoring paths from environment variables. ([#4961](https://github.com/wazuh/wazuh/pull/4961))
- Added `base64_log` format to the log builder for Logcollector. ([#5273](https://github.com/wazuh/wazuh/pull/5273))

### Changed

- Changed the default manager-agent connection protocol to **TCP**. ([#5696](https://github.com/wazuh/wazuh/pull/5696))
- Disable perpetual connection attempts to modules. ([#5622](https://github.com/wazuh/wazuh/pull/5622))
- Unified the behaviour of Wazuh daemons when reconnecting with unix sockets. ([#4510](https://github.com/wazuh/wazuh/pull/4510))
- Changed multiple Wazuh API endpoints. ([#2640](https://github.com/wazuh/wazuh/pull/2640)) ([#2413](https://github.com/wazuh/wazuh-documentation/issues/2413))
- Refactored framework module in SDK and core. ([#5263](https://github.com/wazuh/wazuh/issues/5263))
- Refactored FIM Windows events handling. ([#5144](https://github.com/wazuh/wazuh/pull/5144))
- Changed framework to access global.db using wazuh-db. ([#6095](https://github.com/wazuh/wazuh/pull/6095))
- Changed agent-info synchronization task in Wazuh cluster. ([#5585](https://github.com/wazuh/wazuh/issues/5585))
- Use the proper algorithm name for SHA-256 inside Prelude output. Thanks to François Poirotte (@fpoirotte). ([#5004](https://github.com/wazuh/wazuh/pull/5004))
- Elastic Stack configuration files have been adapted to Wazuh v4.x. ([#5796](https://github.com/wazuh/wazuh/pull/5796))
- Explicitly use Bash for the Pagerduty integration. Thanks to Chris Kruger (@montdidier). ([#4641](https://github.com/wazuh/wazuh/pull/4641))

### Fixed

- **Vulnerability Detector:**
  - Vulnerabilities of Windows Server 2019 which not affects to Windows 10 were not being reported. ([#5524](https://github.com/wazuh/wazuh/pull/5524))
  - Vulnerabilities patched by a Microsoft update with no supersedence were not being reported. ([#5524](https://github.com/wazuh/wazuh/pull/5524))
  - Vulnerabilities patched by more than one Microsoft update were not being evaluated agains all the patches. ([#5717](https://github.com/wazuh/wazuh/pull/5717))
  - Duplicated alerts in Windows 10. ([#5600](https://github.com/wazuh/wazuh/pull/5600))
  - Syscollector now discards hotfixes that are not fully installed. ([#5792](https://github.com/wazuh/wazuh/pull/5792))
  - Syscollector now collects hotfixes that were not being parsed. ([#5792](https://github.com/wazuh/wazuh/pull/5792))
  - Update Windows databases when `run_on_start` is disabled. ([#5335](https://github.com/wazuh/wazuh/pull/5335))
  - Fixed the NVD version comparator to remove undesired suffixes. ([#5362](https://github.com/wazuh/wazuh/pull/5362))
  - Fixed not escaped single quote in vuln detector SQL query. ([#5570](https://github.com/wazuh/wazuh/pull/5570))
  - Unified alerts title. ([#5826](https://github.com/wazuh/wazuh/pull/5826))
  - Fixed potential error in the GZlib when uncompressing NVD feeds. ([#5989](https://github.com/wazuh/wazuh/pull/5989))
- **File Integrity Monitoring:**
  - Fixed an error with last scan time in Syscheck API endpoints. ([a9acd3a](https://github.com/wazuh/wazuh/commit/a9acd3a216a7e0075a8efa5a91b2587659782fd8))
  - Fixed support for monitoring directories which contain commas. ([#4961](https://github.com/wazuh/wazuh/pull/4961))
  - Fixed a bug where configuring a directory to be monitored as real-time and whodata resulted in real-time prevailing. ([#4961](https://github.com/wazuh/wazuh/pull/4961))
  - Fixed using an incorrect mutex while deleting inotify watches. ([#5126](https://github.com/wazuh/wazuh/pull/5126))
  - Fixed a bug which could cause multiple FIM threads to request the same temporary file. ([#5213](https://github.com/wazuh/wazuh/issues/5213))
  - Fixed a bug where deleting a file permanently in Windows would not trigger an alert. ([#5144](https://github.com/wazuh/wazuh/pull/5144))
  - Fixed a typo in the file monitoring options log entry. ([#5591](https://github.com/wazuh/wazuh/pull/5591))
  - Fixed an error where monitoring a drive in Windows under scheduled or realtime mode would generate alerts from the recycle bin. ([#4771](https://github.com/wazuh/wazuh/pull/4771))
  - When monitoring a drive in Windows in the format `U:`, it will monitor `U:\` instead of the agent's working directory. ([#5259](https://github.com/wazuh/wazuh/pull/5259))
  - Fixed a bug where monitoring a drive in Windows with `recursion_level` set to 0 would trigger alerts from files inside its subdirectories. ([#5235](https://github.com/wazuh/wazuh/pull/5235))
- Fixed an Azure wodle dependency error. The package azure-storage-blob>12.0.0 does not include a component used. ([#6109](https://github.com/wazuh/wazuh/pull/6109))
- Fixed bugs reported by GCC 10.1.0. ([#5119](https://github.com/wazuh/wazuh/pull/5119))
- Fixed compilation errors with `USE_PRELUDE` enabled. Thanks to François Poirotte (@fpoirotte). ([#5003](https://github.com/wazuh/wazuh/pull/5003))
- Fixed default gateway data gathering in Syscollector on Linux 2.6. ([#5548](https://github.com/wazuh/wazuh/pull/5548))
- Fixed the Eventchannel collector to keep working when the Eventlog service is restarted. ([#5496](https://github.com/wazuh/wazuh/pull/5496))
- Fixed the OpenSCAP script to work over Python 3. ([#5317](https://github.com/wazuh/wazuh/pull/5317))
- Fixed the launcher.sh generation in macOS source installation. ([#5922](https://github.com/wazuh/wazuh/pull/5922))

### Removed

- Removed Wazuh API cache endpoints. ([#3042](https://github.com/wazuh/wazuh/pull/3042))
- Removed Wazuh API rootcheck endpoints. ([#5246](https://github.com/wazuh/wazuh/issues/5246))
- Deprecated Debian Jessie and Wheezy for Vulnerability Detector (EOL). ([#5660](https://github.com/wazuh/wazuh/pull/5660))
- Removed references to `manage_agents` in the installation process. ([#5840](https://github.com/wazuh/wazuh/pull/5840))
- Removed compatibility with deprecated configuration at Vulnerability Detector. ([#5879](https://github.com/wazuh/wazuh/pull/5879))


## [v3.13.3]

### Fixed

- Fixed a bug in Vulnerability Detector that made Modulesd crash while updating the NVD feed due to a missing CPE entry. ([#8346](https://github.com/wazuh/wazuh/pull/8346))


## [v3.13.2] - 2020-09-21

### Fixed

- Updated the default NVD feed URL from 1.0 to 1.1 in Vulnerability Detector. ([#6056](https://github.com/wazuh/wazuh/pull/6056))


## [v3.13.1] - 2020-07-14

### Added

- Added two new settings <max_retries> and <retry_interval> to adjust the agent failover interval. ([#5433](https://github.com/wazuh/wazuh/pull/5433))

### Fixed

- Fixed a crash in Modulesd caused by Vulnerability Detector when skipping a kernel package if the agent has OS info disabled. ([#5467](https://github.com/wazuh/wazuh/pull/5467))


## [v3.13.0] - 2020-06-29

### Added

- Vulnerability Detector improvements. ([#5097](https://github.com/wazuh/wazuh/pull/5097))
  - Include the NVD as feed for Linux agents in Vulnerability Detector.
  - Improve the Vulnerability Detector engine to correlate alerts between different feeds.
  - Add Vulnerability Detector module unit testing for Unix source code.
  - A timeout has been added to the updates of the vulnerability detector feeds to prevent them from getting hung up. ([#5153](https://github.com/wazuh/wazuh/pull/5153))
- New option for the JSON decoder to choose the treatment of Array structures. ([#4836](https://github.com/wazuh/wazuh/pull/4836))
- Added mode value (real-time, Who-data, or scheduled) as a dynamic field in FIM alerts. ([#5051](https://github.com/wazuh/wazuh/pull/5051))
- Set a configurable maximum limit of files to be monitored by FIM. ([#4717](https://github.com/wazuh/wazuh/pull/4717))
- New integration for pull logs from Google Cloud Pub/Sub. ([#4078](https://github.com/wazuh/wazuh/pull/4078))
- Added support for MITRE ATT&CK knowledge base. ([#3746](https://github.com/wazuh/wazuh/pull/3746))
- Microsoft Software Update Catalog used by vulnerability detector added as a dependency. ([#5101](https://github.com/wazuh/wazuh/pull/5101))
- Added support for `aarch64` and `armhf` architectures. ([#5030](https://github.com/wazuh/wazuh/pull/5030))

### Changed

- Internal variable rt_delay configuration changes to 5 milliseconds. ([#4760](https://github.com/wazuh/wazuh/pull/4760))
- Who-data includes new fields: process CWD, parent process id, and CWD of parent process. ([#4782](https://github.com/wazuh/wazuh/pull/4782))
- FIM opens files with shared deletion permission. ([#5018](https://github.com/wazuh/wazuh/pull/5018))
- Extended the statics fields comparison in the ruleset options. ([#4416](https://github.com/wazuh/wazuh/pull/4416))
- The state field was removed from vulnerability alerts. ([#5211](https://github.com/wazuh/wazuh/pull/5211))
- The NVD is now the primary feed for the vulnerability detector in Linux. ([#5097](https://github.com/wazuh/wazuh/pull/5097))
- Removed OpenSCAP policies installation and configuration block. ([#5061](https://github.com/wazuh/wazuh/pull/5061))
- Changed the internal configuration of Analysisd to be able to register by default a number of agents higher than 65536. ([#4332](https://github.com/wazuh/wazuh/pull/4332))
- Changed `same/different_systemname` for `same/different_system_name` in Analysisd static filters. ([#5131](https://github.com/wazuh/wazuh/pull/5131))
- Updated the internal Python interpreter from v3.7.2 to v3.8.2. ([#5030](https://github.com/wazuh/wazuh/pull/5030))

### Fixed

- Fixed a bug that, in some cases, kept the memory reserved when deleting monitored directories in FIM. ([#5115](https://github.com/wazuh/wazuh/issues/5115))
- Freed Inotify watches moving directories in the real-time mode of FIM. ([#4794](https://github.com/wazuh/wazuh/pull/4794))
- Fixed an error that caused deletion alerts with a wrong path in Who-data mode. ([#4831](https://github.com/wazuh/wazuh/pull/4831))
- Fixed generating alerts in Who-data mode when moving directories to the folder being monitored in Windows. ([#4762](https://github.com/wazuh/wazuh/pull/4762))
- Avoid truncating the full log field of the alert when the path is too long. ([#4792](https://github.com/wazuh/wazuh/pull/4792))
- Fixed the change of monitoring from Who-data to real-time when there is a failure to set policies in Windows. ([#4753](https://github.com/wazuh/wazuh/pull/4753))
- Fixed an error that prevents restarting Windows agents from the manager. ([#5212](https://github.com/wazuh/wazuh/pull/5212))
- Fixed an error that impedes the use of the tag URL by configuring the NVD in a vulnerability detector module. ([#5165](https://github.com/wazuh/wazuh/pull/5165))
- Fixed TOCTOU condition in Clusterd when merging agent-info files. ([#5159](https://github.com/wazuh/wazuh/pull/5159))
- Fixed race condition in Analysisd when handling accumulated events. ([#5091](https://github.com/wazuh/wazuh/pull/5091))
- Avoided to count links when generating alerts for ignored directories in Rootcheck. Thanks to Artur Molchanov (@Hexta). ([#4603](https://github.com/wazuh/wazuh/pull/4603))
- Fixed typo in the path used for logging when disabling an account. Thanks to Fontaine Pierre (@PierreFontaine). ([#4839](https://github.com/wazuh/wazuh/pull/4839))
- Fixed an error when receiving different Syslog events in the same TCP packet. ([#5087](https://github.com/wazuh/wazuh/pull/5087))
- Fixed a bug in Vulnerability Detector on Modulesd when comparing Windows software versions. ([#5168](https://github.com/wazuh/wazuh/pull/5168))
- Fixed a bug that caused an agent's disconnection time not to be displayed correctly. ([#5142](https://github.com/wazuh/wazuh/pull/5142))
- Optimized the function to obtain the default gateway. Thanks to @WojRep
- Fixed host verification when signing a certificate for the manager. ([#4963](https://github.com/wazuh/wazuh/pull/4963))
- Fixed possible duplicated ID on 'client.keys' adding new agent through the API with a specific ID. ([#4982](https://github.com/wazuh/wazuh/pull/4982))
- Avoid duplicate descriptors using wildcards in 'localfile' configuration. ([#4977](https://github.com/wazuh/wazuh/pull/4977))
- Added guarantee that all processes are killed when service stops. ([#4975](https://github.com/wazuh/wazuh/pull/4975))
- Fixed mismatch in integration scripts when the debug flag is set to active. ([#4800](https://github.com/wazuh/wazuh/pull/4800))


## [v3.12.3] - 2020-04-30

### Changed

- Disable WAL in databases handled by Wazuh DB to save disk space. ([#4949](https://github.com/wazuh/wazuh/pull/4949))

### Fixed

- Fixed a bug in Remoted that could prevent agents from connecting in UDP mode. ([#4897](https://github.com/wazuh/wazuh/pull/4897))
- Fixed a bug in the shared library that caused daemons to not find the ossec group. ([#4873](https://github.com/wazuh/wazuh/pull/4873))
- Prevent Syscollector from falling into an infinite loop when failed to collect the Windows hotfixes. ([#4878](https://github.com/wazuh/wazuh/pull/4878))
- Fixed a memory leak in the system scan by Rootcheck on Windows. ([#4948](https://github.com/wazuh/wazuh/pull/4948))
- Fixed a bug in Logcollector that caused the out_format option not to apply for the agent target. ([#4942](https://github.com/wazuh/wazuh/pull/4942))
- Fixed a bug that caused FIM to not handle large inode numbers correctly. ([#4914](https://github.com/wazuh/wazuh/pull/4914))
- Fixed a bug that made ossec-dbd crash due to a bad mutex initialization. ([#4552](https://github.com/wazuh/wazuh/pull/4552))


## [v3.12.2] - 2020-04-09

### Fixed

- Fixed a bug in Vulnerability Detector that made wazuh-modulesd crash when parsing the version of a package from a RHEL feed. ([#4885](https://github.com/wazuh/wazuh/pull/4885))


## [v3.12.1] - 2020-04-08

### Changed

- Updated MSU catalog on 31/03/2020. ([#4819](https://github.com/wazuh/wazuh/pull/4819))

### Fixed

- Fixed compatibility with the Vulnerability Detector feeds for Ubuntu from Canonical, that are available in a compressed format. ([#4834](https://github.com/wazuh/wazuh/pull/4834))
- Added missing field ‘database’ to the FIM on-demand configuration report. ([#4785](https://github.com/wazuh/wazuh/pull/4785))
- Fixed a bug in Logcollector that made it forward a log to an external socket infinite times. ([#4802](https://github.com/wazuh/wazuh/pull/4802))
- Fixed a buffer overflow when receiving large messages from Syslog over TCP connections. ([#4778](https://github.com/wazuh/wazuh/pull/4778))
- Fixed a malfunction in the Integrator module when analyzing events without a certain field. ([#4851](https://github.com/wazuh/wazuh/pull/4851))
- Fix XML validation with paths ending in `\`. ([#4783](https://github.com/wazuh/wazuh/pull/4783))

### Removed

- Removed support for Ubuntu 12.04 (Precise) in Vulneratiliby Detector as its feed is no longer available.


## [v3.12.0] - 2020-03-24

### Added

- Add synchronization capabilities for FIM. ([#3319](https://github.com/wazuh/wazuh/issues/3319))
- Add SQL database for the FIM module. Its storage can be switched between disk and memory. ([#3319](https://github.com/wazuh/wazuh/issues/3319))
- Add support for monitoring AWS S3 buckets in GovCloud regions. ([#3953](https://github.com/wazuh/wazuh/issues/3953))
- Add support for monitoring Cisco Umbrella S3 buckets. ([#3890](https://github.com/wazuh/wazuh/issues/3890))
- Add automatic reconnection with the Eventchannel service when it is restarted. ([#3836](https://github.com/wazuh/wazuh/pull/3836))
- Add a status validation when starting Wazuh. ([#4237](https://github.com/wazuh/wazuh/pull/4237))
- Add FIM module unit testing for Unix source code. ([#4688](https://github.com/wazuh/wazuh/pull/4688))
- Add multi-target support for unit testing. ([#4564](https://github.com/wazuh/wazuh/pull/4564))
- Add FIM module unit testing for Windows source code. ([#4633](https://github.com/wazuh/wazuh/pull/4633))

### Changed

- Move the FIM logic engine to the agent. ([#3319](https://github.com/wazuh/wazuh/issues/3319))
- Make Logcollector continuously attempt to reconnect with the agent daemon. ([#4435](https://github.com/wazuh/wazuh/pull/4435))
- Make Windows agents to send the keep-alive independently. ([#4077](https://github.com/wazuh/wazuh/pull/4077))
- Do not enforce source IP checking by default in the registration process. ([#4083](https://github.com/wazuh/wazuh/pull/4083))
- Updated API manager/configuration endpoint to also return the new synchronization and whodata syscheck fields ([#4241](https://github.com/wazuh/wazuh/pull/4241))
- Disabled the chroot jail in Agentd on UNIX.

### Fixed

- Avoid reopening the current socket when Logcollector fails to send a event. ([#4696](https://github.com/wazuh/wazuh/pull/4696))
- Prevent Logcollector from starving when has to reload files. ([#4730](https://github.com/wazuh/wazuh/pull/4730))
- Fix a small memory leak in clusterd. ([#4465](https://github.com/wazuh/wazuh/pull/4465))
- Fix a crash in the fluent forwarder when SSL is not enabled. ([#4675](https://github.com/wazuh/wazuh/pull/4675))
- Replace non-reentrant functions to avoid race condition hazards. ([#4081](https://github.com/wazuh/wazuh/pull/4081))
- Fixed the registration of more than one agent as `any` when forcing to use the source IP. ([#2533](https://github.com/wazuh/wazuh/pull/2533))
- Fix Windows upgrades in custom directories. ([#2534](https://github.com/wazuh/wazuh/pull/2534))
- Fix the format of the alert payload passed to the Slack integration. ([#3978](https://github.com/wazuh/wazuh/pull/3978))


## [v3.11.4] - 2020-02-25

### Changed

- Remove chroot in Agentd to allow it resolve DNS at any time. ([#4652](https://github.com/wazuh/wazuh/issues/4652))


## [v3.11.3] - 2020-01-28

### Fixed

- Fixed a bug in the Windows agent that made Rootcheck report false positives about file size mismatch. ([#4493](https://github.com/wazuh/wazuh/pull/4493))


## [v3.11.2] - 2020-01-22

### Changed

- Optimized memory usage in Vulnerability Detector when fetching the NVD feed. ([#4427](https://github.com/wazuh/wazuh/pull/4427))

### Fixed

- Rootcheck scan produced a 100% CPU peak in Syscheckd because it applied `<readall>` option even when disabled. ([#4415](https://github.com/wazuh/wazuh/pull/4415))
- Fixed a handler leak in Rootcheck and SCA on Windows agents. ([#4456](https://github.com/wazuh/wazuh/pull/4456))
- Prevent Remoted from exiting when a client closes a connection prematurely. ([#4390](https://github.com/wazuh/wazuh/pull/4390))
- Fixed crash in Slack integration when handling an alert with no description. ([#4426](https://github.com/wazuh/wazuh/pull/4426))
- Fixed Makefile to allow running scan-build for Windows agents. ([#4314](https://github.com/wazuh/wazuh/pull/4314))
- Fixed a memory leak in Clusterd. ([#4448](https://github.com/wazuh/wazuh/pull/4448))
- Disable TCP keepalive options at os_net library to allow building Wazuh on OpenBSD. ([#4462](https://github.com/wazuh/wazuh/pull/4462))


## [v3.11.1] - 2020-01-03

### Fixed

- The Windows Eventchannel log decoder in Analysisd maxed out CPU usage due to an infinite loop. ([#4412](https://github.com/wazuh/wazuh/pull/4412))


## [v3.11.0] - 2019-12-23

### Added

- Add support to Windows agents for vulnerability detector. ([#2787](https://github.com/wazuh/wazuh/pull/2787))
- Add support to Debian 10 Buster for vulnerability detector (by @aderumier). ([#4151](https://github.com/wazuh/wazuh/pull/4151))
- Make the Wazuh service to start after the network systemd unit (by @VAdamec). ([#1106](https://github.com/wazuh/wazuh/pull/1106))
- Add process inventory support for Mac OS X agents. ([#3322](https://github.com/wazuh/wazuh/pull/3322))
- Add port inventory support for MAC OS X agents. ([#3349](https://github.com/wazuh/wazuh/pull/3349))
- Make Analysisd compile the CDB list upon start. ([#3488](https://github.com/wazuh/wazuh/pull/3488))
- New rules option `global_frequency` to make frequency rules independent from the event source. ([#3931](https://github.com/wazuh/wazuh/pull/3931))
- Add a validation for avoiding agents to keep trying to connect to an invalid address indefinitely. ([#3951](https://github.com/wazuh/wazuh/pull/3951))
- Add the condition field of SCA checks to the agent databases. ([#3631](https://github.com/wazuh/wazuh/pull/3631))
- Display a warning message when registering to an unverified manager. ([#4207](https://github.com/wazuh/wazuh/pull/4207))
- Allow JSON escaping for logs on Logcollector's output format. ([#4273](https://github.com/wazuh/wazuh/pull/4273))
- Add TCP keepalive support for Fluent Forwarder. ([#4274](https://github.com/wazuh/wazuh/pull/4274))
- Add the host's primary IP to Logcollector's output format. ([#4380](https://github.com/wazuh/wazuh/pull/4380))

### Changed

- Now EventChannel alerts include the full message with the translation of coded fields. ([#3320](https://github.com/wazuh/wazuh/pull/3320))
- Changed `-G` agent-auth description in help message. ([#3856](https://github.com/wazuh/wazuh/pull/3856))
- Unified the Makefile flags allowed values. ([#4034](https://github.com/wazuh/wazuh/pull/4034))
- Let Logcollector queue file rotation and keepalive messages. ([#4222](https://github.com/wazuh/wazuh/pull/4222))
- Changed default paths for the OSQuery module in Windows agents. ([#4148](https://github.com/wazuh/wazuh/pull/4148))
- Fluent Forward now packs the content towards Fluentd into an object. ([#4334](https://github.com/wazuh/wazuh/pull/4334))

### Fixed

- Fix frequency rules to be increased for the same agent by default. ([#3931](https://github.com/wazuh/wazuh/pull/3931))
- Fix `protocol`, `system_name`, `data` and `extra_data` static fields detection. ([#3591](https://github.com/wazuh/wazuh/pull/3591))
- Fix overwriting agents by `Authd` when `force` option is less than 0. ([#3527](https://github.com/wazuh/wazuh/pull/3527))
- Fix Syscheck `nodiff` option for substring paths. ([#3015](https://github.com/wazuh/wazuh/pull/3015))
- Fix Logcollector wildcards to not detect directories as log files. ([#3788](https://github.com/wazuh/wazuh/pull/3788))
- Make Slack integration work with agentless alerts (by @dmitryax). ([#3971](https://github.com/wazuh/wazuh/pull/3971))
- Fix bugs reported by Clang analyzer. ([#3887](https://github.com/wazuh/wazuh/pull/3887))
- Fix compilation errors on OpenBSD platform. ([#3105](https://github.com/wazuh/wazuh/pull/3105))
- Fix on-demand configuration labels section to obtain labels attributes. ([#3490](https://github.com/wazuh/wazuh/pull/3490))
- Fixed race condition between `wazuh-clusterd` and `wazuh-modulesd` showing a 'No such file or directory' in `cluster.log` when synchronizing agent-info files in a cluster environment ([#4007](https://github.com/wazuh/wazuh/issues/4007))
- Fixed 'ConnectionError object has no attribute code' error when package repository is not available ([#3441](https://github.com/wazuh/wazuh/issues/3441))
- Fix the blocking of files monitored by Who-data in Windows agents. ([#3872](https://github.com/wazuh/wazuh/pull/3872))
- Fix the processing of EventChannel logs with unexpected characters. ([#3320](https://github.com/wazuh/wazuh/pull/3320))
- Active response Kaspersky script now logs the action request in _active-responses.log_ ([#2748](https://github.com/wazuh/wazuh/pull/2748))
- Fix service's installation path for CentOS 8. ([#4060](https://github.com/wazuh/wazuh/pull/4060))
- Add macOS Catalina to the list of detected versions. ([#4061](https://github.com/wazuh/wazuh/pull/4061))
- Prevent FIM from producing false negatives due to wrong checksum comparison. ([#4066](https://github.com/wazuh/wazuh/pull/4066))
- Fix `previous_output` count for alerts when matching by group. ([#4097](https://github.com/wazuh/wazuh/pull/4097))
- Fix event iteration when evaluating contextual rules. ([#4106](https://github.com/wazuh/wazuh/pull/4106))
- Fix the use of `prefilter_cmd` remotely by a new local option `allow_remote_prefilter_cmd`. ([#4178](https://github.com/wazuh/wazuh/pull/4178) & [4194](https://github.com/wazuh/wazuh/pull/4194))
- Fix restarting agents by group using the API when some of them are in a worker node. ([#4226](https://github.com/wazuh/wazuh/pull/4226))
- Fix error in Fluent Forwarder that requests an user and pass although the server does not need it. ([#3910](https://github.com/wazuh/wazuh/pull/3910))
- Fix FTS data length bound mishandling in Analysisd. ([#4278](https://github.com/wazuh/wazuh/pull/4278))
- Fix a memory leak in Modulesd and Agentd when Fluent Forward parses duplicate options. [#4334](https://github.com/wazuh/wazuh/pull/4334))
- Fix an invalid memory read in Agentd when checking a remote configuration containing an invalid stanza inside `<labels>`. [#4334](https://github.com/wazuh/wazuh/pull/4334))
- Fix error using force_reload and the eventchannel format in UNIX systems. [#4294](https://github.com/wazuh/wazuh/pull/4294))


## [v3.10.2] - 2019-09-23

### Fixed

- Fix error in Logcollector when reloading localfiles with timestamp wildcards. ([#3995](https://github.com/wazuh/wazuh/pull/3995))


## [v3.10.1] - 2019-09-19

### Fixed

- Fix error after removing a high volume of agents from a group using the Wazuh API. ([#3907](https://github.com/wazuh/wazuh/issues/3907))
- Fix error in Remoted when reloading agent keys (busy resource). ([#3988](https://github.com/wazuh/wazuh/issues/3988))
- Fix invalid read in Remoted counters. ([#3989](https://github.com/wazuh/wazuh/issues/3989))


## [v3.10.0] - 2019-09-16

### Added

- Add framework function to obtain full summary of agents. ([#3842](https://github.com/wazuh/wazuh/pull/3842))
- SCA improvements. ([#3286](https://github.com/wazuh/wazuh/pull/3286))
  - Refactor de SCA internal logic and policy syntax. ([#3249](https://github.com/wazuh/wazuh/issues/3249))
  - Support to follow symbolic links. ([#3228](https://github.com/wazuh/wazuh/issues/3228))
  - Add numerical comparator for SCA rules. ([#3374](https://github.com/wazuh/wazuh/issues/3374))
  - Add SCA decoded events count to global stats. ([#3623](https://github.com/wazuh/wazuh/issues/3623))
- Extend duplicate file detection for LogCollector. ([#3867](https://github.com/wazuh/wazuh/pull/3867))
- Add HIPAA and NIST 800 53 compliance mapping as rule groups.([#3411](https://github.com/wazuh/wazuh/pull/3411) & [#3420](https://github.com/wazuh/wazuh/pull/3420))
- Add SCA compliance groups to rule groups in alerts. ([#3427](https://github.com/wazuh/wazuh/pull/3427))
- Add IPv6 loopback address to localhost list in DB output module (by @aquerubin). ([#3140](https://github.com/wazuh/wazuh/pull/3140))
- Accept `]` and `>` as terminal prompt characters for Agentless. ([#3209](https://github.com/wazuh/wazuh/pull/3209))

### Changed

- Modify logs for agent authentication issues by Remoted. ([#3662](https://github.com/wazuh/wazuh/pull/3662))
- Make Syscollector logging messages more user-friendly. ([#3397](https://github.com/wazuh/wazuh/pull/3397))
- Make SCA load by default all present policies at the default location. ([#3607](https://github.com/wazuh/wazuh/pull/3607))
- Increase IPSIZE definition for IPv6 compatibility (by @aquerubin). ([#3259](https://github.com/wazuh/wazuh/pull/3259))
- Replace local protocol definitions with Socket API definitions (by @aquerubin). ([#3260](https://github.com/wazuh/wazuh/pull/3260))
- Improved error message when some of required Wazuh daemons are down. Allow restarting cluster nodes except when `ossec-execd` is down. ([#3496](https://github.com/wazuh/wazuh/pull/3496))
- Allow existing aws_profile argument to work with vpcflowlogs in AWS wodle configuration. Thanks to Adam Williams (@awill1988). ([#3729](https://github.com/wazuh/wazuh/pull/3729))

### Fixed

- Fix exception handling when using an invalid bucket in AWS wodle ([#3652](https://github.com/wazuh/wazuh/pull/3652))
- Fix error message when an AWS bucket is empty ([#3743](https://github.com/wazuh/wazuh/pull/3743))
- Fix error when getting profiles in custom AWS buckets ([#3786](https://github.com/wazuh/wazuh/pull/3786))
- Fix SCA integrity check when switching between manager nodes. ([#3884](https://github.com/wazuh/wazuh/pull/3884))
- Fix alert email sending when no_full_log option is set in a rule. ([#3174](https://github.com/wazuh/wazuh/pull/3174))
- Fix error in Windows who-data when handling the directories list. ([#3883](https://github.com/wazuh/wazuh/pull/3883))
- Fix error in the hardware inventory collector for PowerPC architectures. ([#3624](https://github.com/wazuh/wazuh/pull/3624))
- Fix the use of mutexes in the `OS_Regex` library. ([#3533](https://github.com/wazuh/wazuh/pull/3533))
- Fix invalid read in the `OS_Regex` library. ([#3815](https://github.com/wazuh/wazuh/pull/3815))
- Fix compilation error on FreeBSD 13 and macOS 10.14. ([#3832](https://github.com/wazuh/wazuh/pull/3832))
- Fix typo in the license of the files. ([#3779](https://github.com/wazuh/wazuh/pull/3779))
- Fix error in `execd` when upgrading agents remotely while auto-restarting. ([#3437](https://github.com/wazuh/wazuh/pull/3437))
- Prevent integrations from inheriting descriptors. ([#3514](https://github.com/wazuh/wazuh/pull/3514))
- Overwrite rules label fix and rules features tests. ([#3414](https://github.com/wazuh/wazuh/pull/3414))
- Fix typo: replace `readed` with `read`. ([#3328](https://github.com/wazuh/wazuh/pull/3328))
- Introduce global mutex for Rootcheck decoder. ([#3530](https://github.com/wazuh/wazuh/pull/3530))
- Fix errors reported by scan-build. ([#3452](https://github.com/wazuh/wazuh/pull/3452) & [#3785](https://github.com/wazuh/wazuh/pull/3785))
- Fix the handling of `wm_exec()` output.([#3486](https://github.com/wazuh/wazuh/pull/3486))
- Fix FIM duplicated entries in Windows. ([#3504](https://github.com/wazuh/wazuh/pull/3504))
- Remove socket deletion from epoll. ([#3432](https://github.com/wazuh/wazuh/pull/3432))
- Let the sources installer support NetBSD. ([#3444](https://github.com/wazuh/wazuh/pull/3444))
- Fix error message from openssl v1.1.1. ([#3413](https://github.com/wazuh/wazuh/pull/3413))
- Fix compilation issue for local installation. ([#3339](https://github.com/wazuh/wazuh/pull/3339))
- Fix exception handling when /tmp have no permissions and tell the user the problem. ([#3401](https://github.com/wazuh/wazuh/pull/3401))
- Fix who-data alerts when audit logs contain hex fields. ([#3909](https://github.com/wazuh/wazuh/pull/3909))
- Remove useless `select()` calls in Analysisd decoders. ([#3964](https://github.com/wazuh/wazuh/pull/3964))


## [v3.9.5] - 2019-08-08

### Fixed

- Fixed a bug in the Framework that prevented Cluster and API from handling the file _client.keys_ if it's mounted as a volume on Docker.
- Fixed a bug in Analysisd that printed the millisecond part of the alerts' timestamp without zero-padding. That prevented Elasticsearch 7 from indexing those alerts. ([#3814](https://github.com/wazuh/wazuh/issues/3814))


## [v3.9.4] - 2019-08-07

### Changed

- Prevent agent on Windows from including who-data on FIM events for child directories without who-data enabled, even if it's available. ([#3601](https://github.com/wazuh/wazuh/issues/3601))
- Prevent Rootcheck configuration from including the `<ignore>` settings if they are empty. ([#3634](https://github.com/wazuh/wazuh/issues/3634))
- Wazuh DB will delete the agent DB-related files immediately when removing an agent. ([#3691](https://github.com/wazuh/wazuh/issues/3691))

### Fixed

- Fixed bug in Remoted when correlating agents and their sockets in TCP mode. ([#3602](https://github.com/wazuh/wazuh/issues/3602))
- Fix bug in the agent that truncated its IP address if it occupies 15 characters. ([#3615](https://github.com/wazuh/wazuh/issues/3615))
- Logcollector failed to overwrite duplicate `<localfile>` stanzas. ([#3616](https://github.com/wazuh/wazuh/issues/3616))
- Analysisd could produce a double free if an Eventchannel message contains an invalid XML member. ([#3626](https://github.com/wazuh/wazuh/issues/3626))
- Fixed defects in the code reported by Coverity. ([#3627](https://github.com/wazuh/wazuh/issues/3627))
- Fixed bug in Analysisd when handling invalid JSON input strings. ([#3648](https://github.com/wazuh/wazuh/issues/3648))
- Fix handling of SCA policies with duplicate ID in Wazuh DB. ([#3668](https://github.com/wazuh/wazuh/issues/3668))
- Cluster could fail synchronizing some files located in Docker volumes. ([#3669](https://github.com/wazuh/wazuh/issues/3669))
- Fix a handler leak in the FIM whodata engine for Windows. ([#3690](https://github.com/wazuh/wazuh/issues/3690))
- The Docker listener module was storing and ignoring the output of the integration. ([#3768](https://github.com/wazuh/wazuh/issues/3768))
- Fixed memory leaks in Syscollector for macOS agents. ([#3795](https://github.com/wazuh/wazuh/pull/3795))
- Fix dangerous mutex initialization in Windows hosts. ([#3805](https://github.com/wazuh/wazuh/issues/3805))


## [v3.9.3] - 2019-07-08

### Changed

- Windows Eventchannel log collector will no longer report bookmarked events by default (those that happened while the agent was stopped). ([#3485](https://github.com/wazuh/wazuh/pull/3485))
- Remoted will discard agent-info data not in UTF-8 format. ([#3581](https://github.com/wazuh/wazuh/pull/3581))

### Fixed

- Osquery integration did not follow the osquery results file (*osqueryd.results.log*) as of libc 2.28. ([#3494](https://github.com/wazuh/wazuh/pull/3494))
- Windows Eventchannnel log collector did not update the bookmarks so it reported old events repeatedly. ([#3485](https://github.com/wazuh/wazuh/pull/3485))
- The agent sent invalid info data in the heartbeat message if it failed to get the host IP address. ([#3555](https://github.com/wazuh/wazuh/pull/3555))
- Modulesd produced a memory leak when being queried for its running configuration. ([#3564](https://github.com/wazuh/wazuh/pull/3564))
- Analysisd and Logtest crashed when trying rules having `<different_geoip>` and no `<not_same_field>` stanza. ([#3587](https://github.com/wazuh/wazuh/pull/3587))
- Vulnerability Detector failed to parse the Canonical's OVAL feed due to a syntax change. ([#3563](https://github.com/wazuh/wazuh/pull/3563))
- AWS Macie events produced erros in Elasticsearch. ([#3608](https://github.com/wazuh/wazuh/pull/3608))
- Rules with `<list lookup="address_match_key" />` produced a false match if the CDB list file is missing. ([#3609](https://github.com/wazuh/wazuh/pull/3609))
- Remote configuration was missing the `<ignore>` stanzas for Syscheck and Rootcheck when defined as sregex. ([#3617](https://github.com/wazuh/wazuh/pull/3617))


## [v3.9.2] 2019-06-10

### Added

- Added support for Ubuntu 12.04 to the SCA configuration template. ([#3361](https://github.com/wazuh/wazuh/pull/3361))

### Changed

- Prevent the agent from stopping if it fails to resolve the manager's hostname on startup. ([#3405](https://github.com/wazuh/wazuh/pull/3405))
- Prevent Remoted from logging agent connection timeout as an error, now it's a debugging log. ([#3426](https://github.com/wazuh/wazuh/pull/3426))

### Fixed

- A configuration request to Analysisd made it crash if the option `<white_list>` is empty. ([#3383](https://github.com/wazuh/wazuh/pull/3383))
- Fixed error when uploading some configuration files through API in wazuh-docker environments. ([#3335](https://github.com/wazuh/wazuh/issues/3335))
- Fixed error deleting temporary files during cluster synchronization. ([#3379](https://github.com/wazuh/wazuh/issues/3379))
- Fixed bad permissions on agent-groups files synchronized via wazuh-clusterd. ([#3438](https://github.com/wazuh/wazuh/issues/3438))
- Fixed bug in the database module that ignored agents registered with a network mask. ([#3351](https://github.com/wazuh/wazuh/pull/3351))
- Fixed a memory bug in the CIS-CAT module. ([#3406](https://github.com/wazuh/wazuh/pull/3406))
- Fixed a bug in the agent upgrade tool when checking the version number. ([#3391](https://github.com/wazuh/wazuh/pull/3391))
- Fixed error checking in the Windows Eventchannel log collector. ([#3393](https://github.com/wazuh/wazuh/pull/3393))
- Prevent Analysisd from crashing at SCA decoder due to a race condition calling a thread-unsafe function. ([#3466](https://github.com/wazuh/wazuh/pull/3466))
- Fix a file descriptor leak in Modulesd on timeout when running a subprocess. ([#3470](https://github.com/wazuh/wazuh/pull/3470))
  - OpenSCAP.
  - CIS-CAT.
  - Command.
  - Azure.
  - SCA.
  - AWS.
  - Docker.
- Prevent Modulesd from crashing at Vulnerability Detector when updating a RedHat feed. ([3458](https://github.com/wazuh/wazuh/pull/3458))


## [v3.9.1] 2019-05-21

### Added

- Added directory existence checking for SCA rules. ([#3246](https://github.com/wazuh/wazuh/pull/3246))
- Added line number to error messages when parsing YAML files. ([#3325](https://github.com/wazuh/wazuh/pull/3325))
- Enhanced wildcard support for Windows Logcollector. ([#3236](https://github.com/wazuh/wazuh/pull/3236))

### Changed

- Changed the extraction point of the package name in the Vulnerability Detector OVALs. ([#3245](https://github.com/wazuh/wazuh/pull/3245))

### Fixed

- Fixed SCA request interval option limit. ([#3254](https://github.com/wazuh/wazuh/pull/3254))
- Fixed SCA directory checking. ([#3235](https://github.com/wazuh/wazuh/pull/3235))
- Fixed potential out of bounds memory access. ([#3285](https://github.com/wazuh/wazuh/pull/3285))
- Fixed CIS-CAT XML report parser. ([#3261](https://github.com/wazuh/wazuh/pull/3261))
- Fixed .ssh folder permissions for Agentless. ([#2660](https://github.com/wazuh/wazuh/pull/2660))
- Fixed repeated fields in SCA summary events. ([#3278](https://github.com/wazuh/wazuh/pull/3278))
- Fixed command output treatment for the SCA module. ([#3297](https://github.com/wazuh/wazuh/pull/3297))
- Fixed _agent_upgrade_ tool to set the manager version as the default one. ([#2721](https://github.com/wazuh/wazuh/pull/2721))
- Fixed execd crash when timeout list is not initialized. ([#3316](https://github.com/wazuh/wazuh/pull/3316))
- Fixed support for reading large files on Windows Logcollector. ([#3248](https://github.com/wazuh/wazuh/pull/3248))
- Fixed the manager restarting process via API on Docker. ([#3273](https://github.com/wazuh/wazuh/pull/3273))
- Fixed the _agent_info_ files synchronization between cluster nodes. ([#3272](https://github.com/wazuh/wazuh/pull/3272))

### Removed

- Removed 5-second reading timeout for File Integrity Monitoring scan. ([#3366](https://github.com/wazuh/wazuh/pull/3366))


## [v3.9.0] 2019-05-02

### Added

- New module to perform **Security Configuration Assessment** scans. ([#2598](https://github.com/wazuh/wazuh/pull/2598))
- New **Logcollector** features. ([#2929](https://github.com/wazuh/wazuh/pull/2929))
  - Let Logcollector filter files by content. ([#2796](https://github.com/wazuh/wazuh/issues/2796))
  - Added a pattern exclusion option to Logcollector. ([#2797](https://github.com/wazuh/wazuh/issues/2797))
  - Let Logcollector filter files by date. ([#2799](https://github.com/wazuh/wazuh/issues/2799))
  - Let logcollector support wildcards on Windows. ([#2898](https://github.com/wazuh/wazuh/issues/2898))
- **Fluent forwarder** for agents. ([#2828](https://github.com/wazuh/wazuh/issues/2828))
- Collect network and port inventory for Windows XP/Server 2003. ([#2464](https://github.com/wazuh/wazuh/pull/2464))
- Included inventory fields as dynamic fields in events to use them in rules. ([#2441](https://github.com/wazuh/wazuh/pull/2441))
- Added an option _startup_healthcheck_ in FIM so that the the who-data health-check is optional. ([#2323](https://github.com/wazuh/wazuh/pull/2323))
- The real agent IP is reported by the agent and shown in alerts and the App interface. ([#2577](https://github.com/wazuh/wazuh/pull/2577))
- Added support for organizations in AWS wodle. ([#2627](https://github.com/wazuh/wazuh/pull/2627))
- Added support for hot added symbolic links in _Whodata_. ([#2466](https://github.com/wazuh/wazuh/pull/2466))
- Added `-t` option to `wazuh-clusterd` binary ([#2691](https://github.com/wazuh/wazuh/pull/2691)).
- Added options `same_field` and `not_same_field` in rules to correlate dynamic fields between events. ([#2689](https://github.com/wazuh/wazuh/pull/2689))
- Added optional daemons start by default. ([#2769](https://github.com/wazuh/wazuh/pull/2769))
- Make the Windows installer to choose the appropriate `ossec.conf` file based on the System version. ([#2773](https://github.com/wazuh/wazuh/pull/2773))
- Added writer thread preference for Logcollector. ([#2783](https://github.com/wazuh/wazuh/pull/2783))
- Added database deletion from Wazuh-DB for removed agents. ([#3123](https://github.com/wazuh/wazuh/pull/3123))

### Changed

- Introduced a network buffer in Remoted to cache incomplete messages from agents. This improves the performance by preventing Remoted from waiting for complete messages. ([#2528](https://github.com/wazuh/wazuh/pull/2528))
- Improved alerts about disconnected agents: they will contain the data about the disconnected agent, although the alert is actually produced by the manager. ([#2379](https://github.com/wazuh/wazuh/pull/2379))
- PagerDuty integration plain text alert support (by @spartantri). ([#2403](https://github.com/wazuh/wazuh/pull/2403))
- Improved Remoted start-up logging messages. ([#2460](https://github.com/wazuh/wazuh/pull/2460))
- Let _agent_auth_ warn when it receives extra input arguments. ([#2489](https://github.com/wazuh/wazuh/pull/2489))
- Update the who-data related SELinux rules for Audit 3.0. This lets who-data work on Fedora 29. ([#2419](https://github.com/wazuh/wazuh/pull/2419))
- Changed data source for network interface's MAC address in Syscollector so that it will be able to get bonded interfaces' MAC. ([#2550](https://github.com/wazuh/wazuh/pull/2550))
- Migrated unit tests from Check to TAP (Test Anything Protocol). ([#2572](https://github.com/wazuh/wazuh/pull/2572))
- Now labels starting with `_` are reserved for internal use. ([#2577](https://github.com/wazuh/wazuh/pull/2577))
- Now AWS wodle fetches aws.requestParameters.disableApiTermination with an unified format ([#2614](https://github.com/wazuh/wazuh/pull/2614))
- Improved overall performance in cluster ([#2575](https://github.com/wazuh/wazuh/pull/2575))
- Some improvements has been made in the _vulnerability-detector_ module. ([#2603](https://github.com/wazuh/wazuh/pull/2603))
- Refactor of decoded fields from the Windows eventchannel decoder. ([#2684](https://github.com/wazuh/wazuh/pull/2684))
- Deprecate global option `<queue_size>` for Analysisd. ([#2729](https://github.com/wazuh/wazuh/pull/2729))
- Excluded noisy events from Windows Eventchannel. ([#2763](https://github.com/wazuh/wazuh/pull/2763))
- Replaced `printf` functions in `agent-authd`. ([#2830](https://github.com/wazuh/wazuh/pull/2830))
- Replaced `strtoul()` using NULL arguments with `atol()` in wodles config files. ([#2801](https://github.com/wazuh/wazuh/pull/2801))
- Added a more descriptive message for SSL error when agent-auth fails. ([#2941](https://github.com/wazuh/wazuh/pull/2941))
- Changed the starting Analysisd messages about loaded rules from `info` to `debug` level. ([#2881](https://github.com/wazuh/wazuh/pull/2881))
- Re-structured messages for FIM module. ([#2926](https://github.com/wazuh/wazuh/pull/2926))
- Changed `diff` output in Syscheck for Windows. ([#2969](https://github.com/wazuh/wazuh/pull/2969))
- Replaced OSSEC e-mail subject with Wazuh in `ossec-maild`. ([#2975](https://github.com/wazuh/wazuh/pull/2975))
- Added keepalive in TCP to manage broken connections in `ossec-remoted`. ([#3069](https://github.com/wazuh/wazuh/pull/3069))
- Change default restart interval for Docker listener module to one minute. ([#2679](https://github.com/wazuh/wazuh/pull/2679))

### Fixed

- Fixed error in Syscollector for Windows older than Vista when gathering the hardware inventory. ([#2326](https://github.com/wazuh/wazuh/pull/2326))
- Fixed an error in the OSQuery configuration validation. ([#2446](https://github.com/wazuh/wazuh/pull/2446))
- Prevent Integrator, Syslog Client and Mail forwarded from getting stuck while reading _alerts.json_. ([#2498](https://github.com/wazuh/wazuh/pull/2498))
- Fixed a bug that could make an Agent running on Windows XP close unexpectedly while receiving a WPK file. ([#2486](https://github.com/wazuh/wazuh/pull/2486))
- Fixed _ossec-control_ script in Solaris. ([#2495](https://github.com/wazuh/wazuh/pull/2495))
- Fixed a compilation error when building Wazuh in static linking mode with the Audit library enabled. ([#2523](https://github.com/wazuh/wazuh/pull/2523))
- Fixed a memory hazard in Analysisd on log pre-decoding for short logs (less than 5 bytes). ([#2391](https://github.com/wazuh/wazuh/pull/2391))
- Fixed defects reported by Cppcheck. ([#2521](https://github.com/wazuh/wazuh/pull/2521))
  - Double free in GeoIP data handling with IPv6.
  - Buffer overlay when getting OS information.
  - Check for successful memory allocation in Syscollector.
- Fix out-of-memory error in Remoted when upgrading an agent with a big data chunk. ([#2594](https://github.com/wazuh/wazuh/pull/2594))
- Re-registered agent are reassigned to correct groups when the multigroup is empty. ([#2440](https://github.com/wazuh/wazuh/pull/2440))
- Wazuh manager starts regardless of the contents of _local_decoder.xml_. ([#2465](https://github.com/wazuh/wazuh/pull/2465))
- Let _Remoted_ wait for download module availability. ([#2517](https://github.com/wazuh/wazuh/pull/2517))
- Fix duplicate field names at some events for Windows eventchannel. ([#2500](https://github.com/wazuh/wazuh/pull/2500))
- Delete empty fields from Windows Eventchannel alerts. ([#2492](https://github.com/wazuh/wazuh/pull/2492))
- Fixed memory leak and crash in Vulnerability Detector. ([#2620](https://github.com/wazuh/wazuh/pull/2620))
- Prevent Analysisd from crashing when receiving an invalid Syscollector event. ([#2621](https://github.com/wazuh/wazuh/pull/2621))
- Fix a bug in the database synchronization module that left broken references of removed agents to groups. ([#2628](https://github.com/wazuh/wazuh/pull/2628))
- Fixed restart service in AIX. ([#2674](https://github.com/wazuh/wazuh/pull/2674))
- Prevent Execd from becoming defunct when Active Response disabled. ([#2692](https://github.com/wazuh/wazuh/pull/2692))
- Fix error in Syscollector when unable to read the CPU frequency on agents. ([#2740](https://github.com/wazuh/wazuh/pull/2740))
- Fix Windows escape format affecting non-format messages. ([#2725](https://github.com/wazuh/wazuh/pull/2725))
- Avoid a segfault in mail daemon due to the XML tags order in the `ossec.conf`. ([#2711](https://github.com/wazuh/wazuh/pull/2711))
- Prevent the key updating thread from starving in Remoted. ([#2761](https://github.com/wazuh/wazuh/pull/2761))
- Fixed error logging on Windows agent. ([#2791](https://github.com/wazuh/wazuh/pull/2791))
- Let CIS-CAT decoder reuse the Wazuh DB connection socket. ([#2800](https://github.com/wazuh/wazuh/pull/2800))
- Fixed issue with `agent-auth` options without argument. ([#2808](https://github.com/wazuh/wazuh/pull/2808))
- Fixed control of the frequency counter in alerts. ([#2854](https://github.com/wazuh/wazuh/pull/2854))
- Ignore invalid files for agent groups. ([#2895](https://github.com/wazuh/wazuh/pull/2895))
- Fixed invalid behaviour when moving files in Whodata mode. ([#2888](https://github.com/wazuh/wazuh/pull/2888))
- Fixed deadlock in Remoted when updating the `keyentries` structure. ([#2956](https://github.com/wazuh/wazuh/pull/2956))
- Fixed error in Whodata when one of the file permissions cannot be extracted. ([#2940](https://github.com/wazuh/wazuh/pull/2940))
- Fixed System32 and SysWOW64 event processing in Whodata. ([#2935](https://github.com/wazuh/wazuh/pull/2935))
- Fixed Syscheck hang when monitoring system directories. ([#3059](https://github.com/wazuh/wazuh/pull/3059))
- Fixed the package inventory for MAC OS X. ([#3035](https://github.com/wazuh/wazuh/pull/3035))
- Translated the Audit Policy fields from IDs for Windows events. ([#2950](https://github.com/wazuh/wazuh/pull/2950))
- Fixed broken pipe error when Wazuh-manager closes TCP connection. ([#2965](https://github.com/wazuh/wazuh/pull/2965))
- Fixed whodata mode on drives other than the main one. ([#2989](https://github.com/wazuh/wazuh/pull/2989))
- Fixed bug occurred in the database while removing an agent. ([#2997](https://github.com/wazuh/wazuh/pull/2997))
- Fixed duplicated alerts for Red Hat feed in `vulnerability-detector`. ([#3000](https://github.com/wazuh/wazuh/pull/3000))
- Fixed bug when processing symbolic links in Whodata. ([#3025](https://github.com/wazuh/wazuh/pull/3025))
- Fixed option for ignoring paths in rootcheck. ([#3058](https://github.com/wazuh/wazuh/pull/3058))
- Allow Wazuh service on MacOSX to be available without restart. ([#3119](https://github.com/wazuh/wazuh/pull/3119))
- Ensure `internal_options.conf` file is overwritten on Windows upgrades. ([#3153](https://github.com/wazuh/wazuh/pull/3153))
- Fixed the reading of the setting `attempts` of the Docker module. ([#3067](https://github.com/wazuh/wazuh/pull/3067))
- Fix a memory leak in Docker listener module. ([#2679](https://github.com/wazuh/wazuh/pull/2679))


## [v3.8.2] 2019-01-30

### Fixed

- Analysisd crashed when parsing a log from OpenLDAP due to a bug in the option `<accumulate>`. ([#2456](https://github.com/wazuh/wazuh/pull/2456))
- Modulesd closed unexpectedly if a command was defined without a `<tag>` option. ([#2470](https://github.com/wazuh/wazuh/pull/2470))
- The Eventchannel decoder was not being escaping backslashes correctly. ([#2483](https://github.com/wazuh/wazuh/pull/2483))
- The Eventchannel decoder was leaving spurious trailing spaces in some fields.  ([#2484](https://github.com/wazuh/wazuh/pull/2484))


## [v3.8.1] 2019-01-25

### Fixed

- Fixed memory leak in Logcollector when reading Windows eventchannel. ([#2450](https://github.com/wazuh/wazuh/pull/2450))
- Fixed script parsing error in Solaris 10. ([#2449](https://github.com/wazuh/wazuh/pull/2449))
- Fixed version comparisons on Red Hat systems. (By @orlando-jamie) ([#2445](https://github.com/wazuh/wazuh/pull/2445))


## [v3.8.0] 2019-01-19

### Added

- Logcollector **extension for Windows eventchannel logs in JSON format.** ([#2142](https://github.com/wazuh/wazuh/pull/2142))
- Add options to detect **attribute and file permission changes** for Windows. ([#1918](https://github.com/wazuh/wazuh/pull/1918))
- Added **Audit health-check** in the Whodata initialization. ([#2180](https://github.com/wazuh/wazuh/pull/2180))
- Added **Audit rules auto-reload** in Whodata. ([#2180](https://github.com/wazuh/wazuh/pull/2180))
- Support for **new AWS services** in the AWS wodle ([#2242](https://github.com/wazuh/wazuh/pull/2242)):
    - AWS Config
    - AWS Trusted Advisor
    - AWS KMS
    - AWS Inspector
    - Add support for IAM roles authentication in EC2 instances.
- New module "Agent Key Polling" to integrate agent key request to external data sources. ([#2127](https://github.com/wazuh/wazuh/pull/2127))
  - Look for missing or old agent keys when Remoted detects an authorization failure.
  - Request agent keys by calling a defined executable or connecting to a local socket.
- Get process inventory for Windows natively. ([#1760](https://github.com/wazuh/wazuh/pull/1760))
- Improved vulnerability detection in Red Hat systems. ([#2137](https://github.com/wazuh/wazuh/pull/2137))
- Add retries to download the OVAL files in vulnerability-detector. ([#1832](https://github.com/wazuh/wazuh/pull/1832))
- Auto-upgrade FIM databases in Wazuh-DB. ([#2147](https://github.com/wazuh/wazuh/pull/2147))
- New dedicated thread for AR command running on Windows agent. ([#1725](https://github.com/wazuh/wazuh/pull/1725))
  -  This will prevent the agent from delaying due to an AR execution.
- New internal option to clean residual files of agent groups. ([#1985](https://github.com/wazuh/wazuh/pull/1985))
- Add a manifest to run `agent-auth.exe` with elevated privileges. ([#1998](https://github.com/wazuh/wazuh/pull/1998))
- Compress `last-entry` files to check differences by FIM. ([#2034](https://github.com/wazuh/wazuh/pull/2034))
- Add error messages to integration scripts. ([#2143](https://github.com/wazuh/wazuh/pull/2143))
- Add CDB lists building on install. ([#2167](https://github.com/wazuh/wazuh/pull/2167))
- Update Wazuh copyright for internal files. ([#2343](https://github.com/wazuh/wazuh/pull/2343))
- Added option to allow maild select the log file to read from. ([#977](https://github.com/wazuh/wazuh/pull/977))
- Add table to control the metadata of the vuln-detector DB. ([#2402](https://github.com/wazuh/wazuh/pull/2402))

### Changed

- Now Wazuh manager can be started with an empty configuration in ossec.conf. ([#2086](https://github.com/wazuh/wazuh/pull/2086))
- The Authentication daemon is now enabled by default. ([#2129](https://github.com/wazuh/wazuh/pull/2129))
- Make FIM show alerts for new files by default. ([#2213](https://github.com/wazuh/wazuh/pull/2213))
- Reduce the length of the query results from Vulnerability Detector to Wazuh DB. ([#1798](https://github.com/wazuh/wazuh/pull/1798))
- Improved the build system to automatically detect a big-endian platform. ([#2031](https://github.com/wazuh/wazuh/pull/2031))
  - Building option `USE_BIG_ENDIAN` is not already needed on Solaris (SPARC) or HP-UX.
- Expanded the regex pattern maximum size from 2048 to 20480 bytes. ([#2036](https://github.com/wazuh/wazuh/pull/2036))
- Improved IP address validation in the option `<white_list>` (by @pillarsdotnet). ([#1497](https://github.com/wazuh/wazuh/pull/1497))
- Improved rule option `<info>` validation (by @pillarsdotnet). ([#1541](https://github.com/wazuh/wazuh/pull/1541))
- Deprecated the Syscheck option `<remove_old_diff>` by making it mandatory. ([#1915](https://github.com/wazuh/wazuh/pull/1915))
- Fix invalid error "Unable to verity server certificate" in _ossec-authd_ (server). ([#2045](https://github.com/wazuh/wazuh/pull/2045))
- Remove deprecated flag `REUSE_ID` from the Makefile options. ([#2107](https://github.com/wazuh/wazuh/pull/2107))
- Syscheck first queue error message changed into a warning. ([#2146](https://github.com/wazuh/wazuh/pull/2146))
- Do the DEB and RPM package scan regardless of Linux distribution. ([#2168](https://github.com/wazuh/wazuh/pull/2168))
- AWS VPC configuration in the AWS wodle ([#2242](https://github.com/wazuh/wazuh/pull/2242)).
- Hide warning log by FIM when cannot open a file that has just been removed. ([#2201](https://github.com/wazuh/wazuh/pull/2201))
- The default FIM configuration will ignore some temporary files. ([#2202](https://github.com/wazuh/wazuh/pull/2202))

### Fixed

- Fixed error description in the osquery configuration parser (by @pillarsdotnet). ([#1499](https://github.com/wazuh/wazuh/pull/1499))
- The FTS comment option `<ftscomment>` was not being read (by @pillarsdotnet). ([#1536](https://github.com/wazuh/wazuh/pull/1536))
- Fixed error when multigroup files are not found. ([#1792](https://github.com/wazuh/wazuh/pull/1792))
- Fix error when assigning multiple groups whose names add up to more than 4096 characters. ([#1792](https://github.com/wazuh/wazuh/pull/1792))
- Replaced "getline" function with "fgets" in vulnerability-detector to avoid compilation errors with older versions of libC. ([#1822](https://github.com/wazuh/wazuh/pull/1822))
- Fix bug in Wazuh DB when trying to store multiple network interfaces with the same IP from Syscollector. ([#1928](https://github.com/wazuh/wazuh/pull/1928))
- Improved consistency of multigroups. ([#1985](https://github.com/wazuh/wazuh/pull/1985))
- Fixed the reading of the OS name and version in HP-UX systems. ([#1990](https://github.com/wazuh/wazuh/pull/1990))
- Prevent the agent from producing an error on platforms that don't support network timeout. ([#2001](https://github.com/wazuh/wazuh/pull/2001))
- Logcollector could not set the maximum file limit on HP-UX platform. ([2030](https://github.com/wazuh/wazuh/pull/2030))
- Allow strings up to 64KB long for log difference analysis. ([#2032](https://github.com/wazuh/wazuh/pull/2032))
- Now agents keep their registration date when upgrading the manager. ([#2033](https://github.com/wazuh/wazuh/pull/2033))
- Create an empty `client.keys` file on a fresh installation of a Windows agent. ([2040](https://github.com/wazuh/wazuh/pull/2040))
- Allow CDB list keys and values to have double quotes surrounding. ([#2046](https://github.com/wazuh/wazuh/pull/2046))
- Remove file `queue/db/.template.db` on upgrade / restart. ([2073](https://github.com/wazuh/wazuh/pull/2073))
- Fix error on Analysisd when `check_value` doesn't exist. ([2080](https://github.com/wazuh/wazuh/pull/2080))
- Prevent Rootcheck from looking for invalid link count in agents running on Solaris (by @ecsc-georgew). ([2087](https://github.com/wazuh/wazuh/pull/2087))
- Fixed the warning messages when compiling the agent on AIX. ([2099](https://github.com/wazuh/wazuh/pull/2099))
- Fix missing library when building Wazuh with MySQL support. ([#2108](https://github.com/wazuh/wazuh/pull/2108))
- Fix compile warnings for the Solaris platform. ([#2121](https://github.com/wazuh/wazuh/pull/2121))
- Fixed regular expression for audit.key in audit decoder. ([#2134](https://github.com/wazuh/wazuh/pull/2134))
- Agent's ossec-control stop should wait a bit after killing a process. ([#2149](https://github.com/wazuh/wazuh/pull/2149))
- Fixed error ocurred while monitoring symbolic links in Linux. ([#2152](https://github.com/wazuh/wazuh/pull/2152))
- Fixed some bugs in Logcollector: ([#2154](https://github.com/wazuh/wazuh/pull/2154))
  - If Logcollector picks up a log exceeding 65279 bytes, that log may lose the null-termination.
  - Logcollector crashes if multiple wildcard stanzas resolve the same file.
  - An error getting the internal file position may lead to an undefined condition.
- Execd daemon now runs even if active response is disabled ([#2177](https://github.com/wazuh/wazuh/pull/2177))
- Fix high precision timestamp truncation in rsyslog messages. ([#2128](https://github.com/wazuh/wazuh/pull/2128))
- Fix missing Whodata section to the remote configuration query. ([#2173](https://github.com/wazuh/wazuh/pull/2173))
- Bugfixes in AWS wodle ([#2242](https://github.com/wazuh/wazuh/pull/2242)):
    - Fixed bug in AWS Guard Duty alerts when there were multiple remote IPs.
    - Fixed bug when using flag `remove_from_bucket`.
    - Fixed bug when reading buckets generating more than 1000 logs in the same day.
    - Increase `qty` of `aws.eventNames` and remove usage of `aws.eventSources`.
- Fix bug in cluster configuration when using Kubernetes ([#2227](https://github.com/wazuh/wazuh/pull/2227)).
- Fix network timeout setup in agent running on Windows. ([#2185](https://github.com/wazuh/wazuh/pull/2185))
- Fix default values for the `<auto_ignore>` option. ([#2210](https://github.com/wazuh/wazuh/pull/2210))
- Fix bug that made Modulesd and Remoted crash on ARM architecture. ([#2214](https://github.com/wazuh/wazuh/pull/2214))
- The regex parser included the next character after a group:
  - If the input string just ends after that character. ([#2216](https://github.com/wazuh/wazuh/pull/2216))
  - The regex parser did not accept a group terminated with an escaped byte or a class. ([#2224](https://github.com/wazuh/wazuh/pull/2224))
- Fixed buffer overflow hazard in FIM when performing change report on long paths on macOS platform. ([#2285](https://github.com/wazuh/wazuh/pull/2285))
- Fix sending of the owner attribute when a file is created in Windows. ([#2292](https://github.com/wazuh/wazuh/pull/2292))
- Fix audit reconnection to the Whodata socket ([#2305](https://github.com/wazu2305h/wazuh/pull/2305))
- Fixed agent connection in TCP mode on Windows XP. ([#2329](https://github.com/wazuh/wazuh/pull/2329))
- Fix log shown when a command reaches its timeout and `ignore_output` is enabled. ([#2316](https://github.com/wazuh/wazuh/pull/2316))
- Analysisd and Syscollector did not detect the number of cores on Raspberry Pi. ([#2304](https://github.com/wazuh/wazuh/pull/2304))
- Analysisd and Syscollector did not detect the number of cores on CentOS 5. ([#2340](https://github.com/wazuh/wazuh/pull/2340))


## [v3.7.2] 2018-12-17

### Changed

- Logcollector will fully read a log file if it reappears after being deleted. ([#2041](https://github.com/wazuh/wazuh/pull/2041))

### Fixed

- Fix some bugs in Logcollector: ([#2041](https://github.com/wazuh/wazuh/pull/2041))
  - Logcollector ceases monitoring any log file containing a binary zero-byte.
  - If a local file defined with wildcards disappears, Logcollector incorrectly shows a negative number of remaining open attempts.
  - Fixed end-of-file detection for text-based file formats.
- Fixed a bug in Analysisd that made it crash when decoding a malformed FIM message. ([#2089](https://github.com/wazuh/wazuh/pull/2089))


## [v3.7.1] 2018-12-05

### Added

- New internal option `remoted.guess_agent_group` allowing agent group guessing by Remoted to be optional. ([#1890](https://github.com/wazuh/wazuh/pull/1890))
- Added option to configure another audit keys to monitor. ([#1882](https://github.com/wazuh/wazuh/pull/1882))
- Added option to create the SSL certificate and key with the install.sh script. ([#1856](https://github.com/wazuh/wazuh/pull/1856))
- Add IPv6 support to `host-deny.sh` script. (by @iasdeoupxe). ([#1583](https://github.com/wazuh/wazuh/pull/1583))
- Added tracing information (PID, function, file and line number) to logs when debugging is enabled. ([#1866](https://github.com/wazuh/wazuh/pull/1866))

### Changed

- Change errors messages to descriptive warnings in Syscheck when a files is not reachable. ([#1730](https://github.com/wazuh/wazuh/pull/1730))
- Add default values to global options to let the manager start. ([#1894](https://github.com/wazuh/wazuh/pull/1894))
- Improve Remoted performance by reducing interaction between threads. ([#1902](https://github.com/wazuh/wazuh/pull/1902))

### Fixed

- Prevent duplicates entries for denied IP addresses by `host-deny.sh`. (by @iasdeoupxe). ([#1583](https://github.com/wazuh/wazuh/pull/1583))
- Fix issue in Logcollector when reaching the file end before getting a full line. ([#1744](https://github.com/wazuh/wazuh/pull/1744))
- Throw an error when a nonexistent CDB file is added in the ossec.conf file. ([#1783](https://github.com/wazuh/wazuh/pull/1783))
- Fix bug in Remoted that truncated control messages to 1024 bytes. ([#1847](https://github.com/wazuh/wazuh/pull/1847))
- Avoid that the attribute `ignore` of rules silence alerts. ([#1874](https://github.com/wazuh/wazuh/pull/1874))
- Fix race condition when decoding file permissions. ([#1879](https://github.com/wazuh/wazuh/pull/1879)
- Fix to overwrite FIM configuration when directories come in the same tag separated by commas. ([#1886](https://github.com/wazuh/wazuh/pull/1886))
- Fixed issue with hash table handling in FTS and label management. ([#1889](https://github.com/wazuh/wazuh/pull/1889))
- Fixed id's and description of FIM alerts. ([#1891](https://github.com/wazuh/wazuh/pull/1891))
- Fix log flooding by Logcollector when monitored files disappear. ([#1893](https://github.com/wazuh/wazuh/pull/1893))
- Fix bug configuring empty blocks in FIM. ([#1897](https://github.com/wazuh/wazuh/pull/1897))
- Let the Windows agent reset the random generator context if it's corrupt. ([#1898](https://github.com/wazuh/wazuh/pull/1898))
- Prevent Remoted from logging errors if the cluster configuration is missing or invalid. ([#1900](https://github.com/wazuh/wazuh/pull/1900))
- Fix race condition hazard in Remoted when handling control messages. ([#1902](https://github.com/wazuh/wazuh/pull/1902))
- Fix uncontrolled condition in the vulnerability-detector version checker. ([#1932](https://github.com/wazuh/wazuh/pull/1932))
- Restore support for Amazon Linux in vulnerability-detector. ([#1932](https://github.com/wazuh/wazuh/pull/1932))
- Fixed starting wodles after a delay specified in `interval` when `run_on_start` is set to `no`, on the first run of the agent. ([#1906](https://github.com/wazuh/wazuh/pull/1906))
- Prevent `agent-auth` tool from creating the file _client.keys_ outside the agent's installation folder. ([#1924](https://github.com/wazuh/wazuh/pull/1924))
- Fix symbolic links attributes reported by `syscheck` in the alerts. ([#1926](https://github.com/wazuh/wazuh/pull/1926))
- Added some improvements and fixes in Whodata. ([#1929](https://github.com/wazuh/wazuh/pull/1929))
- Fix FIM decoder to accept Windows user containing spaces. ([#1930](https://github.com/wazuh/wazuh/pull/1930))
- Add missing field `restrict` when querying the FIM configuration remotely. ([#1931](https://github.com/wazuh/wazuh/pull/1931))
- Fix values of FIM scan showed in agent_control info. ([#1940](https://github.com/wazuh/wazuh/pull/1940))
- Fix agent group updating in database module. ([#2004](https://github.com/wazuh/wazuh/pull/2004))
- Logcollector prevents vmhgfs from synchronizing the inode. ([#2022](https://github.com/wazuh/wazuh/pull/2022))
- File descriptor leak that may impact agents running on UNIX platforms. ([#2021](https://github.com/wazuh/wazuh/pull/2021))
- CIS-CAT events were being processed by a wrong decoder. ([#2014](https://github.com/wazuh/wazuh/pull/2014))


## [v3.7.0] - 2018-11-10

### Added

- Adding feature to **remotely query agent configuration on demand.** ([#548](https://github.com/wazuh/wazuh/pull/548))
- **Boost Analysisd performance with multithreading.** ([#1039](https://github.com/wazuh/wazuh/pull/1039))
- Adding feature to **let agents belong to multiple groups.** ([#1135](https://github.com/wazuh/wazuh/pull/1135))
  - API support for multiple groups. ([#1300](https://github.com/wazuh/wazuh/pull/1300) [#1135](https://github.com/wazuh/wazuh/pull/1135))
- **Boost FIM decoding performance** by storing data into Wazuh DB using SQLite databases. ([#1333](https://github.com/wazuh/wazuh/pull/1333))
  - FIM database is cleaned after restarting agent 3 times, deleting all entries that left being monitored.
  - Added script to migrate older Syscheck databases to WazuhDB. ([#1504](https://github.com/wazuh/wazuh/pull/1504)) ([#1333](https://github.com/wazuh/wazuh/pull/1333))
- Added rule testing output when restarting manager. ([#1196](https://github.com/wazuh/wazuh/pull/1196))
- New wodle for **Azure environment log and process collection.** ([#1306](https://github.com/wazuh/wazuh/pull/1306))
- New wodle for **Docker container monitoring.** ([#1368](https://github.com/wazuh/wazuh/pull/1368))
- Disconnect manager nodes in cluster if no keep alive is received or sent during two minutes. ([#1482](https://github.com/wazuh/wazuh/pull/1482))
- API requests are forwarded to the proper manager node in cluster. ([#885](https://github.com/wazuh/wazuh/pull/885))
- Centralized configuration pushed from manager overwrite the configuration of directories that exist with the same path in ossec.conf. ([#1740](https://github.com/wazuh/wazuh/pull/1740))

### Changed

- Refactor Python framework code to standardize database requests and support queries. ([#921](https://github.com/wazuh/wazuh/pull/921))
- Replaced the `execvpe` function by `execvp` for the Wazuh modules. ([#1207](https://github.com/wazuh/wazuh/pull/1207))
- Avoid the use of reference ID in Syscollector network tables. ([#1315](https://github.com/wazuh/wazuh/pull/1315))
- Make Syscheck case insensitive on Windows agent. ([#1349](https://github.com/wazuh/wazuh/pull/1349))
- Avoid conflicts with the size of time_t variable in wazuh-db. ([#1366](https://github.com/wazuh/wazuh/pull/1366))
- Osquery integration updated: ([#1369](https://github.com/wazuh/wazuh/pull/1369))
  - Nest the result data into a "osquery" object.
  - Extract the pack name into a new field.
  - Include the query name in the alert description.
  - Minor fixes.
- Increased AWS S3 database entry limit to 5000 to prevent reprocessing repeated events. ([#1391](https://github.com/wazuh/wazuh/pull/1391))
- Increased the limit of concurrent agent requests: 1024 by default, configurable up to 4096. ([#1473](https://github.com/wazuh/wazuh/pull/1473))
- Change the default vulnerability-detector interval from 1 to 5 minutes. ([#1729](https://github.com/wazuh/wazuh/pull/1729))
- Port the UNIX version of Auth client (_agent_auth_) to the Windows agent. ([#1790](https://github.com/wazuh/wazuh/pull/1790))
  - Support of TLSv1.2 through embedded OpenSSL library.
  - Support of SSL certificates for agent and manager validation.
  - Unify Auth client option set.

### Fixed

- Fixed email_alerts configuration for multiple recipients. ([#1193](https://github.com/wazuh/wazuh/pull/1193))
- Fixed manager stopping when no command timeout is allowed. ([#1194](https://github.com/wazuh/wazuh/pull/1194))
- Fixed getting RAM memory information from mac OS X and FreeBSD agents. ([#1203](https://github.com/wazuh/wazuh/pull/1203))
- Fixed mandatory configuration labels check. ([#1208](https://github.com/wazuh/wazuh/pull/1208))
- Fix 0 value at check options from Syscheck. ([1209](https://github.com/wazuh/wazuh/pull/1209))
- Fix bug in whodata field extraction for Windows. ([#1233](https://github.com/wazuh/wazuh/issues/1233))
- Fix stack overflow when monitoring deep files. ([#1239](https://github.com/wazuh/wazuh/pull/1239))
- Fix typo in whodata alerts. ([#1242](https://github.com/wazuh/wazuh/issues/1242))
- Fix bug when running quick commands with timeout of 1 second. ([#1259](https://github.com/wazuh/wazuh/pull/1259))
- Prevent offline agents from generating vulnerability-detector alerts. ([#1292](https://github.com/wazuh/wazuh/pull/1292))
- Fix empty SHA256 of rotated alerts and log files. ([#1308](https://github.com/wazuh/wazuh/pull/1308))
- Fixed service startup on error. ([#1324](https://github.com/wazuh/wazuh/pull/1324))
- Set connection timeout for Auth server ([#1336](https://github.com/wazuh/wazuh/pull/1336))
- Fix the cleaning of the temporary folder. ([#1361](https://github.com/wazuh/wazuh/pull/1361))
- Fix check_mtime and check_inode views in Syscheck alerts. ([#1364](https://github.com/wazuh/wazuh/pull/1364))
- Fixed the reading of the destination address and type for PPP interfaces. ([#1405](https://github.com/wazuh/wazuh/pull/1405))
- Fixed a memory bug in regex when getting empty strings. ([#1430](https://github.com/wazuh/wazuh/pull/1430))
- Fixed report_changes with a big ammount of files. ([#1465](https://github.com/wazuh/wazuh/pull/1465))
- Prevent Logcollector from null-terminating socket output messages. ([#1547](https://github.com/wazuh/wazuh/pull/1547))
- Fix timeout overtaken message using infinite timeout. ([#1604](https://github.com/wazuh/wazuh/pull/1604))
- Prevent service from crashing if _global.db_ is not created. ([#1485](https://github.com/wazuh/wazuh/pull/1485))
- Set new agent.conf template when creating new groups. ([#1647](https://github.com/wazuh/wazuh/pull/1647))
- Fix bug in Wazuh Modules that tried to delete PID folders if a subprocess call failed. ([#1836](https://github.com/wazuh/wazuh/pull/1836))


## [v3.6.1] 2018-09-07

### Fixed

- Fixed ID field length limit in JSON alerts, by @gandalfn. ([#1052](https://github.com/wazuh/wazuh/pull/1052))
- Fix segmentation fault when the agent version is empty in Vulnerability Detector. ([#1191](https://github.com/wazuh/wazuh/pull/1191))
- Fix bug that removes file extensions in rootcheck. ([#1197](https://github.com/wazuh/wazuh/pull/1197))
- Fixed incoherence in Client Syslog between plain-text and JSON alert input in `<location>` filter option. ([#1204](https://github.com/wazuh/wazuh/pull/1204))
- Fixed missing agent name and invalid predecoded hostname in JSON alerts. ([#1213](https://github.com/wazuh/wazuh/pull/1213))
- Fixed invalid location string in plain-text alerts. ([#1213](https://github.com/wazuh/wazuh/pull/1213))
- Fixed default stack size in threads on AIX and HP-UX. ([#1215](https://github.com/wazuh/wazuh/pull/1215))
- Fix socket error during agent restart due to daemon start/stop order. ([#1221](https://github.com/wazuh/wazuh/issues/1221))
- Fix bug when checking agent configuration in logcollector. ([#1225](https://github.com/wazuh/wazuh/issues/1225))
- Fix bug in folder recursion limit count in FIM real-time mode. ([#1226](https://github.com/wazuh/wazuh/issues/1226))
- Fixed errors when parsing AWS events in Elasticsearch. ([#1229](https://github.com/wazuh/wazuh/issues/1229))
- Fix bug when launching osquery from Wazuh. ([#1230](https://github.com/wazuh/wazuh/issues/1230))


## [v3.6.0] - 2018-08-29

### Added

- Add rescanning of expanded files with wildcards in logcollector ([#332](https://github.com/wazuh/wazuh/pull/332))
- Parallelization of logcollector ([#627](https://github.com/wazuh/wazuh/pull/672))
  - Now the input of logcollector is multithreaded, reading logs in parallel.
  - A thread is created for each type of output socket.
  - Periodically rescan of new files.
  - New options have been added to internal_options.conf file.
- Added statistical functions to remoted. ([#682](https://github.com/wazuh/wazuh/pull/682))
- Rootcheck and Syscheck (FIM) will run independently. ([#991](https://github.com/wazuh/wazuh/pull/991))
- Add hash validation for binaries executed by the wodle `command`. ([#1027](https://github.com/wazuh/wazuh/pull/1027))
- Added a recursion level option to Syscheck to set the directory scanning depth. ([#1081](https://github.com/wazuh/wazuh/pull/1081))
- Added inactive agent filtering option to agent_control, syscheck_control and rootcheck control_tools. ([#1088](https://github.com/wazuh/wazuh/pull/1088))
- Added custom tags to FIM directories and registries. ([#1096](https://github.com/wazuh/wazuh/pull/1096))
- Improved AWS CloudTrail wodle by @UranusBytes ([#913](https://github.com/wazuh/wazuh/pull/913) & [#1105](https://github.com/wazuh/wazuh/pull/1105)).
- Added support to process logs from more AWS services: Guard Duty, IAM, Inspector, Macie and VPC. ([#1131](https://github.com/wazuh/wazuh/pull/1131)).
- Create script for blocking IP's using netsh-advfirewall. ([#1172](https://github.com/wazuh/wazuh/pull/1172)).

### Changed

- The maximum log length has been extended up to 64 KiB. ([#411](https://github.com/wazuh/wazuh/pull/411))
- Changed logcollector analysis message order. ([#675](https://github.com/wazuh/wazuh/pull/675))
- Let hostname field be the name of the agent, without the location part. ([#1080](https://github.com/wazuh/wazuh/pull/1080))
- The internal option `syscheck.max_depth` has been renamed to `syscheck.default_max_depth`. ([#1081](https://github.com/wazuh/wazuh/pull/1081))
- Show warning message when configuring vulnerability-detector for an agent. ([#1130](https://github.com/wazuh/wazuh/pull/1130))
- Increase the minimum waiting time from 0 to 1 seconds in Vulnerability-Detector. ([#1132](https://github.com/wazuh/wazuh/pull/1132))
- Prevent Windows agent from not loading the configuration if an AWS module block is found. ([#1143](https://github.com/wazuh/wazuh/pull/1143))
- Set the timeout to consider an agent disconnected to 1800 seconds in the framework. ([#1155](https://github.com/wazuh/wazuh/pull/1155))

### Fixed

- Fix agent ID zero-padding in alerts coming from Vulnerability Detector. ([#1083](https://github.com/wazuh/wazuh/pull/1083))
- Fix multiple warnings when agent is offline. ([#1086](https://github.com/wazuh/wazuh/pull/1086))
- Fixed minor issues in the Makefile and the sources installer on HP-UX, Solaris on SPARC and AIX systems. ([#1089](https://github.com/wazuh/wazuh/pull/1089))
- Fixed SHA256 changes messages in alerts when it is disabled. ([#1100](https://github.com/wazuh/wazuh/pull/1100))
- Fixed empty configuration blocks for Wazuh modules. ([#1101](https://github.com/wazuh/wazuh/pull/1101))
- Fix broken pipe error in Wazuh DB by Vulnerability Detector. ([#1111](https://github.com/wazuh/wazuh/pull/1111))
- Restored firewall-drop AR script for Linux. ([#1114](https://github.com/wazuh/wazuh/pull/1114))
- Fix unknown severity in Red Hat systems. ([#1118](https://github.com/wazuh/wazuh/pull/1118))
- Added a building flag to compile the SQLite library externally for the API. ([#1119](https://github.com/wazuh/wazuh/issues/1119))
- Fixed variables length when storing RAM information by Syscollector. ([#1124](https://github.com/wazuh/wazuh/pull/1124))
- Fix Red Hat vulnerability database update. ([#1127](https://github.com/wazuh/wazuh/pull/1127))
- Fix allowing more than one wodle command. ([#1128](https://github.com/wazuh/wazuh/pull/1128))
- Fixed `after_regex` offset for the decoding algorithm. ([#1129](https://github.com/wazuh/wazuh/pull/1129))
- Prevents some vulnerabilities from not being checked for Debian. ([#1166](https://github.com/wazuh/wazuh/pull/1166))
- Fixed legacy configuration for `vulnerability-detector`. ([#1174](https://github.com/wazuh/wazuh/pull/1174))
- Fix active-response scripts installation for Windows. ([#1182](https://github.com/wazuh/wazuh/pull/1182)).
- Fixed `open-scap` deadlock when opening large files. ([#1206](https://github.com/wazuh/wazuh/pull/1206)). Thanks to @juergenc for detecting this issue.


### Removed

- The 'T' multiplier has been removed from option `max_output_size`. ([#1089](https://github.com/wazuh/wazuh/pull/1089))


## [v3.5.0] 2018-08-10

### Added

- Improved configuration of OVAL updates. ([#416](https://github.com/wazuh/wazuh/pull/416))
- Added selective agent software request in vulnerability-detector. ([#404](https://github.com/wazuh/wazuh/pull/404))
- Get Linux packages inventory natively. ([#441](https://github.com/wazuh/wazuh/pull/441))
- Get Windows packages inventory natively. ([#471](https://github.com/wazuh/wazuh/pull/471))
- Supporting AES encryption for manager and agent. ([#448](https://github.com/wazuh/wazuh/pull/448))
- Added Debian and Ubuntu 18 support in vulnerability-detector. ([#470](https://github.com/wazuh/wazuh/pull/470))
- Added Rids Synchronization. ([#459](https://github.com/wazuh/wazuh/pull/459))
- Added option for setting the group that the agent belongs to when registering it with authd ([#460](https://github.com/wazuh/wazuh/pull/460))
- Added option for setting the source IP when the agent registers with authd ([#460](https://github.com/wazuh/wazuh/pull/460))
- Added option to force the vulnerability detection in unsupported OS. ([#462](https://github.com/wazuh/wazuh/pull/462))
- Get network inventory natively. ([#546](https://github.com/wazuh/wazuh/pull/546))
- Add arch check for Red Hat's OVAL in vulnerability-detector. ([#625](https://github.com/wazuh/wazuh/pull/625))
- Integration with Osquery. ([#627](https://github.com/wazuh/wazuh/pull/627))
    - Enrich osquery configuration with pack files aggregation and agent labels as decorators.
    - Launch osquery daemon in background.
    - Monitor results file and send them to the manager.
    - New option in rules `<location>` to filter events by osquery.
    - Support folders in shared configuration. This makes easy to send pack folders to agents.
    - Basic ruleset for osquery events and daemon logs.
- Boost Remoted performance with multithreading. ([#649](https://github.com/wazuh/wazuh/pull/649))
    - Up to 16 parallel threads to decrypt messages from agents.
    - Limit the frequency of agent keys reloading.
    - Message input buffer in Analysisd to prevent control messages starvation in Remoted.
- Module to download shared files for agent groups dinamically. ([#519](https://github.com/wazuh/wazuh/pull/519))
    - Added group creation for files.yml if the group does not exist. ([#1010](https://github.com/wazuh/wazuh/pull/1010))
- Added scheduling options to CIS-CAT integration. ([#586](https://github.com/wazuh/wazuh/pull/586))
- Option to download the wpk using http in `agent_upgrade`. ([#798](https://github.com/wazuh/wazuh/pull/798))
- Add `172.0.0.1` as manager IP when creating `global.db`. ([#970](https://github.com/wazuh/wazuh/pull/970))
- New requests for Syscollector. ([#728](https://github.com/wazuh/wazuh/pull/728))
- `cluster_control` shows an error if the status does not exist. ([#1002](https://github.com/wazuh/wazuh/pull/1002))
- Get Windows hardware inventory natively. ([#831](https://github.com/wazuh/wazuh/pull/831))
- Get processes and ports inventory by the Syscollector module.
- Added an integration with Kaspersky Endpoint Security for Linux via Active Response. ([#1056](https://github.com/wazuh/wazuh/pull/1056))

### Changed

- Add default value for option -x in agent_control tool.
- External libraries moved to an external repository.
- Ignore OverlayFS directories on Rootcheck system scan.
- Extracts agent's OS from the database instead of the agent-info.
- Increases the maximum size of XML parser to 20KB.
- Extract CVE instead of RHSA codes into vulnerability-detector. ([#549](https://github.com/wazuh/wazuh/pull/549))
- Store CIS-CAT results into Wazuh DB. ([#568](https://github.com/wazuh/wazuh/pull/568))
- Add profile information to CIS-CAT reports. ([#658](https://github.com/wazuh/wazuh/pull/658))
- Merge external libraries into a unique shared library. ([#620](https://github.com/wazuh/wazuh/pull/620))
- Cluster log rotation: set correct permissions and store rotations in /logs/ossec. ([#667](https://github.com/wazuh/wazuh/pull/667))
- `Distinct` requests don't allow `limit=0` or `limit>maximun_limit`. ([#1007](https://github.com/wazuh/wazuh/pull/1007))
- Deprecated arguments -i, -F and -r for Authd. ([#1013](https://github.com/wazuh/wazuh/pull/1013))
- Increase the internal memory for real-time from 12 KiB to 64 KiB. ([#1062](https://github.com/wazuh/wazuh/pull/1062))

### Fixed

- Fixed invalid alerts reported by Syscollector when the event contains the word "error". ([#461](https://github.com/wazuh/wazuh/pull/461))
- Silenced Vuls integration starting and ending alerts. ([#541](https://github.com/wazuh/wazuh/pull/541))
- Fix problem comparing releases of ubuntu packages. ([#556](https://github.com/wazuh/wazuh/pull/556))
- Windows delete pending active-responses before reset agent. ([#563](https://github.com/wazuh/wazuh/pull/563))
- Fix bug in Rootcheck for Windows that searches for keys in 32-bit mode only. ([#566](https://github.com/wazuh/wazuh/pull/566))
- Alert when unmerge files fails on agent. ([#731](https://github.com/wazuh/wazuh/pull/731))
- Fixed bugs reading logs in framework. ([#856](https://github.com/wazuh/wazuh/pull/856))
- Ignore uppercase and lowercase sorting an array in framework. ([#814](https://github.com/wazuh/wazuh/pull/814))
- Cluster: reject connection if the client node has a different cluster name. ([#892](https://github.com/wazuh/wazuh/pull/892))
- Prevent `the JSON object must be str, not 'bytes'` error. ([#997](https://github.com/wazuh/wazuh/pull/997))
- Fix long sleep times in vulnerability detector.
- Fix inconsistency in the alerts format for the manager in vulnerability-detector.
- Fix bug when processing the packages in vulnerability-detector.
- Prevent to process Syscollector events by the JSON decoder. ([#674](https://github.com/wazuh/wazuh/pull/674))
- Stop Syscollector data storage into Wazuh DB when an error appears. ([#674](https://github.com/wazuh/wazuh/pull/674))
- Fix bug in Syscheck that reported false positive about removed files. ([#1044](https://github.com/wazuh/wazuh/pull/1044))
- Fix bug in Syscheck that misinterpreted no_diff option. ([#1046](https://github.com/wazuh/wazuh/pull/1046))
- Fixes in file integrity monitoring for Windows. ([#1062](https://github.com/wazuh/wazuh/pull/1062))
  - Fix Windows agent crash if FIM fails to extract the file owner.
  - Prevent FIM real-time mode on Windows from stopping if the internal buffer gets overflowed.
- Prevent large logs from flooding the log file by Logcollector. ([#1067](https://github.com/wazuh/wazuh/pull/1067))
- Fix allowing more than one wodle command and compute command timeout when ignore_output is enabled. ([#1102](https://github.com/wazuh/wazuh/pull/1102))

### Removed

- Deleted Lua language support.
- Deleted integration with Vuls. ([#879](https://github.com/wazuh/wazuh/issues/879))
- Deleted agent_list tool, replaced by agent_control. ([ba0265b](https://github.com/wazuh/wazuh/commit/ba0265b6e9e3fed133d60ef2df3450fdf26f7da4#diff-f57f2991a6aa25fe45d8036c51bf8b4d))

## [v3.4.0] 2018-07-24

### Added

- Support for SHA256 checksum in Syscheck (by @arshad01). ([#410](https://github.com/wazuh/wazuh/pull/410))
- Added an internal option for Syscheck to tune the RT alerting delay. ([#434](https://github.com/wazuh/wazuh/pull/434))
- Added two options in the tag <auto_ignore> `frequency` and `timeframe` to hide alerts when they are played several times in a given period of time. ([#857](https://github.com/wazuh/wazuh/pull/857))
- Include who-data in Syscheck for file integrity monitoring. ([#756](https://github.com/wazuh/wazuh/pull/756))
  - Linux Audit setup and monitoring to watch directories configured with who-data.
  - Direct communication with Auditd on Linux to catch who-data related events.
  - Setup of SACL for monitored directories on Windows.
  - Windows Audit events monitoring through Windows Event Channel.
  - Auto setup of audit configuration and reset when the agent quits.
- Syscheck in frequency time show alerts from deleted files. ([#857](https://github.com/wazuh/wazuh/pull/857))
- Added an option `target` to customize output format per-target in Logcollector. ([#863](https://github.com/wazuh/wazuh/pull/863))
- New option for the JSON decoder to choose the treatment of NULL values. ([#677](https://github.com/wazuh/wazuh/pull/677))
- Remove old snapshot files for FIM. ([#872](https://github.com/wazuh/wazuh/pull/872))
- Distinct operation in agents. ([#920](https://github.com/wazuh/wazuh/pull/920))
- Added support for unified WPK. ([#865](https://github.com/wazuh/wazuh/pull/865))
- Added missing debug options for modules in the internal options file. ([#901](https://github.com/wazuh/wazuh/pull/901))
- Added recursion limits when reading directories. ([#947](https://github.com/wazuh/wazuh/pull/947))

### Changed

- Renamed cluster _client_ node type to ___worker___ ([#850](https://github.com/wazuh/wazuh/pull/850)).
- Changed a descriptive message in the alert showing what attributes changed. ([#857](https://github.com/wazuh/wazuh/pull/857))
- Change visualization of Syscheck alerts. ([#857](https://github.com/wazuh/wazuh/pull/857))
- Add all the available fields in the Syscheck messages from the Wazuh configuration files. ([#857](https://github.com/wazuh/wazuh/pull/857))
- Now the no_full_log option only affects JSON alerts. ([#881](https://github.com/wazuh/wazuh/pull/881))
- Delete temporary files when stopping Wazuh. ([#732](https://github.com/wazuh/wazuh/pull/732))
- Send OpenSCAP checks results to a FIFO queue instead of temporary files. ([#732](https://github.com/wazuh/wazuh/pull/732))
- Default behavior when starting Syscheck and Rootcheck components. ([#829](https://github.com/wazuh/wazuh/pull/829))
  - They are disabled if not appear in the configuration.
  - They can be set up as empty blocks in the configuration, applying their default values.
  - Improvements of error and information messages when they start.
- Improve output of `DELETE/agents` when no agents were removed. ([#868](https://github.com/wazuh/wazuh/pull/868))
- Include the file owner SID in Syscheck alerts.
- Change no previous checksum error message to information log. ([#897](https://github.com/wazuh/wazuh/pull/897))
- Changed default Syscheck scan speed: 100 files per second. ([#975](https://github.com/wazuh/wazuh/pull/975))
- Show network protocol used by the agent when connecting to the manager. ([#980](https://github.com/wazuh/wazuh/pull/980))

### Fixed

- Syscheck RT process granularized to make frequency option more accurate. ([#434](https://github.com/wazuh/wazuh/pull/434))
- Fixed registry_ignore problem on Syscheck for Windows when arch="both" was used. ([#525](https://github.com/wazuh/wazuh/pull/525))
- Allow more than 256 directories in real-time for Windows agent using recursive watchers. ([#540](https://github.com/wazuh/wazuh/pull/540))
- Fix weird behavior in Syscheck when a modified file returns back to its first state. ([#434](https://github.com/wazuh/wazuh/pull/434))
- Replace hash value xxx (not enabled) for n/a if the hash couldn't be calculated. ([#857](https://github.com/wazuh/wazuh/pull/857))
- Do not report uid, gid or gname on Windows (avoid user=0). ([#857](https://github.com/wazuh/wazuh/pull/857))
- Several fixes generating sha256 hash. ([#857](https://github.com/wazuh/wazuh/pull/857))
- Fixed the option report_changes configuration. ([#857](https://github.com/wazuh/wazuh/pull/857))
- Fixed the 'report_changes' configuration when 'sha1' option is not set. ([#857](https://github.com/wazuh/wazuh/pull/857))
- Fix memory leak reading logcollector config. ([#884](https://github.com/wazuh/wazuh/pull/884))
- Fixed crash in Slack integration for alerts that don't have full log. ([#880](https://github.com/wazuh/wazuh/pull/880))
- Fixed active-responses.log definition path on Windows configuration. ([#739](https://github.com/wazuh/wazuh/pull/739))
- Added warning message when updating Syscheck/Rootcheck database to restart the manager. ([#817](https://github.com/wazuh/wazuh/pull/817))
- Fix PID file creation checking. ([#822](https://github.com/wazuh/wazuh/pull/822))
  - Check that the PID file was created and written.
  - This would prevent service from running multiple processes of the same daemon.
- Fix reading of Windows platform for 64 bits systems. ([#832](https://github.com/wazuh/wazuh/pull/832))
- Fixed Syslog output parser when reading the timestamp from the alerts in JSON format. ([#843](https://github.com/wazuh/wazuh/pull/843))
- Fixed filter for `gpg-pubkey` packages in Syscollector. ([#847](https://github.com/wazuh/wazuh/pull/847))
- Fixed bug in configuration when reading the `repeated_offenders` option in Active Response. ([#873](https://github.com/wazuh/wazuh/pull/873))
- Fixed variables parser when loading rules. ([#855](https://github.com/wazuh/wazuh/pull/855))
- Fixed parser files names in the Rootcheck scan. ([#840](https://github.com/wazuh/wazuh/pull/840))
- Removed frequency offset in rules. ([#827](https://github.com/wazuh/wazuh/pull/827)).
- Fix memory leak reading logcollector config. ([#884](https://github.com/wazuh/wazuh/pull/884))
- Fixed sort agents by status in `GET/agents` API request. ([#810](https://github.com/wazuh/wazuh/pull/810))
- Added exception when no agents are selected to restart. ([#870](https://github.com/wazuh/wazuh/pull/870))
- Prevent files from remaining open in the cluster. ([#874](https://github.com/wazuh/wazuh/pull/874))
- Fix network unreachable error when cluster starts. ([#800](https://github.com/wazuh/wazuh/pull/800))
- Fix empty rules and decoders file check. ([#887](https://github.com/wazuh/wazuh/pull/887))
- Prevent to access an unexisting hash table from 'whodata' thread. ([#911](https://github.com/wazuh/wazuh/pull/911))
- Fix CA verification with more than one 'ca_store' definitions. ([#927](https://github.com/wazuh/wazuh/pull/927))
- Fix error in syscollector API calls when Wazuh is installed in a directory different than `/var/ossec`. ([#942](https://github.com/wazuh/wazuh/pull/942)).
- Fix error in CentOS 6 when `wazuh-cluster` is disabled. ([#944](https://github.com/wazuh/wazuh/pull/944)).
- Fix Remoted connection failed warning in TCP mode due to timeout. ([#958](https://github.com/wazuh/wazuh/pull/958))
- Fix option 'rule_id' in syslog client. ([#979](https://github.com/wazuh/wazuh/pull/979))
- Fixed bug in legacy agent's server options that prevented it from setting port and protocol.

## [v3.3.1] 2018-06-18

### Added

- Added `total_affected_agents` and `total_failed_ids` to the `DELETE/agents` API request. ([#795](https://github.com/wazuh/wazuh/pull/795))

### Changed

- Management of empty blocks in the configuration files. ([#781](https://github.com/wazuh/wazuh/pull/781))
- Verify WPK with Wazuh CA by default. ([#799](https://github.com/wazuh/wazuh/pull/799))

### Fixed

- Windows prevents agent from renaming file. ([#773](https://github.com/wazuh/wazuh/pull/773))
- Fix manager-agent version comparison in remote upgrades. ([#765](https://github.com/wazuh/wazuh/pull/765))
- Fix log flooding when restarting agent while the merged file is being receiving. ([#788](https://github.com/wazuh/wazuh/pull/788))
- Fix issue when overwriting rotated logs in Windows agents. ([#776](https://github.com/wazuh/wazuh/pull/776))
- Prevent OpenSCAP module from running on Windows agents (incompatible). ([#777](https://github.com/wazuh/wazuh/pull/777))
- Fix issue in file changes report for FIM on Linux when a directory contains a backslash. ([#775](https://github.com/wazuh/wazuh/pull/775))
- Fixed missing `minor` field in agent data managed by the framework. ([#771](https://github.com/wazuh/wazuh/pull/771))
- Fixed missing `build` and `key` fields in agent data managed by the framework. ([#802](https://github.com/wazuh/wazuh/pull/802))
- Fixed several bugs in upgrade agents ([#784](https://github.com/wazuh/wazuh/pull/784)):
    - Error upgrading an agent with status `Never Connected`.
    - Fixed API support.
    - Sockets were not closing properly.
- Cluster exits showing an error when an error occurs. ([#790](https://github.com/wazuh/wazuh/pull/790))
- Fixed bug when cluster control or API cannot request the list of nodes to the master. ([#762](https://github.com/wazuh/wazuh/pull/762))
- Fixed bug when the `agent.conf` contains an unrecognized module. ([#796](https://github.com/wazuh/wazuh/pull/796))
- Alert when unmerge files fails on agent. ([#731](https://github.com/wazuh/wazuh/pull/731))
- Fix invalid memory access when parsing ruleset configuration. ([#787](https://github.com/wazuh/wazuh/pull/787))
- Check version of python in cluster control. ([#760](https://github.com/wazuh/wazuh/pull/760))
- Removed duplicated log message when Rootcheck is disabled. ([#783](https://github.com/wazuh/wazuh/pull/783))
- Avoid infinite attempts to download CVE databases when it fails. ([#792](https://github.com/wazuh/wazuh/pull/792))


## [v3.3.0] 2018-06-06

### Added

- Supporting multiple socket output in Logcollector. ([#395](https://github.com/wazuh/wazuh/pull/395))
- Allow inserting static field parameters in rule comments. ([#397](https://github.com/wazuh/wazuh/pull/397))
- Added an output format option for Logcollector to build custom logs. ([#423](https://github.com/wazuh/wazuh/pull/423))
- Included millisecond timing in timestamp to JSON events. ([#467](https://github.com/wazuh/wazuh/pull/467))
- Added an option in Analysisd to set input event offset for plugin decoders. ([#512](https://github.com/wazuh/wazuh/pull/512))
- Allow decoders mix plugin and multiregex children. ([#602](https://github.com/wazuh/wazuh/pull/602))
- Added the option to filter by any field in `get_agents_overview`, `get_agent_group` and `get_agents_without_group` functions of the Python framework. ([#743](https://github.com/wazuh/wazuh/pull/743))

### Changed

- Add default value for option -x in agent_upgrade tool.
- Changed output of agents in cluster control. ([#741](https://github.com/wazuh/wazuh/pull/741))

### Fixed

- Fix bug in Logcollector when removing duplicate localfiles. ([#402](https://github.com/wazuh/wazuh/pull/402))
- Fix memory error in Logcollector when using wildcards.
- Prevent command injection in Agentless daemon. ([#600](https://github.com/wazuh/wazuh/pull/600))
- Fixed bug getting the agents in cluster control. ([#741](https://github.com/wazuh/wazuh/pull/741))
- Prevent Logcollector from reporting an error when a path with wildcards matches no files.
- Fixes the feature to group with the option multi-line. ([#754](https://github.com/wazuh/wazuh/pull/754))


## [v3.2.4] 2018-06-01

### Fixed
- Fixed segmentation fault in maild when `<queue-size>` is included in the global configuration.
- Fixed bug in Framework when retrieving mangers logs. ([#644](https://github.com/wazuh/wazuh/pull/644))
- Fixed bug in clusterd to prevent the synchronization of `.swp` files. ([#694](https://github.com/wazuh/wazuh/pull/694))
- Fixed bug in Framework parsing agent configuration. ([#681](https://github.com/wazuh/wazuh/pull/681))
- Fixed several bugs using python3 with the Python framework. ([#701](https://github.com/wazuh/wazuh/pull/701))


## [v3.2.3] 2018-05-28

### Added

- New internal option to enable merged file creation by Remoted. ([#603](https://github.com/wazuh/wazuh/pull/603))
- Created alert item for GDPR and GPG13. ([#608](https://github.com/wazuh/wazuh/pull/608))
- Add support for Amazon Linux in vulnerability-detector.
- Created an input queue for Analysisd to prevent Remoted starvation. ([#661](https://github.com/wazuh/wazuh/pull/661))

### Changed

- Set default agent limit to 14.000 and file descriptor limit to 65.536 per process. ([#624](https://github.com/wazuh/wazuh/pull/624))
- Cluster improvements.
    - New protocol for communications.
    - Inverted communication flow: clients start communications with the master.
    - Just the master address is required in the `<nodes>` list configuration.
    - Improved synchronization algorithm.
    - Reduced the number of processes to one: `wazuh-clusterd`.
- Cluster control tool improvements: outputs are the same regardless of node type.
- The default input queue for remote events has been increased to 131072 events. ([#660](https://github.com/wazuh/wazuh/pull/660))
- Disconnected agents will no longer report vulnerabilities. ([#666](https://github.com/wazuh/wazuh/pull/666))

### Fixed

- Fixed agent wait condition and improve logging messages. ([#550](https://github.com/wazuh/wazuh/pull/550))
- Fix race condition in settings load time by Windows agent. ([#551](https://github.com/wazuh/wazuh/pull/551))
- Fix bug in Authd that prevented it from deleting agent-info files when removing agents.
- Fix bug in ruleset that did not overwrite the `<info>` option. ([#584](https://github.com/wazuh/wazuh/issues/584))
- Fixed bad file descriptor error in Wazuh DB ([#588](https://github.com/wazuh/wazuh/issues/588))
- Fixed unpredictable file sorting when creating merged files. ([#599](https://github.com/wazuh/wazuh/issues/599))
- Fixed race condition in Remoted when closing connections.
- Fix epoch check in vulnerability-detector.
- Fixed hash sum in logs rotation. ([#636](https://github.com/wazuh/wazuh/issues/636))
- Fixed cluster CPU usage.
- Fixed invalid deletion of agent timestamp entries. ([#639](https://github.com/wazuh/wazuh/issues/639))
- Fixed segmentation fault in logcollector when multi-line is applied to a remote configuration. ([#641](https://github.com/wazuh/wazuh/pull/641))
- Fixed issue in Syscheck that may leave the process running if the agent is stopped quickly. ([#671](https://github.com/wazuh/wazuh/pull/671))

### Removed

- Removed cluster database and internal cluster daemon.


## [v3.2.2] 2018-05-07

### Added

- Created an input queue for Remoted to prevent agent connection starvation. ([#509](https://github.com/wazuh/wazuh/pull/509))

### Changed

- Updated Slack integration. ([#443](https://github.com/wazuh/wazuh/pull/443))
- Increased connection timeout for remote upgrades. ([#480](https://github.com/wazuh/wazuh/pull/480))
- Vulnerability-detector does not stop agents detection if it fails to find the software for one of them.
- Improve the version comparator algorithm in vulnerability-detector. ([#508](https://github.com/wazuh/wazuh/pull/508))

### Fixed

- Fixed bug in labels settings parser that may make Agentd or Logcollector crash.
- Fixed issue when setting multiple `<server-ip>` stanzas in versions 3.0 - 3.2.1. ([#433](https://github.com/wazuh/wazuh/pull/433))
- Fixed bug when socket database messages are not sent correctly. ([#435](https://github.com/wazuh/wazuh/pull/435))
- Fixed unexpected stop in the sources installer when overwriting a previous corrupt installation.
- Added a synchronization timeout in the cluster to prevent it from blocking ([#447](https://github.com/wazuh/wazuh/pull/447))
- Fixed issue in CSyslogd when filtering by rule group. ([#446](https://github.com/wazuh/wazuh/pull/446))
- Fixed error on DB daemon when parsing rules with options introduced in version 3.0.0.
- Fixed unrecognizable characters error in Windows version name. ([#478](https://github.com/wazuh/wazuh/pull/478))
- Fix Authd client in old versions of Windows ([#479](https://github.com/wazuh/wazuh/pull/479))
- Cluster's socket management improved to use persistent connections ([#481](https://github.com/wazuh/wazuh/pull/481))
- Fix memory corruption in Syscollector decoder and memory leaks in Vulnerability Detector. ([#482](https://github.com/wazuh/wazuh/pull/482))
- Fixed memory corruption in Wazuh DB autoclosing procedure.
- Fixed dangling db files at DB Sync module folder. ([#489](https://github.com/wazuh/wazuh/pull/489))
- Fixed agent group file deletion when using Authd.
- Fix memory leak in Maild with JSON input. ([#498](https://github.com/wazuh/wazuh/pull/498))
- Fixed remote command switch option. ([#504](https://github.com/wazuh/wazuh/pull/504))

## [v3.2.1] 2018-03-03

### Added

- Added option in Makefile to disable CIS-CAT module. ([#381](https://github.com/wazuh/wazuh/pull/381))
- Added field `totalItems` to `GET/agents/purgeable/:timeframe` API call. ([#385](https://github.com/wazuh/wazuh/pull/385))

### Changed

- Giving preference to use the selected Java over the default one in CIS-CAT wodle.
- Added delay between message delivery for every module. ([#389](https://github.com/wazuh/wazuh/pull/389))
- Verify all modules for the shared configuration. ([#408](https://github.com/wazuh/wazuh/pull/408))
- Updated OpenSSL library to 1.1.0g.
- Insert agent labels in JSON archives no matter the event matched a rule.
- Support for relative/full/network paths in the CIS-CAT configuration. ([#419](https://github.com/wazuh/wazuh/pull/419))
- Improved cluster control to give more information. ([#421](https://github.com/wazuh/wazuh/pull/421))
- Updated rules for CIS-CAT.
- Removed unnecessary compilation of vulnerability-detector in agents.
- Increased wazuh-modulesd's subprocess pool.
- Improved the agent software recollection by Syscollector.

### Fixed

- Fixed crash in Agentd when testing Syscollector configuration from agent.conf file.
- Fixed duplicate alerts in Vulnerability Detector.
- Fixed compiling issues in Solaris and HP-UX.
- Fixed bug in Framework when listing directories due to permissions issues.
- Fixed error handling in CIS-CAT module. ([#401](https://github.com/wazuh/wazuh/pull/401))
- Fixed some defects reported by Coverity. ([#406](https://github.com/wazuh/wazuh/pull/406))
- Fixed OS name detection in macOS and old Linux distros. ([#409](https://github.com/wazuh/wazuh/pull/409))
- Fixed linked in HP-UX.
- Fixed Red Hat detection in vulnerability-detector.
- Fixed segmentation fault in wazuh-cluster when files path is too long.
- Fixed a bug getting groups and searching by them in `GET/agents` API call. ([#390](https://github.com/wazuh/wazuh/pull/390))
- Several fixes and improvements in cluster.
- Fixed bug in wazuh-db when closing exceeded databases in transaction.
- Fixed bug in vulnerability-detector that discarded valid agents.
- Fixed segmentation fault in Windows agents when getting OS info.
- Fixed memory leaks in vulnerability-detector and CIS-CAT wodle.
- Fixed behavior when working directory is not found in CIS-CAT wodle.

## [v3.2.0] 2018-02-13

### Added
- Added support to synchronize custom rules and decoders in the cluster.([#344](https://github.com/wazuh/wazuh/pull/344))
- Add field `status` to `GET/agents/groups/:group_id` API call.([#338](https://github.com/wazuh/wazuh/pull/338))
- Added support for Windows to CIS-CAT integration module ([#369](https://github.com/wazuh/wazuh/pull/369))
- New Wazuh Module "aws-cloudtrail" fetching logs from S3 bucket. ([#351](https://github.com/wazuh/wazuh/pull/351))
- New Wazuh Module "vulnerability-detector" to detect vulnerabilities in agents and managers.

### Fixed
- Fixed oscap.py to support new versions of OpenSCAP scanner.([#331](https://github.com/wazuh/wazuh/pull/331))
- Fixed timeout bug when the cluster port was closed. ([#343](https://github.com/wazuh/wazuh/pull/343))
- Improve exception handling in `cluster_control`. ([#343](https://github.com/wazuh/wazuh/pull/343))
- Fixed bug in cluster when receive an error response from client. ([#346](https://github.com/wazuh/wazuh/pull/346))
- Fixed bug in framework when the manager is installed in different path than /var/ossec. ([#335](https://github.com/wazuh/wazuh/pull/335))
- Fixed predecoder hostname field in JSON event output.
- Several fixes and improvements in cluster.

## [v3.1.0] 2017-12-22

### Added

- New Wazuh Module "command" for asynchronous command execution.
- New field "predecoder.timestamp" for JSON alerts including timestamp from logs.
- Added reload action to ossec-control in local mode.
- Add duration control of a cluster database synchronization.
- New internal option for agents to switch applying shared configuration.
- Added GeoIP address finding for input logs in JSON format.
- Added alert and archive output files rotation capabilities.
- Added rule option to discard field "firedtimes".
- Added VULS integration for running vulnerability assessments.
- CIS-CAT Wazuh Module to scan CIS policies.

### Changed

- Keepping client.keys file permissions when modifying it.
- Improve Rootcheck formula to select outstanding defects.
- Stop related daemon when disabling components in ossec-control.
- Prevented cluster daemon from starting on RHEL 5 or older.
- Let Syscheck report file changes on first scan.
- Allow requests by node name in cluster_control binary.
- Improved help of cluster_control binary.
- Integrity control of files in the cluster.

### Fixed

- Fixed netstat command in localfile configuration.
- Fixed error when searching agents by ID.
- Fixed syslog format pre-decoder for logs with missing (optional) space after tag.
- Fixed alert ID when plain-text alert output disabled.
- Fixed Monitord freezing when a sendmail-like executable SMTP server is set.
- Fixed validation of Active Response used by agent_control.
- Allow non-ASCII characters in Windows version string.

## [v3.0.0] 2017-12-12

### Added

- Added group property for agents to customize shared files set.
- Send shared files to multiple agents in parallel.
- New decoder plugin for logs in JSON format with dynamic fields definition.
- Brought framework from API to Wazuh project.
- Show merged files MD5 checksum by agent_control and framework.
- New reliable request protocol for manager-agent communication.
- Remote agent upgrades with signed WPK packages.
- Added option for Remoted to prevent it from writing shared merged file.
- Added state for Agentd and Windows agent to notify connection state and metrics.
- Added new JSON log format for local file monitoring.
- Added OpenSCAP SSG datastream content for Ubuntu Trusty Tahr.
- Field "alert_id" in JSON alerts (by Dan Parriott).
- Added support of "any" IP address to OSSEC batch manager (by Jozef Reisinger).
- Added ossec-agent SElinux module (by kreon).
- Added previous output to JSON output (by João Soares).
- Added option for Authd to specify the allowed cipher list (by James Le Cuirot).
- Added option for cipher suites in Authd settings.
- Added internal option for Remoted to set the shared configuration reloading time.
- Auto restart agents when new shared configuration is pushed from the manager.
- Added native support for Systemd.
- Added option to register unlimited agents in Authd.
- New internal option to limit the number of file descriptors in Analysisd and Remoted.
- Added new state "pending" for agents.
- Added internal option to disable real-time DB synchronization.
- Allow multiple manager stanzas in Agentd settings.
- New internal option to limit the receiving time in TCP mode.
- Added manager hostname data to agent information.
- New option for rotating internal logs by size.
- Added internal option to enable or disable daily rotation of internal logs.
- Added command option for Monitord to overwrite 'day_wait' parameter.
- Adding templates and sample alert for Elasticsearch 6.0.
- Added option to enable/disable Authd on install and auto-generate certificates.
- Pack secure TCP messages into a single packet.
- Added function to install SCAP policies depending on OS version.
- Added integration with Virustotal.
- Added timeout option for TCP sockets in Remoted and Agentd.
- Added option to start the manager after installing.
- Added a cluster of managers (`wazuh-clusterd`) and a script to control it (`cluster_control`).

### Changed

- Increased shared file delivery speed when using TCP.
- Increased TCP listening socket backlog.
- Changed Windows agent UI panel to show revision number instead of installation date.
- Group every decoded field (static and dynamic fields) into a data object for JSON alerts.
- Reload shared files by Remoted every 10 minutes.
- Increased string size limit for XML reader to 4096 bytes.
- Updated Logstash configuration and Elasticsearch mappings.
- Changed template fields structure for Kibana dashboards.
- Increased dynamic field limit to 1024, and default to 256.
- Changed agent buffer 'length' parameter to 'queue_size'.
- Changed some Rootcheck error messages to verbose logs.
- Removed unnecessary message by manage_agents advising to restart Wazuh manager.
- Update PF tables Active response (by d31m0).
- Create the users and groups as system users and groups in specs (by Dan Parriott).
- Show descriptive errors when an agent loses the connection using TCP.
- Prevent agents with the same name as the manager host from getting added.
- Changed 'message' field to 'data' for successful agent removing response in Authd API.
- Changed critical error to standard error in Syslog Remoted when no access list has been configured.
- Ignore hidden files in shared folder for merged file.
- Changed agent notification time values: notify time to 1 minute and reconnect time to 5 minutes.
- Prevent data field from being inserted into JSON alerts when it's empty.
- Spelling corrections (by Josh Soref).
- Moved debug messages when updating shared files to level 2.
- Do not create users ossecm or ossecr on agents.
- Upgrade netstat command in Logcollector.
- Prevent Monitord and DB sync module from dealing with agent files on local installations.
- Speed up DB syncing by keeping databases opened and an inotify event queue.
- Merge server's IP and hostname options to one setting.
- Enabled Active Response by default in both Windows and UNIX.
- Make Monitord 'day_wait' internal option affect log rotation.
- Extend Monitord 'day_wait' internal option range.
- Prevent Windows agent from log error when the manager disconnected.
- Improve Active Response filtering options.
- Use init system (Systemd/SysVinit) to restart Wazuh when upgrading.
- Added possibility of filtering agents by manager hostname in the Framework.
- Prevent installer from overwriting agent.conf file.
- Cancel file sending operation when agent socket is closed.
- Clean up agent shared folder before unmerging shared configuration.
- Print descriptive error when request socket refuses connection due to AR disabled.
- Extend Logcollector line burst limit range.
- Fix JSON alert file reloading when the file is rotated.
- Merge IP and Hostname server configuration into "Address" field.
- Improved TCP transmission performance by packing secure messages.

### Fixed

- Fixed wrong queries to get last Syscheck and Rootcheck date.
- Prevent Logcollector keep-alives from being stored on archives.json.
- Fixed length of random message within keep-alives.
- Fixed Windows version detection for Windows 8 and newer.
- Fixed incorrect CIDR writing on client.keys by Authd.
- Fixed missing buffer flush by Analysisd when updating Rootcheck database.
- Stop Wazuh service before removing folder to reinstall.
- Fixed Remoted service for Systemd (by Phil Porada).
- Fixed Administrator account mapping in Windows agent installation (by andrewm0374@gmail.com).
- Fixed MySQL support in dbd (by andrewm0374@gmail.com).
- Fixed incorrect warning when unencrypting messages (by Dan Parriott).
- Fixed Syslog mapping for alerts via Csyslogd (by Dan Parriott).
- Fixed syntax error in the creation of users in Solaris 11.2 (by Pedro Flor).
- Fixed some warnings that appeared when compiling on Fedora 26.
- Fixed permission issue in logs folder.
- Fixed issue in Remoted that prevented it from send shared configuration when it changed.
- Fixed Windows agent compilation compability with CentOS.
- Supporting different case from password prompt in Agentless (by Jesus Fidalgo).
- Fix bad detection of inotify queue overflowed.
- Fix repetitive error when a rule's diff file is empty.
- Fixed log group permission when created by a daemon running as root.
- Prevented Agentd from logging too many errors when restarted while receiving the merged file.
- Prevented Remoted from sending data to disconnected agents in TCP mode.
- Fixed alerts storage in PostgreSQL databases.
- Fixed invalid previous output data in JSON alerts.
- Fixed memory error in modulesd for invalid configurations.
- Fixed default Auth configuration to support custom install directory.
- Fixed directory transversal vulnerability in Active response commands.
- Fixed Active response timeout accuracy.
- Fixed race conditions in concurrent transmissions over TCP.

### Removed

- Removed Picviz support (by Dan Parriott).


## [v2.1.1] - 2017-09-21

### Changed

- Improved errors messages related to TCP connection queue.
- Changed info log about unsupported FS checking in Rootcheck scan to debug messages.
- Prevent Modules daemon from giving critical error when no wodles are enabled.

### Fixed

- Fix endianess incompatibility in agents on SPARC when connecting via TCP.
- Fix bug in Authd that made it crash when removing keys.
- Fix race condition in Remoted when writing logs.
- Avoid repeated errors by Remoted when sending data to a disconnected agent.
- Prevented Monitord from rotating non-existent logs.
- Some fixes to support HP-UX.
- Prevent processes from sending events when TCP connection is lost.
- Fixed output header by Syslog client when reading JSON alerts.
- Fixed bug in Integrator settings parser when reading rules list.

## [v2.1.0] - 2017-08-14

### Added

- Rotate and compress log feature.
- Labeling data for agents to be shown in alerts.
- New 'auth' configuration template.
- Make manage_agents capable of add and remove agents via Authd.
- Implemented XML configuration for Authd.
- Option -F for Authd to force insertion if it finds duplicated name.
- Local auth client to manage agent keys.
- Added OS name and version into global.db.
- Option for logging in JSON format.
- Allow maild to send through a sendmail-like executable (by James Le Cuirot).
- Leaky bucket-like buffer for agents to prevent network flooding.
- Allow Syslog client to read JSON alerts.
- Allow Mail reporter to read JSON alerts.
- Added internal option to tune Rootcheck sleep time.
- Added route-null Active Response script for Windows 2012 (by @CrazyLlama).

### Changed

- Updated SQLite library to 3.19.2.
- Updated zlib to 1.2.11.
- Updated cJSON library to 1.4.7.
- Change some manage_agents option parameters.
- Run Auth in background by default.
- Log classification as debug, info, warning, error and critical.
- Limit number of reads per cycle by Logcollector to prevent log starvation.
- Limit OpenSCAP module's event forwarding speed.
- Increased debug level of repeated Rootcheck messages.
- Send events when OpenSCAP starts and finishes scans.
- Delete PID files when a process exits not due to a signal.
- Change error messages due to SSL handshake failure to debug messages.
- Force group addition on installation for compatibility with LDAP (thanks to Gary Feltham).

### Fixed

- Fixed compiling error on systems with no OpenSSL.
- Fixed compiling warning at manage_agents.
- Fixed ossec-control enable/disable help message.
- Fixed unique aperture of random device on Unix.
- Fixed file sum comparison bug at Syscheck realtime engine. (Thanks to Arshad Khan)
- Close analysisd if alert outputs are disabled for all formats.
- Read Windows version name for versions newer than Windows 8 / Windows Server 2012.
- Fixed error in Analysisd that wrote Syscheck and Rootcheck databases of re-added agents on deleted files.
- Fixed internal option to configure the maximum labels' cache time.
- Fixed Auth password parsing on client side.
- Fix bad agent ID assignation in Authd on i686 architecture.
- Fixed Logcollector misconfiguration in Windows agents.

### Removed

- Remove unused message queue to send alerts from Authd.


## [v2.0.1] - 2017-07-19

### Changed

- Changed random data generator for a secure OS-provided generator.
- Changed Windows installer file name (depending on version).
- Linux distro detection using standard os-release file.
- Changed some URLs to documentation.
- Disable synchronization with SQLite databases for Syscheck by default.
- Minor changes at Rootcheck formatter for JSON alerts.
- Added debugging messages to Integrator logs.
- Show agent ID when possible on logs about incorrectly formatted messages.
- Use default maximum inotify event queue size.
- Show remote IP on encoding format errors when unencrypting messages.
- Remove temporary files created by Syscheck changes reports.
- Remove temporary Syscheck files for changes reporting by Windows installer when upgrading.

### Fixed

- Fixed resource leaks at rules configuration parsing.
- Fixed memory leaks at rules parser.
- Fixed memory leaks at XML decoders parser.
- Fixed TOCTOU condition when removing directories recursively.
- Fixed insecure temporary file creation for old POSIX specifications.
- Fixed missing agentless devices identification at JSON alerts.
- Fixed FIM timestamp and file name issue at SQLite database.
- Fixed cryptographic context acquirement on Windows agents.
- Fixed debug mode for Analysisd.
- Fixed bad exclusion of BTRFS filesystem by Rootcheck.
- Fixed compile errors on macOS.
- Fixed option -V for Integrator.
- Exclude symbolic links to directories when sending FIM diffs (by Stephan Joerrens).
- Fixed daemon list for service reloading at ossec-control.
- Fixed socket waiting issue on Windows agents.
- Fixed PCI_DSS definitions grouping issue at Rootcheck controls.
- Fixed segmentation fault bug when stopping on CentOS 5.
- Fixed compatibility with AIX.
- Fixed race conditions in ossec-control script.
- Fixed compiling issue on Windows.
- Fixed compatibility with Solaris.
- Fixed XML parsing error due to byte stashing issue.
- Fixed false error by Syscheck when creating diff snapshots of empty files.
- Fixed segmentation fault in Authd on i386 platform.
- Fixed agent-auth exit code for controlled server's errors.
- Fixed incorrect OVAL patch results classification.

## [v2.0] - 2017-03-14

### Added

- Wazuh modules manager.
- Wazuh module for OpenSCAP.
- Ruleset for OpenSCAP alerts.
- Kibana dashboards for OpenSCAP.
- Option at agent_control to restart all agents.
- Dynamic fields to rules and decoders.
- Dynamic fields to JSON in alerts/archives.
- CDB list lookup with dynamic fields.
- FTS for dynamic fields.
- Logcollector option to set the frequency of file checking.
- GeoIP support in Alerts (by Scott R Shinn).
- Internal option to output GeoIP data on JSON alerts.
- Matching pattern negation (by Daniel Cid).
- Syscheck and Rootcheck events on SQLite databases.
- Data migration tool to SQLite databases.
- Jenkins QA.
- 64-bit Windows registry keys support.
- Complete FIM data output to JSON and alerts.
- Username, date and inode attributes to FIM events on Unix.
- Username attribute to FIM events on Windows.
- Report changes (FIM file diffs) to Windows agent.
- File diffs to JSON output.
- Elastic mapping updated for new FIM events.
- Title and file fields extracted at Rootcheck alerts.
- Rule description formatting with dynamic field referencing.
- Multithreaded design for Authd server for fast and reliable client dispatching, with key caching and write scheduling.
- Auth registration client for Windows (by Gael Muller).
- Auth password authentication for Windows client.
- New local decoder file by default.
- Show server certificate and key paths at Authd help.
- New option for Authd to verify agent's address.
- Added support for new format at predecoder (by Brad Lhotsky).
- Agentless passlist encoding to Base64.
- New Auditd-specific log format for Logcollector.
- Option for Authd to auto-choose TLS/SSL method.
- Compile option for Authd to make it compatible with legacy OSs.
- Added new templates layout to auto-compose configuration file.
- New wodle for SQLite database syncing (agent information and fim/pm data).
- Added XML settings options to exclude some rules or decoders files.
- Option for agent_control to broadcast AR on all agents.
- Extended FIM event information forwarded by csyslogd (by Sivakumar Nellurandi).
- Report Syscheck's new file events on real time.

### Changed

- Isolated logtest directory from analysisd.
- Remoted informs Analysisd about agent ID.
- Updated Kibana dashboards.
- Syscheck FIM attributes to dynamic fields.
- Force services to exit if PID file creation fails.
- Atomic writing of client.keys through temporary files.
- Disabled remote message ID verification by default.
- Show actual IP on debug message when agents get connected.
- Enforce rules IDs to max 6 digits.
- OSSEC users and group as system (UI-hidden) users (by Dennis Golden).
- Increases Authd connection pool size.
- Use general-purpose version-flexible SSL/TLS methods for Authd registration.
- Enforce minimum 3-digit agent ID format.
- Exclude BTRFS from Rootcheck searching for hidden files inside directories (by Stephan Joerrens).
- Moved OSSEC and Wazuh decoders to one directory.
- Prevent manage_agents from doing invalid actions (such methods for manager at agent).
- Disabled capturing of security events 5145 and 5156 on Windows agent.
- Utilities to rename an agent or change the IP address (by Antonio Querubin).
- Added quiet option for Logtest (by Dan Parriott).
- Output decoder information onto JSON alerts.
- Enable mail notifications by default for server installation.
- Agent control option to restart all agents' Syscheck will also restart manager's Syscheck.
- Make ossec-control to check Authd PID.
- Enforce every rule to contain a description.
- JSON output won't contain field "agentip" if tis value is "any".
- Don't broadcast Active Response messages to disconnected agents.
- Don't print Syscheck logs if it's disabled.
- Set default Syscheck and Rootcheck frequency to 12 hours.
- Generate FIM new file alert by default.
- Added option for Integrator to set the maximum log length.
- JSON output nested objects modelling through dynamic fields.
- Disable TCP for unsupported OSs.
- Show previous log on JSON alert.
- Removed confirmation prompt when importing an agent key successfully.
- Made Syscheck not to ignore files that change more than 3 times by default.
- Enabled JSON output by default.
- Updated default syscheck configuration for Windows agents.
- Limited agent' maximum connection time for notification time.
- Improved client.keys changing detection method by remoted: use date and inode.
- Changed boot service name to Wazuh.
- Active response enabled on Windows agents by default.
- New folder structure for rules and decoders.
- More descriptive logs about syscheck real-time monitoring.
- Renamed XML tags related to rules and decoders inclusion.
- Set default maximum agents to 8000.
- Removed FTS numeric bitfield from JSON output.
- Fixed ID misassignment by manage_agents when the greatest ID exceeds 32512.
- Run Windows Registry Syscheck scan on first stage when scan_on_start enabled.
- Set all Syscheck delay stages to a multiple of internal_options.conf/syscheck.sleep value.
- Changed JSON timestamp format to ISO8601.
- Overwrite @timestamp field from Logstash with the alert timestamp.
- Moved timestamp JSON field to the beginning of the object.
- Changed random data generator for a secure OS-provided generator.

### Fixed

- Logcollector bug that inhibited alerts about file reduction.
- Memory issue on string manipulation at JSON.
- Memory bug at JSON alerts.
- Fixed some CLang warnings.
- Issue on marching OSSEC user on installing.
- Memory leaks at configuration.
- Memory leaks at Analysisd.
- Bugs and memory errors at agent management.
- Mistake with incorrect name for PID file (by Tickhon Clearscale).
- Agent-auth name at messages (it appeared to be the server).
- Avoid Monitord to log errors when the JSON alerts file doesn't exists.
- Agents numbering issue (minimum 3 digits).
- Avoid no-JSON message at agent_control when client.keys empty.
- Memory leaks at manage_agents.
- Authd error messages about connection to queue passed to warning.
- Issue with Authd password checking.
- Avoid ossec-control to use Dash.
- Fixed false error about disconnected agent when trying to send it the shared files.
- Avoid Authd to close when it reaches the maximum concurrency.
- Fixed memory bug at event diff execution.
- Fixed resource leak at file operations.
- Hide help message by useadd and groupadd on OpenBSD.
- Fixed error that made Analysisd to crash if it received a missing FIM file entry.
- Fixed compile warnings at cJSON library.
- Fixed bug that made Active Response to disable all commands if one of them was disabled (by Jason Thomas).
- Fixed segmentation fault at logtest (by Dan Parriott).
- Fixed SQL injection vulnerability at Database.
- Fixed Active Response scripts for Slack and Twitter.
- Fixed potential segmentation fault at file queue operation.
- Fixed file permissions.
- Fixed failing test for Apache 2.2 logs (by Brad Lhotsky).
- Fixed memory error at net test.
- Limit agent waiting time for retrying to connect.
- Fixed compile warnings on i386 architecture.
- Fixed Monitord crash when sending daily report email.
- Fixed script to null route an IP address on Windows Server 2012+ (by Theresa Meiksner).
- Fixed memory leak at Logtest.
- Fixed manager with TCP support on FreeBSD (by Dave Stoddard).
- Fixed Integrator launching at local-mode installation.
- Fixed issue on previous alerts counter (rules with if_matched_sid option).
- Fixed compile and installing error on Solaris.
- Fixed segmentation fault on syscheck when no configuration is defined.
- Fixed bug that prevented manage_agents from removing syscheck/rootcheck database.
- Fixed bug that made agents connected on TCP to hang if they are rejected by the manager.
- Fixed segmentation fault on remoted due to race condition on managing keystore.
- Fixed data lossing at remoted when reloading keystore.
- Fixed compile issue on MacOS.
- Fixed version reading at ruleset updater.
- Fixed detection of BSD.
- Fixed memory leak (by Byron Golden).
- Fixed misinterpretation of octal permissions given by Agentless (by Stephan Leemburg).
- Fixed mistake incorrect openssl flag at Makefile (by Stephan Leemburg).
- Silence Slack integration transmission messages (by Dan Parriott).
- Fixed OpenSUSE Systemd misconfiguration (By Stephan Joerrens).
- Fixed case issue on JSON output for Rootcheck alerts.
- Fixed potential issue on duplicated agent ID detection.
- Fixed issue when creating agent backups.
- Fixed hanging problem on Windows Auth client when negotiation issues.
- Fixed bug at ossec-remoted that mismatched agent-info files.
- Fixed resource leaks at rules configuration parsing.
- Fixed memory leaks at rules parser.
- Fixed memory leaks at XML decoders parser.
- Fixed TOCTOU condition when removing directories recursively.
- Fixed insecure temporary file creation for old POSIX specifications.
- Fixed missing agentless devices identification at JSON alerts.

### Removed

- Deleted link to LUA sources.
- Delete ZLib generated files on cleaning.
- Removed maximum lines limit from diff messages (that remain limited by length).

## [v1.1.1] - 2016-05-12

### Added

- agent_control: maximum number of agents can now be extracted using option "-m".
- maild: timeout limitation, preventing it from hang in some cases.
- Updated decoders, ruleset and rootchecks from Wazuh Ruleset v1.0.8.
- Updated changes from ossec-hids repository.

### Changed

- Avoid authd to rename agent if overplaced.
- Changed some log messages.
- Reordered directories for agent backups.
- Don't exit when client.keys is empty by default.
- Improved client.keys reloading capabilities.

### Fixed

- Fixed JSON output at rootcheck_control.
- Fixed agent compilation on OS X.
- Fixed memory issue on removing timestamps.
- Fixed segmentation fault at reported.
- Fixed segmentation fault at logcollector.

### Removed

- Removed old rootcheck options.

## [v1.1] - 2016-04-06

### Added

- Re-usage of agent ID in manage_agents and authd, with time limit.
- Added option to avoid manager from exiting when there are no keys.
- Backup of the information about an agent that's going to be deleted.
- Alerting if Authd can't add an agent because of a duplicated IP.
- Integrator with Slack and PagerDuty.
- Simplified keywords for the option "frequency".
- Added custom Reply-to e-mail header.
- Added option to syscheck to avoid showing diffs on some files.
- Created agents-timestamp file to save the agents' date of adding.

### Changed

- client.keys: No longer overwrite the name of an agent with "#-#-#-" to mark it as deleted. Instead, the name will appear with a starting "!".
- API: Distinction between duplicated and invalid name for agent.
- Stop the "ERROR: No such file or directory" for Apache.
- Changed defaults to analysisd event counter.
- Authd won't use password by default.
- Changed name of fields at JSON output from binaries.
- Upgraded rules to Wazuh Ruleset v1.07

### Fixed

- Fixed merged.mg push on Windows Agent
- Fixed Windows agent compilation issue
- Fixed glob broken implementation.
- Fixed memory corruption on the OSSEC alert decoder.
- Fixed command "useradd" on OpenBSD.
- Fixed some PostgreSQL issues.
- Allow to disable syscheck:check_perm after enable check_all.

## [v1.0.4] - 2016-02-24
​
### Added

- JSON output for manage_agents.
- Increased analysis daemon's memory size.
- Authd: Added password authorization.
- Authd: Boost speed performance at assignation of ID for agents
- Authd: New option -f *sec*. Force addding new agent (even with duplicated IP) if it was not active for the last *sec* seconds.
- manage_agents: new option -d. Force adding new agent (even with duplicated IP)
- manage_agents: Printing new agent ID on adding.

### Changed

- Authd and manage_agents won't add agents with duplicated IP.

### Fixed

- Solved duplicate IP conflicts on client.keys which prevented the new agent to connect.
- Hashing files in binary mode. Solved some problems related to integrity checksums on Windows.
- Fixed issue that made console programs not to work on Windows.

### Removed

- RESTful API no longer included in extensions/api folder. Available now at https://github.com/wazuh/wazuh-api


## [v1.0.3] - 2016-02-11

### Added

- JSON CLI outputs: ossec-control, rootcheck_control, syscheck_control, ossec-logtest and more.
- Preparing integration with RESTful API
- Upgrade version scripts
- Merge commits from ossec-hids
- Upgraded rules to Wazuh Ruleset v1.06

### Fixed

- Folders are no longer included on etc/shared
- Fixes typos on rootcheck files
- Kibana dashboards fixes

## [v1.0.2] - 2016-01-29

### Added

- Added Wazuh Ruleset updater
- Added extensions files to support ELK Stack latest versions (ES 2.x, LS 2.1, Kibana 4.3)

### Changed

- Upgraded rules to Wazuh Ruleset v1.05
- Fixed crash in reportd
- Fixed Windows EventChannel syntaxis issue
- Fixed manage_agents bulk option bug. No more "randombytes" errors.
- Windows deployment script improved

## [v1.0.1] - 2015-12-10

### Added

- Wazuh version info file
- ossec-init.conf now includes wazuh version
- Integrated with wazuh OSSEC ruleset updater
- Several new fields at JSON output (archives and alerts)
- Wazuh decoders folder

### Changed

- Decoders are now splitted in differents files.
- jsonout_out enable by default
- JSON groups improvements
- Wazuh ruleset updated to 1.0.2
- Extensions: Improved Kibana dashboards
- Extensions: Improved Windows deployment script

## [v1.0] - 2015-11-23
- Initial Wazuh version v1.0<|MERGE_RESOLUTION|>--- conflicted
+++ resolved
@@ -1,7 +1,6 @@
 # Change Log
 All notable changes to this project will be documented in this file.
 
-<<<<<<< HEAD
 ## [v4.1.5]
 
 ### Fixed
@@ -180,9 +179,6 @@
 
 
 ## [v4.0.4] 2021-01-14
-=======
-## [v4.0.4]
->>>>>>> 699c1aba
 
 ### Added
 
