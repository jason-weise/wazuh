/* Copyright (C) 2015-2021, Wazuh Inc.
 * Copyright (C) 2009 Trend Micro Inc.
 * All right reserved.
 *
 * This program is free software; you can redistribute it
 * and/or modify it under the terms of the GNU General Public
 * License (version 2) as published by the FSF - Free Software
 * Foundation
 */

#include "shared.h"
#include "rules.h"
#include "alerts.h"
#include "config.h"
#include "active-response.h"
#include "os_net/os_net.h"
#include "os_regex/os_regex.h"
#include "os_execd/execd.h"
#include "eventinfo.h"
#include "wazuh_db/helpers/wdb_global_helpers.h"
#include "labels.h"
#include "exec.h"

static const char *get_ip(const Eventinfo *lf);
int conn_error_sent = 0;

void OS_Exec(int *execq, int *arq, int *sock, const Eventinfo *lf, const active_response *ar) {
    char * exec_msg = NULL;
    char * msg = NULL;
    const char *ip;
    const char *user;
    char *filename = NULL;

    char *extra_args = NULL;
    /* Clean the IP */
    ip = "-";
    if (lf->srcip) {
        ip = get_ip(lf);
        if(ip == NULL) {
            return;
        }
    }

    os_calloc(OS_MAXSTR + 1, sizeof(char), exec_msg);
    os_calloc(OS_MAXSTR + 1, sizeof(char), msg);

    /* Get username */
    user = "-";
    if (lf->dstuser) {
        user = lf->dstuser;
    }

    /* Get filename */
    if (lf->decoder_info->name != NULL && strncmp(lf->decoder_info->name, "syscheck_", 9) == 0) {
        filename = os_shell_escape(lf->fields[FIM_FILE].value);
    }

    /* Get extra_args */
    if (ar->ar_cmd->extra_args) {
        extra_args = os_shell_escape(ar->ar_cmd->extra_args);
    }
    /* Active Response on the server
     * The response must be here if the ar->location is set to AS
     * or the ar->location is set to local (REMOTE_AGENT) and the
     * event is from here.
     */
    if ((ar->location & AS_ONLY) ||
            ((ar->location & REMOTE_AGENT) && !strcmp(lf->agent_id, "000"))) {
        if (!(Config.ar & LOCAL_AR)) {
            goto cleanup;
        }

<<<<<<< HEAD
        getActiveResponseInJSON(lf, ar, ar->ar_cmd->extra_args, exec_msg);
        send_exec_msg(execq, EXECQUEUE, exec_msg);
=======
        getActiveResponseInJSON(lf, ar, ar->ar_cmd->extra_args, exec_msg, false);

        if (OS_SendUnix(execq, exec_msg, 0) < 0) {
            merror("Error communicating with execd.");
        }
>>>>>>> d9bdabd7
    }

    /* Active Response to the forwarder */
    else if ((Config.ar & REMOTE_AR)) {

        /* We need to identify the version of Wazuh installed on the agents because
         * if the agents version is <4.2, it is necessary to send legacy
         * message in string format. Instead if the agent version is >=4.2,
         * we need to send the new message in JSON format.*/

        if (ar->location & ALL_AGENTS) {

            int *id_array = NULL;

            id_array = wdb_get_agents_by_connection_status(AGENT_CS_ACTIVE, sock);
            if(!id_array) {
                merror("Unable to get agent's ID array.");
                goto cleanup;
            }

            for (size_t i = 0; id_array[i] != -1; i++) {
                cJSON *json_agt_info = NULL;
                cJSON *json_agt_version = NULL;
                char c_agent_id[OS_SIZE_16];
                wlabel_t *agt_labels = NULL;
                char *agt_version = NULL;

                memset(exec_msg, 0, OS_MAXSTR + 1);
                memset(msg, 0, OS_MAXSTR + 1);

                snprintf(c_agent_id, OS_SIZE_16, "%.3d", id_array[i]);

                agt_labels = labels_find(c_agent_id, sock);
                agt_version = labels_get(agt_labels, "_wazuh_version");

                if (!agt_version) {
                    json_agt_info = wdb_get_agent_info(id_array[i], sock);
                    if (!json_agt_info) {
                        merror("Failed to get agent '%d' information from Wazuh DB.", id_array[i]);
                        labels_free(agt_labels);
                        continue;
                    }

                    json_agt_version = cJSON_GetObjectItem(json_agt_info->child, "version");

                    if(cJSON_IsString(json_agt_version) && json_agt_version->valuestring != NULL) {
                        agt_version = json_agt_version->valuestring;
                    } else {
                        mdebug2("Failed to get agent '%d' version.", id_array[i]);
                        labels_free(agt_labels);
                        cJSON_Delete(json_agt_info);
                        continue;
                    }
                }

                // New AR mechanism is not supported in versions prior to 4.2.0
                char *save_ptr = NULL;
                strtok_r(agt_version, "v", &save_ptr);
                char *major = strtok_r(NULL, ".", &save_ptr);
                char *minor = strtok_r(NULL, ".", &save_ptr);
                char *patch = strtok_r(NULL, ".", &save_ptr);
                if (!major || !minor || !patch) {
                    merror("Unable to read agent version.");
                    labels_free(agt_labels);
                    cJSON_Delete(json_agt_info);
                    continue;
                } else {
                    if (atoi(major) < 4 || (atoi(major) == 4 && atoi(minor) < 2)) {
                        getActiveResponseInString(lf, ar, ip, user, filename, extra_args, msg);
                    } else {
                        bool escape = atoi(major) == 4 && atoi(minor) == 2 && atoi(patch) < 5;
                        getActiveResponseInJSON(lf, ar, ar->ar_cmd->extra_args, msg, escape);
                    }
                }

                labels_free(agt_labels);
                cJSON_Delete(json_agt_info);

                get_exec_msg(ar, c_agent_id, msg, exec_msg);
                send_exec_msg(arq, ARQUEUE, exec_msg);
            }

            os_free(id_array);

        } else {

            cJSON *json_agt_info = NULL;
            cJSON *json_agt_version = NULL;
            char c_agent_id[OS_SIZE_16];
            wlabel_t *agt_labels = NULL;
            char *agt_version = NULL;
            int agt_id = OS_INVALID;

            if (ar->location & SPECIFIC_AGENT) {
                agt_id = atoi(ar->agent_id);

            } else if (ar->location & REMOTE_AGENT) {
                agt_id = atoi(lf->agent_id);
            }

            if(agt_id == OS_INVALID) {
                merror("Unable to get agent ID.");
                goto cleanup;
            }

            snprintf(c_agent_id, OS_SIZE_16, "%.3d", agt_id);

            agt_labels = labels_find(c_agent_id, sock);
            agt_version = labels_get(agt_labels, "_wazuh_version");

            if (!agt_version) {
                json_agt_info = wdb_get_agent_info(agt_id, sock);
                if (!json_agt_info) {
                    merror("Failed to get agent '%d' information from Wazuh DB.", agt_id);
                    labels_free(agt_labels);
                    goto cleanup;
                }

                json_agt_version = cJSON_GetObjectItem(json_agt_info->child, "version");

                if(cJSON_IsString(json_agt_version) && json_agt_version->valuestring != NULL) {
                    agt_version = json_agt_version->valuestring;
                } else {
                    mdebug2("Failed to get agent '%d' version.", agt_id);
                    labels_free(agt_labels);
                    cJSON_Delete(json_agt_info);
                    goto cleanup;
                }
            }

            // New AR mechanism is not supported in versions prior to 4.2.0
            char *save_ptr = NULL;
            strtok_r(agt_version, "v", &save_ptr);
            char *major = strtok_r(NULL, ".", &save_ptr);
            char *minor = strtok_r(NULL, ".", &save_ptr);
            char *patch = strtok_r(NULL, ".", &save_ptr);
            if (!major || !minor || !patch) {
                merror("Unable to read agent version.");
                labels_free(agt_labels);
                cJSON_Delete(json_agt_info);
                goto cleanup;
            } else {
                if (atoi(major) < 4 || (atoi(major) == 4 && atoi(minor) < 2)) {
                    getActiveResponseInString(lf, ar, ip, user, filename, extra_args, msg);
                } else {
                    bool escape = atoi(major) == 4 && atoi(minor) == 2 && atoi(patch) < 5;
                    getActiveResponseInJSON(lf, ar, ar->ar_cmd->extra_args, msg, escape);
                }
            }

            labels_free(agt_labels);
            cJSON_Delete(json_agt_info);

            get_exec_msg(ar, c_agent_id, msg, exec_msg);
            send_exec_msg(arq, ARQUEUE, exec_msg);
        }
    }

    cleanup:

    /* Clean up Memory */
    os_free(filename);
    os_free(extra_args);
    os_free(exec_msg);
    os_free(msg);

    return;
}

/**
 * @brief get the IP.
 *
 * @param[in] lf Event information.
 * @return const char* on success or NULL on failure.
 */
static const char* get_ip(const Eventinfo *lf)
{
    const char *ip;

    if (strncmp(lf->srcip, "::ffff:", 7) == 0) {
        ip = lf->srcip + 7;
    } else {
        ip = lf->srcip;
    }

    /* Check if IP is to be ignored */
    if (Config.white_list) {
        if (OS_IPFoundList(ip, Config.white_list)) {
            return NULL;
        }
    }

    /* Check if it is a hostname */
    if (Config.hostname_white_list) {
        size_t srcip_size;
        OSMatch **wl;

        srcip_size = strlen(ip);

        wl = Config.hostname_white_list;
        while (*wl) {
            if (OSMatch_Execute(ip, srcip_size, *wl)) {
                return NULL;
            }
            wl++;
        }
    }
    return ip;
}

/**
 * @brief Build the string message
 *
 * @param[in] lf Event information.
 * @param[in] ar Active Response information.
 * @param[in] ip IP to send the specific message.
 * @param[in] user
 * @param[in] filename
 * @param[in] extra_args Added arguments.
 * @param[out] temp_msg Message in string format.
 * @return void.
 */
void getActiveResponseInString( const Eventinfo *lf,
                                const active_response *ar,
                                const char *ip,
                                const char *user,
                                char *filename,
                                char *extra_args,
                                char *temp_msg)
{
    snprintf(temp_msg, OS_SIZE_1024,
            "%s %s %s %ld.%ld %d %s %s %s",
            ar->name,
            user,
            ip,
            (long int)lf->time.tv_sec,
            __crt_ftell,
            lf->generated_rule->sigid,
            lf->location,
            filename ? filename : "-",
            extra_args ? extra_args : "-");
}

/**
 * @brief Add the header to the message to send to remoted
 *
 * @param[in] ar Active Response information.
 * @param[in] agent_id Agent ID to identify where the AR will be executed.
 * @param[in] msg Message that can be in JSON or string format
 * @param[out] exec_msg Complete massage containing the message and the header.
 * @pre exec_msg is OS_MAXSTR + 1 or more bytes long.
 * @return void.
 */
void get_exec_msg(const active_response *ar, char *agent_id, const char *msg, char *exec_msg) {
    char temp_msg[OS_SIZE_1024 + 1] = "\0";

    /* As now there are 2 different message formats (the JSON and the string)
    * ALL_AGENTS are not available, instead of that, we need to send a SPECIFIC
    * message to each agent after checking the agent version. */
    snprintf(temp_msg, OS_SIZE_1024,
            "(local_source) [] %c%c%c %s",
            NONE_C,
            (ar->location & REMOTE_AGENT) ? REMOTE_AGENT_C : NONE_C,
            (ar->location & SPECIFIC_AGENT || ar->location & ALL_AGENTS) ? SPECIFIC_AGENT_C : NONE_C,
            agent_id);

    os_snprintf(exec_msg, OS_MAXSTR + 1, "%s %s", temp_msg, msg);
}

/**
 * @brief Send the message to the socket. Tries to reconnect one time if the socket is not valid.
 *
 * @param socket Socket where the message will be sent.
 * @param queue_path Queue in case it is necessary to reconnect the socket
 * @param exec_msg Complete massage to be sent.
 * @return void.
 */
void send_exec_msg(int *socket, const char *queue_path, const char *exec_msg) {
    static int conn_error_sent = 0;

    if (*socket < 0) {
        if ((*socket = StartMQ(queue_path, WRITE, 1)) < 0) {
            if (conn_error_sent == 0){
                merror(QUEUE_ERROR, queue_path, strerror(errno));
                conn_error_sent = 1;
            }

            return;
        } else {
            conn_error_sent = 0;
        }
    }

    int rc = 0;
    if ((rc = OS_SendUnix(*socket, exec_msg, 0)) < 0) {
        if (rc == OS_SOCKBUSY) {
            merror(EXEC_QUEUE_BUSY);
        }
        OS_CloseSocket(*socket);
        *socket = -1;
        merror(EXEC_QUEUE_CONNECTION_ERROR, queue_path);
    }
}<|MERGE_RESOLUTION|>--- conflicted
+++ resolved
@@ -70,16 +70,8 @@
             goto cleanup;
         }
 
-<<<<<<< HEAD
-        getActiveResponseInJSON(lf, ar, ar->ar_cmd->extra_args, exec_msg);
+        getActiveResponseInJSON(lf, ar, ar->ar_cmd->extra_args, exec_msg, false);
         send_exec_msg(execq, EXECQUEUE, exec_msg);
-=======
-        getActiveResponseInJSON(lf, ar, ar->ar_cmd->extra_args, exec_msg, false);
-
-        if (OS_SendUnix(execq, exec_msg, 0) < 0) {
-            merror("Error communicating with execd.");
-        }
->>>>>>> d9bdabd7
     }
 
     /* Active Response to the forwarder */
