--- conflicted
+++ resolved
@@ -24,19 +24,13 @@
 static const char *get_ip(const Eventinfo *lf);
 int conn_error_sent = 0;
 
-<<<<<<< HEAD
 void OS_Exec(int *execq, int *arq, const Eventinfo *lf, const active_response *ar) {
-    char exec_msg[OS_SIZE_8192 + 1];
-    char msg[OS_SIZE_8192 + 1];
-=======
-void OS_Exec(int execq, int *arq, const Eventinfo *lf, const active_response *ar)
-{
     char * exec_msg = NULL;
     char * msg = NULL;
->>>>>>> 48fbe81b
     const char *ip;
     const char *user;
     char *filename = NULL;
+
     char *extra_args = NULL;
     /* Clean the IP */
     ip = "-";
@@ -345,10 +339,7 @@
             (ar->location & SPECIFIC_AGENT || ar->location & ALL_AGENTS) ? SPECIFIC_AGENT_C : NONE_C,
             agent_id);
 
-<<<<<<< HEAD
-    strcpy(exec_msg, temp_msg);
-    strcat(exec_msg, " ");
-    strcat(exec_msg, msg);
+    os_snprintf(exec_msg, OS_MAXSTR + 1, "%s %s", temp_msg, msg);
 }
 
 /**
@@ -384,7 +375,4 @@
         *socket = -1;
         merror(EXEC_QUEUE_CONNECTION_ERROR, queue_path);
     }
-=======
-    os_snprintf(exec_msg, OS_MAXSTR + 1, "%s %s", temp_msg, msg);
->>>>>>> 48fbe81b
 }