--- conflicted
+++ resolved
@@ -758,8 +758,7 @@
 	cd win32/ && ./unix2dos.pl ../../LICENSE > LICENSE.txt
 	cd win32/ && ./unix2dos.pl ../VERSION > VERSION
 	cd win32/ && ./unix2dos.pl ../REVISION > REVISION
-<<<<<<< HEAD
-	cd win32/ && makensis ossec-installer.nsi
+	cd win32/ && makensis wazuh-installer.nsi
 	cd ../etc/sca/windows/10 && $(ZIP) 10.zip *
 	cd ../etc/sca/windows/2012R2/domain && $(ZIP) 2012R2_domain.zip *
 	cd ../etc/sca/windows/2012R2/member && $(ZIP) 2012R2_member.zip *
@@ -767,7 +766,6 @@
 	for dir in $(subst ../etc/templates/config/windows/,,$(wildcard ../etc/templates/config/windows/*)) ; do \
 		$(ZIP) $(addsuffix .zip, $$dir) $$dir; \
 	done
-=======
 	cd win32/ && makensis wazuh-installer.nsi
 
 
@@ -788,7 +786,6 @@
 #### Syscollector ##
 win32/syscollector: win32/shared_modules win32/sysinfo
 	cd ${SYSCOLLECTOR} && mkdir -p build && cd build && cmake ${WIN_CMAKE_OPTS} ${SYSCOLLECTOR_TEST} ${SYSCOLLECTOR_RELEASE_TYPE} .. && ${MAKE}
->>>>>>> 8413354e
 
 win32/libwinpthread-1.dll: ${WIN_PTHREAD_LIB}
 	cp $< $@
@@ -1095,11 +1092,8 @@
 
 TAR := tar -xf
 GUNZIP := gunzip
-<<<<<<< HEAD
 ZIP := zip -jr
-=======
 GZIP := gzip
->>>>>>> 8413354e
 CURL := curl -so
 DEPS_VERSION = 14
 RESOURCES_URL := https://packages.wazuh.com/deps/$(DEPS_VERSION)
@@ -2269,12 +2263,10 @@
 	rm -f ${wdb_o}
 	rm -f ${SELINUX_MODULE}
 	rm -f ${SELINUX_POLICY}
-<<<<<<< HEAD
 	rm -f ../etc/templates/config/windows/*.zip
 	rm -f ../etc/sca/windows/10/*.zip
 	rm -f ../etc/sca/windows/2012R2/domain/*.zip
 	rm -f ../etc/sca/windows/2012R2/member/*.zip
-=======
 	rm -rf $(DBSYNC)build
 	rm -rf $(RSYNC)build
 	rm -rf $(SHARED_UTILS_TEST)build
@@ -2317,7 +2309,6 @@
 	rm -f ${wrappers_windows_lib_o}
 	rm -f ${wrappers_windows_posix_o}
 	rm -f ${wrappers_client_agent_o}
->>>>>>> 8413354e
 
 clean-framework:
 	${MAKE} -C ../framework clean
@@ -2331,18 +2322,15 @@
 	rm -f win32/internal_options.conf
 	rm -f win32/default-local_internal_options.conf
 	rm -f win32/default-ossec.conf
-<<<<<<< HEAD
 	rm -f win32/restart-ossec.cmd
 	rm -f win32/route-null.cmd
 	rm -f win32/route-null-2012.cmd
 	rm -f win32/netsh.cmd
 	rm -f win32/netsh-win-2016.cmd
-=======
 	rm -f win32/default-ossec-pre6.conf
 	rm -f win32/restart-wazuh.exe
 	rm -f win32/route-null.exe
 	rm -f win32/netsh.exe
->>>>>>> 8413354e
 	rm -f ${win32_o} ${win32_ui_o} win32/win_service_rk.o
 	rm -f win32/icon.o win32/resource.o
 	rm -f ${WINDOWS_BINS}
