/*
 * SQL Schema for upgrading databases
 * Copyright (C) 2015-2019, Wazuh Inc.
 *
 * July, 2019.
 *
 * This program is a free software, you can redistribute it
 * and/or modify it under the terms of GPLv2.
*/

DROP TABLE IF EXISTS fim_entry;

<<<<<<< HEAD
CREATE TABLE fim_entry (
    file TEXT PRIMARY KEY,
    type TEXT NOT NULL CHECK (type IN ('file', 'registry')),
    date INTEGER NOT NULL DEFAULT (strftime('%s', 'now')),
    changes INTEGER NOT NULL DEFAULT 1,
    size INTEGER,
    perm TEXT,
    uid TEXT,
    gid TEXT,
    md5 TEXT,
    sha1 TEXT,
    uname TEXT,
    gname TEXT,
    mtime INTEGER,
    inode INTEGER,
    sha256 TEXT,
    attributes TEXT,
    symbolic_path TEXT,
    checksum TEXT
);

CREATE TABLE IF NOT EXISTS sync_info (
    component TEXT PRIMARY KEY,
    last_attempt INTEGER DEFAULT 0,
    last_completion INTEGER DEFAULT 0,
    n_attempts INTEGER DEFAULT 0,
    n_completions INTEGER DEFAULT 0
);
=======
ALTER TABLE sys_programs ADD COLUMN cpe TEXT DEFAULT NULL;
ALTER TABLE sys_programs ADD COLUMN msu_name TEXT DEFAULT NULL;
ALTER TABLE sys_osinfo ADD COLUMN os_release TEXT DEFAULT NULL;
ALTER TABLE sca_check ADD COLUMN condition TEXT;
>>>>>>> e3834a61

ALTER TABLE sca_check ADD COLUMN condition TEXT;

<<<<<<< HEAD
INSERT OR REPLACE INTO metadata (key, value) VALUES ('db_version', 3);
INSERT INTO sync_info (component) VALUES ('fim');
=======
CREATE TABLE IF NOT EXISTS sys_hotfixes (
    scan_id INTEGER,
    scan_time TEXT,
    hotfix TEXT,
    PRIMARY KEY (scan_id, scan_time, hotfix)
);
CREATE INDEX IF NOT EXISTS hotfix_id ON sys_hotfixes (scan_id);

CREATE TABLE IF NOT EXISTS vuln_metadata (
    LAST_SCAN INTEGER,
    WAZUH_VERSION TEXT
);
INSERT INTO vuln_metadata (LAST_SCAN, WAZUH_VERSION)
    SELECT '0', '0' WHERE NOT EXISTS (
        SELECT * FROM vuln_metadata
    );

END;
>>>>>>> e3834a61
<|MERGE_RESOLUTION|>--- conflicted
+++ resolved
@@ -10,7 +10,6 @@
 
 DROP TABLE IF EXISTS fim_entry;
 
-<<<<<<< HEAD
 CREATE TABLE fim_entry (
     file TEXT PRIMARY KEY,
     type TEXT NOT NULL CHECK (type IN ('file', 'registry')),
@@ -39,19 +38,15 @@
     n_attempts INTEGER DEFAULT 0,
     n_completions INTEGER DEFAULT 0
 );
-=======
+
 ALTER TABLE sys_programs ADD COLUMN cpe TEXT DEFAULT NULL;
 ALTER TABLE sys_programs ADD COLUMN msu_name TEXT DEFAULT NULL;
 ALTER TABLE sys_osinfo ADD COLUMN os_release TEXT DEFAULT NULL;
 ALTER TABLE sca_check ADD COLUMN condition TEXT;
->>>>>>> e3834a61
 
-ALTER TABLE sca_check ADD COLUMN condition TEXT;
-
-<<<<<<< HEAD
 INSERT OR REPLACE INTO metadata (key, value) VALUES ('db_version', 3);
 INSERT INTO sync_info (component) VALUES ('fim');
-=======
+
 CREATE TABLE IF NOT EXISTS sys_hotfixes (
     scan_id INTEGER,
     scan_time TEXT,
@@ -69,5 +64,4 @@
         SELECT * FROM vuln_metadata
     );
 
-END;
->>>>>>> e3834a61
+END;