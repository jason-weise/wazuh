/*
 * Wazuh SQLite integration
 * Copyright (C) 2015-2020, Wazuh Inc.
 * June 06, 2016.
 *
 * This program is free software; you can redistribute it
 * and/or modify it under the terms of the GNU General Public
 * License (version 2) as published by the FSF - Free Software
 * Foundation.
 */

#ifndef WDB_H
#define WDB_H

#include <shared.h>
#include <pthread.h>
#include <openssl/evp.h>
#include "external/sqlite/sqlite3.h"
#include "syscheck_op.h"
#include "rootcheck_op.h"

#define WDB_AGENT_EMPTY 0
#define WDB_AGENT_PENDING 1
#define WDB_AGENT_UPDATED 2

#define WDB_FILE_TYPE_FILE 0
#define WDB_FILE_TYPE_REGISTRY 1

#define WDB_FIM_NOT_FOUND 0
#define WDB_FIM_ADDED 1
#define WDB_FIM_MODIFIED 2
#define WDB_FIM_READDED 3
#define WDB_FIM_DELETED 4

#define WDB_SYSCHECK 0
#define WDB_SYSCHECK_REGISTRY 1
#define WDB_ROOTCHECK 2
#define WDB_GROUPS 3
#define WDB_SHARED_GROUPS 4
#define WDB_NETADDR_IPV4 0

#define WDB_MULTI_GROUP_DELIM '-'

#define WDB_RESPONSE_BEGIN_SIZE 16

#define WDB_DATABASE_LOGTAG ARGV0 ":wdb_agent"

#define WDB_MAX_COMMAND_SIZE    512
#define WDB_MAX_RESPONSE_SIZE   OS_MAXSTR-WDB_MAX_COMMAND_SIZE

typedef enum wdb_stmt {
    WDB_STMT_FIM_LOAD,
    WDB_STMT_FIM_FIND_ENTRY,
    WDB_STMT_FIM_INSERT_ENTRY,
    WDB_STMT_FIM_INSERT_ENTRY2,
    WDB_STMT_FIM_UPDATE_ENTRY,
    WDB_STMT_FIM_DELETE,
    WDB_STMT_FIM_UPDATE_DATE,
    WDB_STMT_FIM_FIND_DATE_ENTRIES,
    WDB_STMT_FIM_GET_ATTRIBUTES,
    WDB_STMT_FIM_UPDATE_ATTRIBUTES,
    WDB_STMT_OSINFO_INSERT,
    WDB_STMT_OSINFO_DEL,
    WDB_STMT_PROGRAM_INSERT,
    WDB_STMT_PROGRAM_DEL,
    WDB_STMT_PROGRAM_UPD,
    WDB_STMT_PROGRAM_GET,
    WDB_STMT_HWINFO_INSERT,
    WDB_STMT_HOTFIX_INSERT,
    WDB_STMT_HWINFO_DEL,
    WDB_STMT_HOTFIX_DEL,
    WDB_STMT_SET_HOTFIX_MET,
    WDB_STMT_PORT_INSERT,
    WDB_STMT_PORT_DEL,
    WDB_STMT_PROC_INSERT,
    WDB_STMT_PROC_DEL,
    WDB_STMT_NETINFO_INSERT,
    WDB_STMT_PROTO_INSERT,
    WDB_STMT_ADDR_INSERT,
    WDB_STMT_NETINFO_DEL,
    WDB_STMT_PROTO_DEL,
    WDB_STMT_ADDR_DEL,
    WDB_STMT_CISCAT_INSERT,
    WDB_STMT_CISCAT_DEL,
    WDB_STMT_SCAN_INFO_UPDATEFS,
    WDB_STMT_SCAN_INFO_UPDATEFE,
    WDB_STMT_SCAN_INFO_UPDATESS,
    WDB_STMT_SCAN_INFO_UPDATEES,
    WDB_STMT_SCAN_INFO_UPDATE1C,
    WDB_STMT_SCAN_INFO_UPDATE2C,
    WDB_STMT_SCAN_INFO_UPDATE3C,
    WDB_STMT_SCAN_INFO_GETFS,
    WDB_STMT_SCAN_INFO_GETFE,
    WDB_STMT_SCAN_INFO_GETSS,
    WDB_STMT_SCAN_INFO_GETES,
    WDB_STMT_SCAN_INFO_GET1C,
    WDB_STMT_SCAN_INFO_GET2C,
    WDB_STMT_SCAN_INFO_GET3C,
    WDB_STMT_SCA_FIND,
    WDB_STMT_SCA_UPDATE,
    WDB_STMT_SCA_INSERT,
    WDB_STMT_SCA_SCAN_INFO_INSERT,
    WDB_STMT_SCA_SCAN_INFO_UPDATE,
    WDB_STMT_SCA_INSERT_COMPLIANCE,
    WDB_STMT_SCA_INSERT_RULES,
    WDB_STMT_SCA_FIND_SCAN,
    WDB_STMT_SCA_SCAN_INFO_UPDATE_START,
    WDB_STMT_SCA_POLICY_FIND,
    WDB_STMT_SCA_POLICY_SHA256,
    WDB_STMT_SCA_POLICY_INSERT,
    WDB_STMT_SCA_CHECK_GET_ALL_RESULTS,
    WDB_STMT_SCA_POLICY_GET_ALL,
    WDB_STMT_SCA_POLICY_DELETE,
    WDB_STMT_SCA_CHECK_DELETE,
    WDB_STMT_SCA_SCAN_INFO_DELETE,
    WDB_STMT_SCA_CHECK_COMPLIANCE_DELETE,
    WDB_STMT_SCA_CHECK_RULES_DELETE,
    WDB_STMT_SCA_CHECK_FIND,
    WDB_STMT_SCA_CHECK_DELETE_DISTINCT,
    WDB_STMT_FIM_SELECT_CHECKSUM_RANGE,
    WDB_STMT_FIM_DELETE_AROUND,
    WDB_STMT_FIM_DELETE_RANGE,
    WDB_STMT_FIM_CLEAR,
    WDB_STMT_SYNC_UPDATE_ATTEMPT,
    WDB_STMT_SYNC_UPDATE_COMPLETION,
    WDB_STMT_MITRE_NAME_GET,
    WDB_STMT_GLOBAL_LABELS_GET,
    WDB_STMT_GLOBAL_LABELS_DEL,
    WDB_STMT_GLOBAL_LABELS_SET,
<<<<<<< HEAD
    WDB_STMT_GLOBAL_SYNC_REQ_GET,
    WDB_STMT_GLOBAL_SYNC_SET,
=======
    WDB_STMT_GLOBAL_UPDATE_AGENT_INFO,
>>>>>>> d5f9c7a9
    WDB_STMT_SIZE,
    WDB_STMT_PRAGMA_JOURNAL_WAL,
} wdb_stmt;

typedef enum global_db_query {
    SQL_INSERT_AGENT,
    SQL_UPDATE_AGENT_NAME,
    SQL_UPDATE_AGENT_VERSION,
    SQL_UPDATE_AGENT_VERSION_IP,
    SQL_GET_AGENT_LABELS,
    SQL_SET_AGENT_LABELS,
    SQL_UPDATE_AGENT_KEEPALIVE,
    SQL_DELETE_AGENT,
    SQL_SELECT_AGENT,
    SQL_SELECT_AGENT_GROUP,
    SQL_SELECT_AGENTS,
    SQL_FIND_AGENT,
    SQL_SELECT_FIM_OFFSET,
    SQL_SELECT_REG_OFFSET,
    SQL_UPDATE_FIM_OFFSET,
    SQL_UPDATE_REG_OFFSET,
    SQL_SELECT_AGENT_STATUS,
    SQL_UPDATE_AGENT_STATUS,
    SQL_UPDATE_AGENT_GROUP,
    SQL_FIND_GROUP,
    SQL_INSERT_AGENT_GROUP,
    SQL_INSERT_AGENT_BELONG,
    SQL_DELETE_AGENT_BELONG,
    SQL_DELETE_GROUP_BELONG,
    SQL_DELETE_GROUP,
    SQL_SELECT_GROUPS,
    SQL_SELECT_KEEPALIVE
} global_db_query;

typedef struct wdb_t {
    sqlite3 * db;
    sqlite3_stmt * stmt[WDB_STMT_SIZE];
    char * id;
    unsigned int refcount;
    unsigned int transaction:1;
    time_t last;
    time_t transaction_begin_time;
    pthread_mutex_t mutex;
    struct wdb_t * next;
} wdb_t;

typedef struct wdb_config {
    int sock_queue_size;
    int worker_pool_size;
    int commit_time_min;
    int commit_time_max;
    int open_db_limit;
} wdb_config;

/// Enumeration of components supported by the integrity library.
typedef enum {
    WDB_FIM         ///< File integrity monitoring.
} wdb_component_t;

/// Enumeration of sync-status.
typedef enum {
    WDB_SYNCED,
    WDB_SYNC_REQ        
} wdb_sync_status_t;

/// Enumeration of sync-agent-info-get-status.
typedef enum {
    WDB_CHUNKS_PENDING,       ///< There are still elements to get
    WDB_CHUNKS_BUFFER_FULL,   ///< There are still elements to get but buffer is full
    WDB_CHUNKS_COMPLETE,      ///< There aren't any more elements to get
    WDB_CHUNKS_ERROR          ///< An error occured
} wdb_chunks_status_t;

extern char *schema_global_sql;
extern char *schema_agents_sql;
extern char *schema_upgrade_v1_sql;
extern char *schema_upgrade_v2_sql;
extern char *schema_upgrade_v3_sql;
extern char *schema_upgrade_v4_sql;
extern char *schema_upgrade_v5_sql;
extern int wdb_sock_agent;

extern wdb_config wconfig;
extern pthread_mutex_t pool_mutex;
extern wdb_t * db_pool;
extern int db_pool_size;
extern OSHash * open_dbs;

/**
 * @brief Opens global database and stores it in DB pool.
 *
 * It is opened every time a query to global database is done.
 *
 * @return wdb_t* Database Structure locked or NULL.
 */
wdb_t * wdb_open_global();

/**
 * @brief Open mitre database and store in DB poll.
 *
 * It is opened every time a query to Mitre database is done.
 *
 * @return wdb_t* Database Structure that store mitre database or NULL on failure.
 */
wdb_t * wdb_open_mitre();

/* Open database for agent */
sqlite3* wdb_open_agent(int id_agent, const char *name);

// Open database for agent and store in DB pool. It returns a locked database or NULL
wdb_t * wdb_open_agent2(int agent_id);

/* Get the file offset. Returns -1 on error or NULL. */
long wdb_get_agent_offset(int id_agent, int type);

/* Set the file offset. Returns number of affected rows, or -1 on failure. */
int wdb_set_agent_offset(int id_agent, int type, long offset);

/* Set agent updating status. Returns WDB_AGENT_*, or -1 on error. */
int wdb_get_agent_status(int id_agent);

/* Set agent updating status. Returns number of affected rows, or -1 on error. */
int wdb_set_agent_status(int id_agent, int status);

/* Get agent name from location string */
char* wdb_agent_loc2name(const char *location);

/* Find file: returns ID, or 0 if it doesn't exists, or -1 on error. */
int wdb_find_file(sqlite3 *db, const char *path, int type);

/* Find file, Returns ID, or -1 on error. */
int wdb_insert_file(sqlite3 *db, const char *path, int type);

/* Get last event from file: returns WDB_FIM_*, or -1 on error. */
int wdb_get_last_fim(sqlite3 *db, const char *path, int type);

/* Insert FIM entry. Returns ID, or -1 on error. */
int wdb_insert_fim(sqlite3 *db, int type, long timestamp, const char *f_name, const char *event, const sk_sum_t *sum);

int wdb_syscheck_load(wdb_t * wdb, const char * file, char * output, size_t size);

int wdb_syscheck_save(wdb_t * wdb, int ftype, char * checksum, const char * file);
int wdb_syscheck_save2(wdb_t * wdb, const char * payload);

// Find file entry: returns 1 if found, 0 if not, or -1 on error.
int wdb_fim_find_entry(wdb_t * wdb, const char * path);

int wdb_fim_insert_entry(wdb_t * wdb, const char * file, int ftype, const sk_sum_t * sum);
int wdb_fim_insert_entry2(wdb_t * wdb, const cJSON * data);

int wdb_fim_update_entry(wdb_t * wdb, const char * file, const sk_sum_t * sum);

int wdb_fim_delete(wdb_t * wdb, const char * file);

/* Insert configuration assessment entry. Returns ID on success or -1 on error. */
int wdb_insert_pm(sqlite3 *db, const rk_event_t *event);

/* Update configuration assessment last date. Returns number of affected rows on success or -1 on error. */
int wdb_update_pm(sqlite3 *db, const rk_event_t *event);

/* Look for a configuration assessment entry in Wazuh DB. Returns 1 if found, 0 if not, or -1 on error. (new) */
int wdb_sca_find(wdb_t * wdb, int pm_id, char * output);

/* Update a configuration assessment entry. Returns ID on success or -1 on error (new) */
int wdb_sca_update(wdb_t * wdb, char * result, int id,int scan_id, char * status, char * reason);

/* Insert configuration assessment entry. Returns ID on success or -1 on error (new) */
int wdb_sca_save(wdb_t *wdb, int id, int scan_id, char *title, char *description, char *rationale,
        char *remediation, char *condition, char *file, char *directory, char *process, char *registry,
        char *reference, char *result, char *policy_id, char *command, char *status, char *reason);

/* Insert scan info configuration assessment entry. Returns ID on success or -1 on error (new) */
int wdb_sca_scan_info_save(wdb_t * wdb, int start_scan, int end_scan, int scan_id,char * policy_id,int pass,int fail,int invalid, int total_checks,int score,char * hash);

/* Update scan info configuration assessment entry. Returns number of affected rows or -1 on error.  */
int wdb_sca_scan_info_update(wdb_t * wdb, char * module, int end_scan);

/* Insert global configuration assessment compliance entry. Returns number of affected rows or -1 on error.  */
int wdb_sca_compliance_save(wdb_t * wdb, int id_check, char *key, char *value);

/* Insert the rules of the policy checks,. Returns number of affected rows or -1 on error.  */
int wdb_sca_rules_save(wdb_t * wdb, int id_check, char *type, char *rule);

/* Look for a scan configuration assessment entry in Wazuh DB. Returns 1 if found, 0 if not, or -1 on error. (new) */
int wdb_sca_scan_find(wdb_t * wdb, char *policy_id, char * output);

/* Update scan info configuration assessment entry. Returns number of affected rows or -1 on error.  */
int wdb_sca_scan_info_update_start(wdb_t * wdb, char * policy_id, int start_scan,int end_scan,int scan_id,int pass,int fail,int invalid,int total_checks,int score,char * hash);

/* Look for a scan policy entry in Wazuh DB. Returns 1 if found, 0 if not, or -1 on error. (new) */
int wdb_sca_policy_find(wdb_t * wdb, char *id, char * output);

/* Gets the result of all checks in Wazuh DB. Returns 1 if found, 0 if not, or -1 on error. (new) */
int wdb_sca_checks_get_result(wdb_t * wdb, char * policy_id, char * output);

/* Insert policy entry. Returns number of affected rows or -1 on error.  */
int wdb_sca_policy_info_save(wdb_t * wdb,char *name,char * file,char * id,char * description,char *references, char *hash_file);

/* Gets the result of all policies in Wazuh DB. Returns 1 if found, 0 if not, or -1 on error. (new) */
int wdb_sca_policy_get_id(wdb_t * wdb, char * output);

/* Delete a configuration assessment policy. Returns 0 on success or -1 on error (new) */
int wdb_sca_policy_delete(wdb_t * wdb,char * policy_id);

/* Delete a configuration assessment check. Returns 0 on success or -1 on error (new) */
int wdb_sca_check_delete(wdb_t * wdb,char * policy_id);

/* Delete a configuration assessment policy. Returns 0 on success or -1 on error (new) */
int wdb_sca_scan_info_delete(wdb_t * wdb,char * policy_id);

/* Delete a configuration assessment check compliances. Returns 0 on success or -1 on error (new) */
int wdb_sca_check_compliances_delete(wdb_t * wdb);

/* Delete a configuration assessment check rules. Returns 0 on success or -1 on error (new) */
int wdb_sca_check_rules_delete(wdb_t * wdb);

/* Delete distinct configuration assessment check. Returns 0 on success or -1 on error (new) */
int wdb_sca_check_delete_distinct(wdb_t * wdb,char * policy_id,int scan_id);

/* Gets the policy SHA256. Returns 1 if found, 0 if not or -1 on error */
int wdb_sca_policy_sha256(wdb_t * wdb, char *id, char * output);

/* Insert agent. It opens and closes the DB. Returns 0 on success or -1 on error. */
int wdb_insert_agent(int id, const char *name, const char *ip, const char *register_ip, const char *key, const char *group, int keep_date);

/* Update agent name. It doesn't rename agent DB file. It opens and closes the DB. Returns 0 on success or -1 on error. */
int wdb_update_agent_name(int id, const char *name);

/* Update agent version. It opens and closes the DB. Returns number of affected rows or -1 on error. */
int wdb_update_agent_version(int id, 
                             const char *os_name,
                             const char *os_version,
                             const char *os_major,
                             const char *os_minor,
                             const char *os_codename,
                             const char *os_platform,
                             const char *os_build,
                             const char *os_uname,
                             const char *os_arch,
                             const char *version,
                             const char *config_sum,
                             const char *merged_sum,
                             const char *manager_host,
                             const char *node_name,
                             const char *agent_ip,
                             wdb_sync_status_t sync_status);

/**
 * @brief Returns a JSON with all the agent's labels.
 * 
 * @param[in] id Id of the agent for whom the labels are requested.
 * @return JSON* with the labels on success or NULL on failure.
 */
cJSON* wdb_get_agent_labels(int id);

/**
 * @brief Update agent's labels.
 * 
 * @param[in] id Id of the agent for whom the labels must be updated.
 * @param[in] labels String with the key-values separated by EOL.
 * @return OS_SUCCESS on success or OS_INVALID on failure.
 */
int wdb_set_agent_labels(int id, const char *labels);

/* Update agent's last keepalive. It opens and closes the DB. Returns number of affected rows or -1 on error. */
int wdb_update_agent_keepalive(int id, wdb_sync_status_t sync_status);

/* Update agent group. It opens and closes the DB. Returns 0 on success or -1 on error. */
int wdb_update_agent_group(int id,char *group);

/* Update agent multi group. It opens and closes the DB. Returns number of affected rows or -1 on error. */
int wdb_update_agent_multi_group(int id, char *group);

/* Update groups table. It opens and closes the DB. Returns number of affected rows or -1 on error. */
int wdb_update_groups(const char *dirname);

/* Delete agent. It opens and closes the DB. Returns 0 on success or -1 on error. */
int wdb_remove_agent(int id);

/* Remove agents databases from id's list. */
cJSON *wdb_remove_multiple_agents(char *agent_list);

/* Delete group. It opens and closes the DB. Returns 0 on success or -1 on error. */
int wdb_remove_group_db(const char *name);

/* Get name from agent. The string must be freed after using. Returns NULL on error. */
char* wdb_agent_name(int id);

/* Get group from agent. The string must be freed after using. Returns NULL on error. */
char* wdb_agent_group(int id);

/* Create database for agent from profile. Returns 0 on success or -1 on error. */
int wdb_create_agent_db(int id, const char *name);

int wdb_create_agent_db2(const char * agent_id);

/* Insert or update metadata entries. Returns 0 on success or -1 on error. */
int wdb_fim_fill_metadata(wdb_t * wdb, char *data);

/* Find metadata entries. Returns 0 if doesn't found, 1 on success or -1 on error. */
int wdb_metadata_find_entry(wdb_t * wdb, const char * key);

/* Insert entry. Returns 0 on success or -1 on error. */
int wdb_metadata_insert_entry (wdb_t * wdb, const char *key, const char *value);

/* Update entries. Returns 0 on success or -1 on error. */
int wdb_metadata_update_entry (wdb_t * wdb, const char *key, const char *value);

/* Insert metadata for minor and major version. Returns 0 on success or -1 on error. */
int wdb_metadata_fill_version(sqlite3 *db);

/* Get value data in output variable. Returns 0 if doesn't found, 1 on success or -1 on error. */
int wdb_metadata_get_entry (wdb_t * wdb, const char *key, char *output);

/* Update field date for specific fim_entry. */
int wdb_fim_update_date_entry(wdb_t * wdb, const char *path);

/* Clear entries prior to the first scan. */
int wdb_fim_clean_old_entries(wdb_t * wdb);

/* Create database for agent from profile. Returns 0 on success or -1 on error. */
int wdb_remove_agent_db(int id, const char * name);

/* Prepare SQL query with availability waiting */
int wdb_prepare(sqlite3 *db, const char *zSql, int nByte, sqlite3_stmt **stmt, const char **pzTail);

/* Execute statement with availability waiting */
int wdb_step(sqlite3_stmt *stmt);

/* Begin transaction */
int wdb_begin(sqlite3 *db);
int wdb_begin2(wdb_t * wdb);

/* Commit transaction */
int wdb_commit(sqlite3 *db);
int wdb_commit2(wdb_t * wdb);

/* Create global database */
int wdb_create_global(const char *path);

/* Create profile database */
int wdb_create_profile(const char *path);

/* Create new database file from SQL script */
int wdb_create_file(const char *path, const char *source);

/* Get an array containing the ID of every agent (except 0), ended with -1 */
int* wdb_get_all_agents();

/* Fill belongs table on start */
int wdb_agent_belongs_first_time();

/* Get the agent first registration date */
time_t get_agent_date_added(int agent_id);

/* Find agent by name and address. Returns id if success, -1 on failure or -2 if it has not been found. */
int wdb_find_agent(const char *name, const char *ip);

/* Find group by name. Returns id if success or -1 on failure. */
int wdb_find_group(const char *name);

/* Insert a new group. Returns id if success or -1 on failure. */
int wdb_insert_group(const char *name);

/* Delete agent belongs table. It opens and closes the DB. Returns number of affected rows or -1 on error. */
int wdb_delete_agent_belongs(int id_agent);

/* Update agent belongs table. It opens and closes the DB. Returns number of affected rows or -1 on error. */
int wdb_update_agent_belongs(int id_group, int id_agent);

/* Delete FIM events of an agent. Returns number of affected rows on success or -1 on error. */
int wdb_delete_fim(int id);

/* Delete FIM events of all agents. */
void wdb_delete_fim_all();

/* Delete PM events of an agent. Returns number of affected rows on success or -1 on error. */
int wdb_delete_pm(int id);

/* Delete PM events of all agents */
void wdb_delete_pm_all();

/* Rebuild database. Returns 0 on success or -1 on error. */
int wdb_vacuum(sqlite3 *db);

/* Insert key-value pair into info table */
int wdb_insert_info(const char *key, const char *value);

// Insert network info tuple. Return 0 on success or -1 on error.
int wdb_netinfo_insert(wdb_t * wdb, const char * scan_id, const char * scan_time, const char * name, const char * adapter, const char * type, const char * state, int mtu, const char * mac, long tx_packets, long rx_packets, long tx_bytes, long rx_bytes, long tx_errors, long rx_errors, long tx_dropped, long rx_dropped);

// Save Network info into DB.
int wdb_netinfo_save(wdb_t * wdb, const char * scan_id, const char * scan_time, const char * name, const char * adapter, const char * type, const char * state, int mtu, const char * mac, long tx_packets, long rx_packets, long tx_bytes, long rx_bytes, long tx_errors, long rx_errors, long tx_dropped, long rx_dropped);

// Delete Network info from DB.
int wdb_netinfo_delete(wdb_t * wdb, const char * scan_id);

// Delete Hotfix info from DB.
int wdb_hotfix_delete(wdb_t * wdb, const char * scan_id);

// Set hotfix metadata.
int wdb_set_hotfix_metadata(wdb_t * wdb, const char * scan_id);

// Insert IPv4/IPv6 protocol info tuple. Return 0 on success or -1 on error.
int wdb_netproto_insert(wdb_t * wdb, const char * scan_id, const char * iface,  int type, const char * gateway, const char * dhcp, int metric);

// Save IPv4/IPv6 protocol info into DB.
int wdb_netproto_save(wdb_t * wdb, const char * scan_id, const char * iface,  int type, const char * gateway, const char * dhcp, int metric);

// Insert IPv4/IPv6 address info tuple. Return 0 on success or -1 on error.
int wdb_netaddr_insert(wdb_t * wdb, const char * scan_id, const char * iface, int proto, const char * address, const char * netmask, const char * broadcast);

// Save IPv4/IPv6 address info into DB.
int wdb_netaddr_save(wdb_t * wdb, const char * scan_id, const char * iface, int proto, const char * address, const char * netmask, const char * broadcast);

// Insert OS info tuple. Return 0 on success or -1 on error.
int wdb_osinfo_insert(wdb_t * wdb, const char * scan_id, const char * scan_time, const char * hostname, const char * architecture, const char * os_name, const char * os_version, const char * os_codename, const char * os_major, const char * os_minor, const char * os_build, const char * os_platform, const char * sysname, const char * release, const char * version, const char * os_release);

// Save OS info into DB.
int wdb_osinfo_save(wdb_t * wdb, const char * scan_id, const char * scan_time, const char * hostname, const char * architecture, const char * os_name, const char * os_version, const char * os_codename, const char * os_major, const char * os_minor, const char * os_build, const char * os_platform, const char * sysname, const char * release, const char * version, const char * os_release);

// Insert HW info tuple. Return 0 on success or -1 on error.
int wdb_hardware_insert(wdb_t * wdb, const char * scan_id, const char * scan_time, const char * serial, const char * cpu_name, int cpu_cores, const char * cpu_mhz, uint64_t ram_total, uint64_t ram_free, int ram_usage);

// Save HW info into DB.
int wdb_hardware_save(wdb_t * wdb, const char * scan_id, const char * scan_time, const char * serial, const char * cpu_name, int cpu_cores, const char * cpu_mhz, uint64_t ram_total, uint64_t ram_free, int ram_usage);

// Insert package info tuple. Return 0 on success or -1 on error.
int wdb_package_insert(wdb_t * wdb, const char * scan_id, const char * scan_time, const char * format, const char * name, const char * priority, const char * section, long size, const char * vendor, const char * install_time, const char * version, const char * architecture, const char * multiarch, const char * source, const char * description, const char * location, const char triaged);

// Save Packages info into DB.
int wdb_package_save(wdb_t * wdb, const char * scan_id, const char * scan_time, const char * format, const char * name, const char * priority, const char * section, long size, const char * vendor, const char * install_time, const char * version, const char * architecture, const char * multiarch, const char * source, const char * description, const char * location);

// Insert hotfix info tuple. Return 0 on success or -1 on error.
int wdb_hotfix_insert(wdb_t * wdb, const char * scan_id, const char * scan_time, const char *hotfix);

// Save Hotfixes info into DB.
int wdb_hotfix_save(wdb_t * wdb, const char * scan_id, const char * scan_time, const char *hotfix);

// Update the new Package info with the previous scan.
int wdb_package_update(wdb_t * wdb, const char * scan_id);

// Delete Packages info about previous scan from DB.
int wdb_package_delete(wdb_t * wdb, const char * scan_id);

// Insert process info tuple. Return 0 on success or -1 on error.
int wdb_process_insert(wdb_t * wdb, const char * scan_id, const char * scan_time, int pid, const char * name, const char * state, int ppid, int utime, int stime, const char * cmd, const char * argvs, const char * euser, const char * ruser, const char * suser, const char * egroup, const char * rgroup, const char * sgroup, const char * fgroup, int priority, int nice, int size, int vm_size, int resident, int share, int start_time, int pgrp, int session, int nlwp, int tgid, int tty, int processor);

// Save Process info into DB.
int wdb_process_save(wdb_t * wdb, const char * scan_id, const char * scan_time, int pid, const char * name, const char * state, int ppid, int utime, int stime, const char * cmd, const char * argvs, const char * euser, const char * ruser, const char * suser, const char * egroup, const char * rgroup, const char * sgroup, const char * fgroup, int priority, int nice, int size, int vm_size, int resident, int share, int start_time, int pgrp, int session, int nlwp, int tgid, int tty, int processor);

// Delete Process info about previous scan from DB.
int wdb_process_delete(wdb_t * wdb, const char * scan_id);

// Insert port info tuple. Return 0 on success or -1 on error.
int wdb_port_insert(wdb_t * wdb, const char * scan_id, const char * scan_time, const char * protocol, const char * local_ip, int local_port, const char * remote_ip, int remote_port, int tx_queue, int rx_queue, int inode, const char * state, int pid, const char * process);

// Save port info into DB.
int wdb_port_save(wdb_t * wdb, const char * scan_id, const char * scan_time, const char * protocol, const char * local_ip, int local_port, const char * remote_ip, int remote_port, int tx_queue, int rx_queue, int inode, const char * state, int pid, const char * process);

// Delete port info about previous scan from DB.
int wdb_port_delete(wdb_t * wdb, const char * scan_id);

// Save CIS-CAT scan results.
int wdb_ciscat_save(wdb_t * wdb, const char * scan_id, const char * scan_time, const char * benchmark, const char * profile, int pass, int fail, int error, int notchecked, int unknown, int score);

// Insert CIS-CAT results tuple. Return 0 on success or -1 on error.
int wdb_ciscat_insert(wdb_t * wdb, const char * scan_id, const char * scan_time, const char * benchmark, const char * profile, int pass, int fail, int error, int notchecked, int unknown, int score);

// Delete old information from the 'ciscat_results' table
int wdb_ciscat_del(wdb_t * wdb, const char * scan_id);

wdb_t * wdb_init(sqlite3 * db, const char * id);

void wdb_destroy(wdb_t * wdb);

void wdb_pool_append(wdb_t * wdb);

void wdb_pool_remove(wdb_t * wdb);

void wdb_close_all();

void wdb_commit_old();

void wdb_close_old();

int wdb_remove_database(const char * agent_id);

/**
 * @brief Function to execute a SQL statement and save the result in a JSON array.
 * 
 * @param stmt The SQL statement to be executed.
 * @retval JSON array with the statement execution results.
 * @retval NULL On error.
 */
cJSON * wdb_exec_stmt(sqlite3_stmt * stmt);

/**
 * @brief Function to execute a SQL query and save the result in a JSON array.
 * 
 * @param db The SQL database to be queried.
 * @param sql The SQL query.
 * @retval JSON array with the query results.
 * @retval NULL On error.
 */
cJSON * wdb_exec(sqlite3 * db, const char * sql);

// Execute SQL script into an database
int wdb_sql_exec(wdb_t *wdb, const char *sql_exec);

int wdb_close(wdb_t * wdb, bool commit);

void wdb_leave(wdb_t * wdb);

wdb_t * wdb_pool_find_prev(wdb_t * wdb);

int wdb_stmt_cache(wdb_t * wdb, int index);

int wdb_parse(char * input, char * output);

int wdb_parse_syscheck(wdb_t * wdb, char * input, char * output);

int wdb_parse_netinfo(wdb_t * wdb, char * input, char * output);

int wdb_parse_netproto(wdb_t * wdb, char * input, char * output);

int wdb_parse_netaddr(wdb_t * wdb, char * input, char * output);

int wdb_parse_osinfo(wdb_t * wdb, char * input, char * output);

int wdb_parse_hardware(wdb_t * wdb, char * input, char * output);

int wdb_parse_packages(wdb_t * wdb, char * input, char * output);

int wdb_parse_hotfixes(wdb_t * wdb, char * input, char * output);

int wdb_parse_ports(wdb_t * wdb, char * input, char * output);

int wdb_parse_processes(wdb_t * wdb, char * input, char * output);

int wdb_parse_ciscat(wdb_t * wdb, char * input, char * output);

int wdb_parse_sca(wdb_t * wdb, char * input, char * output);

/**
 * @brief Function to get values from MITRE database.
 * 
 * @param wdb the MITRE struct database.
 * @param input query to get a value.
 * @param output response of the query.
 * @retval 1 Success: response contains the value.
 * @retval 0 On error: the value was not found.
 * @retval -1 On error: invalid DB query syntax.
 */
int wdb_parse_mitre_get(wdb_t * wdb, char * input, char * output);

/**
 * @brief Function to parse the labels request for a particular agent.
 * 
 * @param wdb the global struct database.
 * @param input String with 'agent_id'.
 * @param output Response of the query in JSON format.
 * @retval 0 Success: response contains the value.
 * @retval -1 On error: invalid DB query syntax.
 */
int wdb_parse_global_get_agent_labels(wdb_t * wdb, char * input, char * output);

/**
 * @brief Function to parse string with agent's labels and set them in labels table in global database.
 * 
 * @param wdb the global struct database.
 * @param input String with 'agent_id labels_string'.
 * @param output Response of the query.
 * @retval 0 Success: response contains the value.
 * @retval -1 On error: invalid DB query syntax.
 */
int wdb_parse_global_set_agent_labels(wdb_t * wdb, char * input, char * output);

/**
<<<<<<< HEAD
 * @brief Function to parse sync-agent-info-get params and set next ID to iterate on further calls.
 *        If no start_id is provided. Last obtained ID is used.
 * 
 * @param wdb the global struct database.
 * @param input String with starting ID [optional].
 * @param output Response of the query.
 * @retval 0 Success: response contains the value.
 * @retval -1 On error: invalid DB query syntax.
 */
int wdb_parse_global_sync_agent_info_get(wdb_t * wdb, char * input, char * output);
=======
 * @brief Function to update the agents info from workers.
 * 
 * @param wdb The global struct database.
 * @param input String with the agents information in JSON format.
 * @param output Response of the query in JSON format.
 * @retval 0 Success: response contains the value.
 * @retval -1 On error: invalid DB query syntax.
 */
int wdb_parse_global_sync_agent_info_set(wdb_t * wdb, char * input, char * output);
>>>>>>> d5f9c7a9

int wdbi_checksum_range(wdb_t * wdb, wdb_component_t component, const char * begin, const char * end, os_sha1 hexdigest);

int wdbi_delete(wdb_t * wdb, wdb_component_t component, const char * begin, const char * end, const char * tail);

void wdbi_update_attempt(wdb_t * wdb, wdb_component_t component, long timestamp);

// Functions to manage scan_info table, this table contains the timestamp of every scan of syscheck ¿and syscollector?

int wdb_scan_info_update(wdb_t * wdb, const char *module, const char *field, long value);
int wdb_scan_info_get(wdb_t * wdb, const char *module, char *field, long *output);
int wdb_scan_info_fim_checks_control (wdb_t * wdb, const char *last_check);

// Upgrade agent database to last version
wdb_t * wdb_upgrade(wdb_t *wdb);

// Create backup and generate an emtpy DB
wdb_t * wdb_backup(wdb_t *wdb, int version);

/* Create backup for agent. Returns 0 on success or -1 on error. */
int wdb_create_backup(const char * agent_id, int version);

/* Gets the agent last keepalive. Returns this value, 0 on NULL or OS_INVALID on error */
time_t wdb_get_agent_keepalive (const char *name, const char *ip);

/**
 * @brief Query the checksum of a data range
 *
 * Check that the accumulated checksum of every item between begin and
 * end (included) ordered alphabetically matches the checksum provided.
 *
 * On success, also delete every file between end and tail (if provided),
 * none of them included.
 *
 * @param wdb Database node.
 * @param component Name of the component.
 * @param command Integrity check subcommand: "integrity_check_global", "integrity_check_left" or "integrity_check_right".
 * @param payload Operation arguments in JSON format.
 * @pre payload must contain strings "id", "begin", "end" and "checksum", and optionally "tail".
 * @retval 2 Success: checksum matches.
 * @retval 1 Success: checksum does not match.
 * @retval 0 Success: no files were found in this range.
 * @retval -1 On error.
 */
int wdbi_query_checksum(wdb_t * wdb, wdb_component_t component, const char * command, const char * payload);

/**
 * @brief Query a complete table clear
 *
 * @param wdb Database node.
 * @param component Name of the component.
 * @param payload Operation arguments in JSON format.
 * @pre payload must contain string "id".
 * @retval 0 On success.
 * @retval -1 On error.
 */
int wdbi_query_clear(wdb_t * wdb, wdb_component_t component, const char * payload);

/**
 * @brief Set the database journal mode to write-ahead logging
 *
 * @param db Pointer to an open database.
 * @retval 0 On success.
 * @retval -1 On error.
 */
int wdb_journal_wal(sqlite3 *db);

/**
 * @brief Function to get a MITRE technique's name.
 * 
 * @param wdb the MITRE struct database.
 * @param id MITRE technique's ID.
 * @param output MITRE technique's name.
 * @retval 1 Sucess: name found on MITRE database.
 * @retval 0 On error: name not found on MITRE database.
 * @retval -1 On error: invalid DB query syntax.
 */
int wdb_mitre_name_get(wdb_t *wdb, char *id, char *output);

/**
 * @brief Function to get the labels of a particular agent.
 * 
 * @param wdb the Global struct database.
 * @param id Agent id.
 * @retval JSON with labels on success.
 * @retval NULL on error.
 */
cJSON* wdb_global_get_agent_labels(wdb_t *wdb, int id);

/**
 * @brief Function to delete the labels of a particular agent.
 * 
 * @param wdb the Global struct database.
 * @param id Agent id.
 * @retval 0 On success.
 * @retval -1 On error.
 */
int wdb_global_del_agent_labels(wdb_t *wdb, int id);

/**
 * @brief Function to insert a label of a particular agent.
 * 
 * @param wdb The Global struct database.
 * @param id The agent ID
 * @param key A string with the label key.
 * @param value A string with the label value.
 * @retval 0 On success.
 * @retval -1 On error.
 */
int wdb_global_set_agent_label(wdb_t *wdb, int id, char* key, char* value);

/**
<<<<<<< HEAD
 * @brief Function to update sync_status of a particular agent.
 * 
 * @param wdb The Global struct database.
 * @param id The agent ID
 * @param status The value of sync_status
 * @retval 0 On success.
 * @retval -1 On error.
 */
int wdb_global_set_sync_status(wdb_t *wdb, int id, wdb_sync_status_t status);

/**
 * @brief Gets and parses agents with WDB_SYNC_REQ sync_status and sets them to WDB_SYNCED.
 *        Response is prepared in one chunk, 
 *        if the size of the chunk exceeds WDB_MAX_RESPONSE_SIZE parsing stops and reports the amount of agents obtained.
 *        Multiple calls to this function can be required to fully obtain all agents.
 *       
 * @param wdb The Global struct database.
 * @param last_agent_id ID where to start querying.
 * @param output buffer where the response is written. Must be de-allocated by the caller.
 * @return wdb_chunks_status_t to represent if all agents has being obtained.
 */
wdb_chunks_status_t wdb_sync_agent_info_get(wdb_t *wdb, int* last_agent_id, char **output);
=======
 * @brief Function to update the information of an agent.
 * 
 * @param wdb The Global struct database.
 * @param agent_info A JSON array with the agent information.
 * @retval 0 On success.
 * @retval -1 On error.
 */
int wdb_global_sync_agent_info_set(wdb_t *wdb, cJSON *agent_info);
>>>>>>> d5f9c7a9

// Finalize a statement securely
#define wdb_finalize(x) { if (x) { sqlite3_finalize(x); x = NULL; } }

#endif<|MERGE_RESOLUTION|>--- conflicted
+++ resolved
@@ -127,12 +127,9 @@
     WDB_STMT_GLOBAL_LABELS_GET,
     WDB_STMT_GLOBAL_LABELS_DEL,
     WDB_STMT_GLOBAL_LABELS_SET,
-<<<<<<< HEAD
     WDB_STMT_GLOBAL_SYNC_REQ_GET,
     WDB_STMT_GLOBAL_SYNC_SET,
-=======
     WDB_STMT_GLOBAL_UPDATE_AGENT_INFO,
->>>>>>> d5f9c7a9
     WDB_STMT_SIZE,
     WDB_STMT_PRAGMA_JOURNAL_WAL,
 } wdb_stmt;
@@ -712,7 +709,6 @@
 int wdb_parse_global_set_agent_labels(wdb_t * wdb, char * input, char * output);
 
 /**
-<<<<<<< HEAD
  * @brief Function to parse sync-agent-info-get params and set next ID to iterate on further calls.
  *        If no start_id is provided. Last obtained ID is used.
  * 
@@ -723,7 +719,8 @@
  * @retval -1 On error: invalid DB query syntax.
  */
 int wdb_parse_global_sync_agent_info_get(wdb_t * wdb, char * input, char * output);
-=======
+
+/**
  * @brief Function to update the agents info from workers.
  * 
  * @param wdb The global struct database.
@@ -733,7 +730,6 @@
  * @retval -1 On error: invalid DB query syntax.
  */
 int wdb_parse_global_sync_agent_info_set(wdb_t * wdb, char * input, char * output);
->>>>>>> d5f9c7a9
 
 int wdbi_checksum_range(wdb_t * wdb, wdb_component_t component, const char * begin, const char * end, os_sha1 hexdigest);
 
@@ -846,7 +842,6 @@
 int wdb_global_set_agent_label(wdb_t *wdb, int id, char* key, char* value);
 
 /**
-<<<<<<< HEAD
  * @brief Function to update sync_status of a particular agent.
  * 
  * @param wdb The Global struct database.
@@ -869,7 +864,8 @@
  * @return wdb_chunks_status_t to represent if all agents has being obtained.
  */
 wdb_chunks_status_t wdb_sync_agent_info_get(wdb_t *wdb, int* last_agent_id, char **output);
-=======
+
+/**
  * @brief Function to update the information of an agent.
  * 
  * @param wdb The Global struct database.
@@ -878,7 +874,6 @@
  * @retval -1 On error.
  */
 int wdb_global_sync_agent_info_set(wdb_t *wdb, cJSON *agent_info);
->>>>>>> d5f9c7a9
 
 // Finalize a statement securely
 #define wdb_finalize(x) { if (x) { sqlite3_finalize(x); x = NULL; } }
