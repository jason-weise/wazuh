cmake_minimum_required(VERSION 3.12.4)

project(sysinfo)

if(NOT CMAKE_BUILD_TYPE)
  set(CMAKE_BUILD_TYPE Release)
endif()

enable_testing()

get_filename_component(SRC_FOLDER     ${CMAKE_SOURCE_DIR}/../ ABSOLUTE)

if(COVERITY)
  add_definitions(-D__GNUC__=8)
endif(COVERITY)

set(CMAKE_CXX_FLAGS "-Wall -Wextra -Wshadow -Wnon-virtual-dtor -Woverloaded-virtual -Wunused -Wcast-align -Wformat=2 -std=c++14")

set(CMAKE_CXX_FLAGS_DEBUG "-g")
if(CMAKE_CXX_COMPILER_ID MATCHES "Clang")
  set(CMAKE_CXX_FLAGS_RELEASE "-O3")
else()
  set(CMAKE_CXX_FLAGS_RELEASE "-O3 -s")
endif(CMAKE_CXX_COMPILER_ID MATCHES "Clang")

if(FSANITIZE)
  set(CMAKE_CXX_FLAGS_DEBUG "-g -fsanitize=address,leak,undefined")
endif(FSANITIZE)

set(CMAKE_ARCHIVE_OUTPUT_DIRECTORY ${CMAKE_BINARY_DIR}/lib)
set(CMAKE_LIBRARY_OUTPUT_DIRECTORY ${CMAKE_BINARY_DIR}/lib)
set(CMAKE_RUNTIME_OUTPUT_DIRECTORY ${CMAKE_BINARY_DIR}/bin)

include_directories(${CMAKE_SOURCE_DIR}/src/)
include_directories(${CMAKE_SOURCE_DIR}/include/)
include_directories(${SRC_FOLDER}/)
include_directories(${SRC_FOLDER}/headers/)
include_directories(${SRC_FOLDER}/external/sqlite/)
include_directories(${SRC_FOLDER}/external/nlohmann/)
include_directories(${SRC_FOLDER}/external/cJSON/)
include_directories(${SRC_FOLDER}/external/procps/)
include_directories(${SRC_FOLDER}/external/bzip2/)
include_directories(${SRC_FOLDER}/external/openssl/include/)
include_directories(${SRC_FOLDER}/shared_modules/utils)
include_directories(${SRC_FOLDER}/shared_modules/common/)
include_directories(${SRC_FOLDER}/external/openssl/include/)
include_directories(${SRC_FOLDER}/external/libplist/bin/include/)
include_directories(${SRC_FOLDER}/external/libdb/build_unix/)
if(NOT CMAKE_CHECK_CENTOS5) # Avoid incompatible libraries in CentOS 5 and Red Hat 5
include_directories(${SRC_FOLDER}/external/pacman/lib/libalpm/)
include_directories(${SRC_FOLDER}/external/libarchive/libarchive/)
include_directories(${SRC_FOLDER}/external/rpm/builddir/output/include/)
endif(NOT CMAKE_CHECK_CENTOS5)

link_directories(${SRC_FOLDER})
link_directories(${SRC_FOLDER}/external/sqlite/)
link_directories(${SRC_FOLDER}/external/cJSON/)
link_directories(${SRC_FOLDER}/external/procps/)
link_directories(${SRC_FOLDER}/external/bzip2/)
link_directories(${SRC_FOLDER}/external/libplist/bin/lib/)
link_directories(${SRC_FOLDER}/external/libdb/build_unix/)
if(NOT CMAKE_CHECK_CENTOS5) # Avoid incompatible libraries in CentOS 5 and Red Hat 5
link_directories(${SRC_FOLDER}/external/pacman/lib/libalpm/)
link_directories(${SRC_FOLDER}/external/libarchive/.libs/)
link_directories(${SRC_FOLDER}/external/rpm/builddir/)
endif(NOT CMAKE_CHECK_CENTOS5)
link_directories(${SRC_FOLDER}/external/openssl/)



if(CMAKE_SYSTEM_NAME STREQUAL "Windows")
  file(GLOB SYSINFO_SRC
      "${CMAKE_SOURCE_DIR}/src/*Win.cpp"
      "${CMAKE_SOURCE_DIR}/src/osinfo/sysOsInfoWin.cpp"
      "${CMAKE_SOURCE_DIR}/src/network/*Windows.cpp")
  add_definitions(-DWIN32=1
                  -D_WIN32_WINNT=0x600
                  -DWIN_EXPORT)
elseif(CMAKE_CHECK_CENTOS5)
  file(GLOB SYSINFO_SRC
      "${CMAKE_SOURCE_DIR}/src/*Linux.cpp"
      "${CMAKE_SOURCE_DIR}/src/network/*Linux.cpp"
      "${CMAKE_SOURCE_DIR}/src/osinfo/sysOsParsers.cpp"
      "${CMAKE_SOURCE_DIR}/src/packages/packageLinuxParser.cpp"
      "${CMAKE_SOURCE_DIR}/src/packages/packageLinuxParserRpmLegacy.cpp")
  add_definitions(-DLINUX_TYPE=LinuxType::LEGACY) # Partial compilation in legacy systems
elseif(CMAKE_SYSTEM_NAME STREQUAL "Linux")
  file(GLOB SYSINFO_SRC
      "${CMAKE_SOURCE_DIR}/src/*Linux.cpp"
      "${CMAKE_SOURCE_DIR}/src/network/*Linux.cpp"
      "${CMAKE_SOURCE_DIR}/src/osinfo/sysOsParsers.cpp"
      "${CMAKE_SOURCE_DIR}/src/packages/packageLinux*.cpp"
      "${CMAKE_SOURCE_DIR}/src/packages/rpm*.cpp")
  add_definitions(-DLINUX_TYPE=LinuxType::STANDARD) # Standard compilation in compatible systems
elseif(CMAKE_SYSTEM_NAME STREQUAL "Darwin")
  file(GLOB SYSINFO_SRC
      "${CMAKE_SOURCE_DIR}/src/*Mac.cpp"
      "${CMAKE_SOURCE_DIR}/src/*CommonBSD.cpp"
      "${CMAKE_SOURCE_DIR}/src/packages/*Mac.cpp"
      "${CMAKE_SOURCE_DIR}/src/network/*BSD.cpp"
      "${CMAKE_SOURCE_DIR}/src/osinfo/sysOsParsers.cpp")
elseif(CMAKE_SYSTEM_NAME STREQUAL "FreeBSD")
  file(GLOB SYSINFO_SRC
      "${CMAKE_SOURCE_DIR}/src/*FreeBSD.cpp"
      "${CMAKE_SOURCE_DIR}/src/*CommonBSD.cpp"
      "${CMAKE_SOURCE_DIR}/src/network/*BSD.cpp"
      "${CMAKE_SOURCE_DIR}/src/osinfo/sysOsParsers.cpp")
elseif(CMAKE_SYSTEM_NAME STREQUAL "OpenBSD")
  file(GLOB SYSINFO_SRC
      "${CMAKE_SOURCE_DIR}/src/*OpenBSD.cpp"
      "${CMAKE_SOURCE_DIR}/src/*CommonBSD.cpp"
      "${CMAKE_SOURCE_DIR}/src/network/*BSD.cpp"
      "${CMAKE_SOURCE_DIR}/src/osinfo/sysOsParsers.cpp")
elseif(CMAKE_SYSTEM_NAME STREQUAL "SunOS")
  file(GLOB SYSINFO_SRC
<<<<<<< HEAD
      "${CMAKE_SOURCE_DIR}/src/UtilsWrapperUnix.cpp"
      "${CMAKE_SOURCE_DIR}/src/*Solaris.cpp"
      "${CMAKE_SOURCE_DIR}/src/osinfo/sysOsParsers.cpp"
      "${CMAKE_SOURCE_DIR}/src/network/networkSolarisHelper.cpp"
      "${CMAKE_SOURCE_DIR}/src/network/*Solaris.cpp")
=======
	    "${CMAKE_SOURCE_DIR}/src/*Solaris.cpp"
      "${CMAKE_SOURCE_DIR}/src/packages/*Solaris.cpp"
      "${CMAKE_SOURCE_DIR}/src/osinfo/sysOsParsers.cpp")
>>>>>>> eaab105f
else()
  file(GLOB SYSINFO_SRC
      "${CMAKE_SOURCE_DIR}/src/*Unix.cpp"
      "${CMAKE_SOURCE_DIR}/src/osinfo/sysOsParsers.cpp")
endif(CMAKE_SYSTEM_NAME STREQUAL "Windows")


add_library(sysinfo SHARED
    ${SYSINFO_SRC}
    ${CMAKE_SOURCE_DIR}/src/sysInfo.cpp )

if(CMAKE_SYSTEM_NAME STREQUAL "Windows")
  target_link_libraries(sysinfo psapi iphlpapi ws2_32)
  set_target_properties(sysinfo PROPERTIES
      PREFIX ""
      SUFFIX ".dll"
      LINK_FLAGS "-Wl,--add-stdcall-alias -static-libstdc++"
      POSITION_INDEPENDENT_CODE 0 # this is to avoid MinGW warning;
      # MinGW generates position-independent-code for DLL by default
  )
elseif(UNIX AND NOT APPLE)
  if(CMAKE_SYSTEM STREQUAL "SunOS-5.10")
    set_target_properties(sysinfo PROPERTIES
      LINK_FLAGS "-static-libstdc++")
  else()
    set_target_properties(sysinfo PROPERTIES
      LINK_FLAGS "-static-libgcc -static-libstdc++")
  endif(CMAKE_SYSTEM STREQUAL "SunOS-5.10")
  if(NOT CMAKE_SYSTEM_NAME STREQUAL "AIX")
    string(APPEND CMAKE_SHARED_LINKER_FLAGS " -Wl,-rpath=$ORIGIN")
  else()
    string(REPLACE ";" ":" CXX_IMPLICIT_LINK_DIRECTORIES_STR "${CMAKE_CXX_IMPLICIT_LINK_DIRECTORIES}")
    string(REPLACE ";" ":" PLATFORM_REQUIRED_RUNTIME_PATH_STR "${CMAKE_PLATFORM_REQUIRED_RUNTIME_PATH}")
    target_link_libraries(sysinfo -Wl,-blibpath:${INSTALL_PREFIX}/lib:${CXX_IMPLICIT_LINK_DIRECTORIES_STR}:${PLATFORM_REQUIRED_RUNTIME_PATH_STR})
  endif(NOT CMAKE_SYSTEM_NAME STREQUAL "AIX")
elseif(APPLE)
  target_link_libraries(sysinfo cjson ${SRC_FOLDER}/external/libplist/bin/lib/libplist-2.0.a)
endif(CMAKE_SYSTEM_NAME STREQUAL "Windows")

target_link_libraries(sysinfo wazuhext)


if(APPLE)
  add_custom_command(TARGET sysinfo
    POST_BUILD COMMAND
    ${CMAKE_INSTALL_NAME_TOOL} -id "@rpath/libsysinfo.dylib"
    $<TARGET_FILE:sysinfo>)
endif(APPLE)

if(UNIT_TEST)
  if(CMAKE_CXX_COMPILER_ID MATCHES "Clang")
    target_link_libraries(sysinfo -fprofile-arcs)
  else()
    target_link_libraries(sysinfo gcov)
  endif(CMAKE_CXX_COMPILER_ID MATCHES "Clang")

  add_subdirectory(tests)
else()
  if(FSANITIZE)
      target_link_libraries(sysinfo gcov)
  endif(FSANITIZE)
  add_subdirectory(testtool)
endif(UNIT_TEST)<|MERGE_RESOLUTION|>--- conflicted
+++ resolved
@@ -113,17 +113,12 @@
       "${CMAKE_SOURCE_DIR}/src/osinfo/sysOsParsers.cpp")
 elseif(CMAKE_SYSTEM_NAME STREQUAL "SunOS")
   file(GLOB SYSINFO_SRC
-<<<<<<< HEAD
       "${CMAKE_SOURCE_DIR}/src/UtilsWrapperUnix.cpp"
       "${CMAKE_SOURCE_DIR}/src/*Solaris.cpp"
-      "${CMAKE_SOURCE_DIR}/src/osinfo/sysOsParsers.cpp"
+      "${CMAKE_SOURCE_DIR}/src/packages/*Solaris.cpp"
       "${CMAKE_SOURCE_DIR}/src/network/networkSolarisHelper.cpp"
-      "${CMAKE_SOURCE_DIR}/src/network/*Solaris.cpp")
-=======
-	    "${CMAKE_SOURCE_DIR}/src/*Solaris.cpp"
-      "${CMAKE_SOURCE_DIR}/src/packages/*Solaris.cpp"
+      "${CMAKE_SOURCE_DIR}/src/network/*Solaris.cpp"
       "${CMAKE_SOURCE_DIR}/src/osinfo/sysOsParsers.cpp")
->>>>>>> eaab105f
 else()
   file(GLOB SYSINFO_SRC
       "${CMAKE_SOURCE_DIR}/src/*Unix.cpp"
