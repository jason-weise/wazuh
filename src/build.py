--- conflicted
+++ resolved
@@ -29,10 +29,8 @@
         parser.add_argument("-v", "--valgrind", help="Run valgrind on tests. Example: python3 build.py -v <data_provider|shared_modules/dbsync|shared_modules/rsync|shared_modules/utils|wazuh_modules/syscollector>")
         parser.add_argument("--clean", help="Clean the lib. Example: python3 build.py --clean <data_provider|shared_modules/dbsync|shared_modules/rsync|shared_modules/utils|wazuh_modules/syscollector>")
         parser.add_argument("--cppcheck", help="Run cppcheck on the code. Example: python3 build.py --cppcheck <data_provider|shared_modules/dbsync|shared_modules/rsync|shared_modules/utils|wazuh_modules/syscollector>")
-<<<<<<< HEAD
         parser.add_argument("--asan", help="Run ASAN on the code. Example: python3 build.py --asan <data_provider|shared_modules/dbsync|shared_modules/rsync|shared_modules/utils|wazuh_modules/syscollector>")
-=======
->>>>>>> da11f287
+
         args = parser.parse_args()
 
         if self._argIsValid(args.readytoreview):
