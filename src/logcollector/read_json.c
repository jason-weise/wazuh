--- conflicted
+++ resolved
@@ -46,13 +46,8 @@
             __ms = 1;
         } else {
             /* Message not complete. Return. */
-<<<<<<< HEAD
-            mdebug1("Message not complete. Trying again: '%s'", str);
+            mdebug1("Message not complete from '%s'. Trying again: '%.*s'%s", lf->file, sample_log_length, str, strlen(str) > (size_t)sample_log_length ? "..." : "");
             fsetpos(lf->fp, &fp_pos);
-=======
-            mdebug1("Message not complete from '%s'. Trying again: '%.*s'%s", logff[pos].file, sample_log_length, str, strlen(str) > (size_t)sample_log_length ? "..." : "");
-            fsetpos(logff[pos].fp, &fp_pos);
->>>>>>> 251627a3
             break;
         }
 
@@ -83,11 +78,7 @@
           cJSON_Delete(obj);
         } else {
           cJSON_Delete(obj);
-<<<<<<< HEAD
-          mdebug1("Line '%s' read from '%s' is not a JSON object.", str, lf->file);
-=======
-          mdebug1("Line '%.*s'%s read from '%s' is not a JSON object.", sample_log_length, str, strlen(str) > (size_t)sample_log_length ? "..." : "", logff[pos].file);
->>>>>>> 251627a3
+          mdebug1("Line '%.*s'%s read from '%s' is not a JSON object.", sample_log_length, str, strlen(str) > (size_t)sample_log_length ? "..." : "", lf->file);
           continue;
         }
 
@@ -95,41 +86,26 @@
 
         /* Send message to queue */
         if (drop_it == 0) {
-<<<<<<< HEAD
-            w_msg_hash_queues_push(jsonParsed,lf->file,lf->outformat,strlen(jsonParsed)+1,lf->target_socket,LOCALFILE_MQ);
-=======
-            if (SendMSGtoSCK(logr_queue, jsonParsed, logff[pos].file,
-                        LOCALFILE_MQ, logff[pos].log_target) < 0) {
-                merror(QUEUE_SEND);
-                if ((logr_queue = StartMQ(DEFAULTQPATH, WRITE)) < 0) {
-                    merror_exit(QUEUE_FATAL, DEFAULTQPATH);
-                }
-            }
->>>>>>> 251627a3
+            w_msg_hash_queues_push(jsonParsed, lf->file, strlen(jsonParsed) + 1, lf->log_target, LOCALFILE_MQ);
         }
         free(jsonParsed);
         /* Incorrect message size */
         if (__ms) {
             // strlen(str) >= (OS_MAXSTR - OS_LOG_HEADER - 2)
-<<<<<<< HEAD
             // truncate str before logging to ossec.log
 #define OUTSIZE 4096
             char buf[OUTSIZE + 1];
             buf[OUTSIZE] = '\0';
             snprintf(buf, OUTSIZE, "%s", str);
-            merror("Large message size(length=%d): '%s...'", (int)strlen(str), buf);
-            while (fgets(str, OS_MAXSTR - 2, lf->fp) != NULL) {
-=======
 
             if (!__ms_reported) {
-                merror("Large message size from file '%s' (length = %zu): '%.*s'...", logff[pos].file, strlen(str), sample_log_length, str);
+                merror("Large message size from file '%s' (length = %zu): '%.*s'...", lf->file, strlen(str), sample_log_length, str);
                 __ms_reported = 1;
             } else {
-                mdebug2("Large message size from file '%s' (length = %zu): '%.*s'...", logff[pos].file, strlen(str), sample_log_length, str);
+                mdebug2("Large message size from file '%s' (length = %zu): '%.*s'...", lf->file, strlen(str), sample_log_length, str);
             }
 
-            while (fgets(str, OS_MAXSTR - 2, logff[pos].fp) != NULL) {
->>>>>>> 251627a3
+            while (fgets(str, OS_MAXSTR - 2, lf->fp) != NULL) {
                 /* Get the last occurrence of \n */
                 if (strrchr(str, '\n') != NULL) {
                     break;
