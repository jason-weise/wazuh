/* Copyright (C) 2009 Trend Micro Inc.
 * All right reserved.
 *
 * This program is a free software; you can redistribute it
 * and/or modify it under the terms of the GNU General Public
 * License (version 2) as published by the FSF - Free Software
 * Foundation
 */

#include "shared.h"
#include "logcollector.h"

#define NMAPG_HOST  "Host: "
#define NMAPG_PORT  "Ports:"
#define NMAPG_OPEN  "open/"
#define NMAPG_STAT  "Status:"

/* Prototypes */
static char *__go_after(char *x, const char *y);
static char *__get_port(char *str, char *proto, char *port, size_t msize);


/* Get port and protocol */
static char *__get_port(char *str, char *proto, char *port, size_t msize)
{
    int filtered = 0;
    char *p, *q;

    /* Remov whitespace */
    while (*str == ' ') {
        str++;
    }

    /* Get port */
    p = strchr(str, '/');
    if (!p) {
        return (NULL);
    }
    *p = '\0';
    p++;

    /* Get port */
    strncpy(port, str, msize);
    port[msize - 1] = '\0';

    /* Check if the port is open */
    q = __go_after(p, NMAPG_OPEN);
    if (!q) {
        /* Port is not open */
        filtered = 1;
        q = p;

        /* Going to the start of protocol field */
        p = strchr(q, '/');
        if (!p) {
            return (NULL);
        }
        p++;
    } else {
        p = q;
    }

    /* Get protocol */
    str = p;
    p = strchr(str, '/');
    if (!p) {
        return (NULL);
    }
    *p = '\0';
    p++;

    strncpy(proto, str, msize);
    proto[msize - 1] = '\0';

    /* Set proto to null if port is not open */
    if (filtered) {
        proto[0] = '\0';
    }

    /* Remove slashes */
    if (*p == '/') {
        p++;
        q = p;
        p = strchr(p, ',');
        if (p) {
            return (p);
        }

        return (q);
    }

    return (NULL);
}

/* Check if the string matches */
static char *__go_after(char *x, const char *y)
{
    size_t x_s;
    size_t y_s;

    /* X and Y must be not null */
    if (!x || !y) {
        return (NULL);
    }

    x_s = strlen(x);
    y_s = strlen(y);

    if (x_s <= y_s) {
        return (NULL);
    }

    /* String does not match */
    if (strncmp(x, y, y_s) != 0) {
        return (NULL);
    }

    x += y_s;

    return (x);
}

/* Read Nmap grepable files */
void *read_nmapg(int pos, int *rc, int drop_it)
{
    int final_msg_s;
    int need_clear = 0;

    char str[OS_MAXSTR + 1];
    char final_msg[OS_MAXSTR + 1];
    char buffer[OS_MAXSTR + 1];
    char port[17];
    char proto[17];

    char *ip = NULL;
    char *p;
    char *q;

    *rc = 0;
    str[OS_MAXSTR] = '\0';
    final_msg[OS_MAXSTR] = '\0';
    buffer[OS_MAXSTR] = '\0';

    port[16] = '\0';
    proto[16] = '\0';

    while (fgets(str, OS_MAXSTR - OS_LOG_HEADER, logff[pos].fp) != NULL) {
        /* If need clear is set, we need to clear the line */
        if (need_clear) {
            if ((q = strchr(str, '\n')) != NULL) {
                need_clear = 0;
            }
            continue;
        }

        /* Remove \n at the end of the string */
        if ((q = strchr(str, '\n')) != NULL) {
            *q = '\0';
        } else {
            need_clear = 1;
        }

        /* Do not get commented lines */
        if ((str[0] == '#') || (str[0] == '\0')) {
            continue;
        }

        /* Get host */
        q = __go_after(str, NMAPG_HOST);
        if (!q) {
            goto file_error;
        }

        /* Get ip/hostname */
        p = strchr(q, ')');
        if (!p) {
            goto file_error;
        }

        /* Setting the valid ip */
        ip = q;

        /* Get the ports */
        q = strchr(p, '\t');
        if (!q) {
            goto file_error;
        }
        q++;

        /* Now fixing p, to have the closing parenthesis */
        p++;
        *p = '\0';

        /* q now should point to the ports */
        p = __go_after(q, NMAPG_PORT);
        if (!p) {
            /* Check if no port is available */
            p = __go_after(q, NMAPG_STAT);
            if (p) {
                continue;
            }

            goto file_error;
        }

        /* Generate final msg */
        snprintf(final_msg, OS_MAXSTR, "Host: %s, open ports:",
                 ip);
        final_msg_s = OS_MAXSTR - ((strlen(final_msg) + 3));

        /* Get port and protocol */
        do {
            /* Avoid filling the buffer (3*port size) */
            if (final_msg_s < 27) {
                break;
            }

            p = __get_port(p, proto, port, 9);
<<<<<<< HEAD
            if(!p)
            {
                debug1("%s: Bad formatted nmap grepable file (port).", ARGV0);
=======
            if (!p) {
                debug1("%s: Bad formated nmap grepable file (port).", ARGV0);
>>>>>>> 757435a6
                break;
            }

            /* Port not open */
            if (proto[0] == '\0') {
                continue;
            }

            /* Add ports */
            snprintf(buffer, OS_MAXSTR, " %s(%s)", port, proto);
            strncat(final_msg, buffer, final_msg_s);
            final_msg_s -= (strlen(buffer) + 2);

        } while (*p == ',' && (p++));

        if (drop_it == 0) {
            /* Send message to queue */
            if (SendMSG(logr_queue, final_msg, logff[pos].file,
                        HOSTINFO_MQ) < 0) {
                merror(QUEUE_SEND, ARGV0);
                if ((logr_queue = StartMQ(DEFAULTQPATH, WRITE)) < 0) {
                    ErrorExit(QUEUE_FATAL, ARGV0, DEFAULTQPATH);
                }
            }
        }

        /* Get next */
        continue;

        /* Handle errors */
file_error:

        merror("%s: Bad formatted nmap grepable file.", ARGV0);
        *rc = -1;
        return (NULL);

    }

    return (NULL);
}
<|MERGE_RESOLUTION|>--- conflicted
+++ resolved
@@ -216,14 +216,8 @@
             }
 
             p = __get_port(p, proto, port, 9);
-<<<<<<< HEAD
-            if(!p)
-            {
+            if (!p) {
                 debug1("%s: Bad formatted nmap grepable file (port).", ARGV0);
-=======
-            if (!p) {
-                debug1("%s: Bad formated nmap grepable file (port).", ARGV0);
->>>>>>> 757435a6
                 break;
             }
 
