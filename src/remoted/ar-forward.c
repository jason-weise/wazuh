/* Copyright (C) 2009 Trend Micro Inc.
 * All right reserved.
 *
 * This program is a free software; you can redistribute it
 * and/or modify it under the terms of the GNU General Public
 * License (version 2) as published by the FSF - Free Software
 * Foundation
 */

#include <pthread.h>

#include "shared.h"
#include "remoted.h"
#include "os_net/os_net.h"


/* Start of a new thread. Only returns on unrecoverable errors. */
void *AR_Forward(__attribute__((unused)) void *arg)
{
    int arq = 0;
    int key_id = 0;
    int ar_location = 0;

    char msg_to_send[OS_SIZE_1024 + 1];

    char msg[OS_SIZE_1024 + 1];
    char *location = NULL;
    char *ar_location_str = NULL;
    char *ar_agent_id = NULL;
    char *tmp_str = NULL;
    char agent_id[KEYSIZE + 1] = "";

    /* Create the unix queue */
    if ((arq = StartMQ(ARQUEUE, READ)) < 0) {
        merror_exit(QUEUE_ERROR, ARQUEUE, strerror(errno));
    }

    memset(msg, '\0', OS_SIZE_1024 + 1);

    /* Daemon loop */
    while (1) {
        if (OS_RecvUnix(arq, OS_SIZE_1024, msg)) {
            /* Always zero the location */
            ar_location = 0;

            /* Get the location */
            location = msg;

            /* Location is going to be the agent name */
            tmp_str = strchr(msg, ')');
            if (!tmp_str) {
                mwarn(EXECD_INV_MSG, msg);
                continue;
            }
            *tmp_str = '\0';

            /* Going after the ')' and space */
            tmp_str += 2;

            /* Extract the source IP */
            tmp_str = strchr(tmp_str, ' ');
            if (!tmp_str) {
                mwarn(EXECD_INV_MSG, msg);
                continue;
            }
            tmp_str++;
            location++;

            /* Set ar_location */
            ar_location_str = tmp_str;
            if (*tmp_str == ALL_AGENTS_C) {
                ar_location |= ALL_AGENTS;
            }
            tmp_str++;
            if (*tmp_str == REMOTE_AGENT_C) {
                ar_location |= REMOTE_AGENT;
            } else if (*tmp_str == NO_AR_C) {
                ar_location |= NO_AR_MSG;
            }
            tmp_str++;
            if (*tmp_str == SPECIFIC_AGENT_C) {
                ar_location |= SPECIFIC_AGENT;
            }

            /* Extract the active response location */
            tmp_str = strchr(ar_location_str, ' ');
            if (!tmp_str) {
                mwarn(EXECD_INV_MSG, msg);
                continue;
            }
            *tmp_str = '\0';
            tmp_str++;

            /* Extract the agent id */
            ar_agent_id = tmp_str;
            tmp_str = strchr(tmp_str, ' ');
            if (!tmp_str) {
                mwarn(EXECD_INV_MSG, msg);
                continue;
            }
            *tmp_str = '\0';
            tmp_str++;

            /* Create the new message */
            if (ar_location & NO_AR_MSG) {
                snprintf(msg_to_send, OS_SIZE_1024, "%s%s",
                         CONTROL_HEADER,
                         tmp_str);
            } else {
                snprintf(msg_to_send, OS_SIZE_1024, "%s%s%s",
                         CONTROL_HEADER,
                         EXECD_HEADER,
                         tmp_str);
            }

            /* Send to ALL agents */
            if (ar_location & ALL_AGENTS) {
                unsigned int i;

                /* Lock use of keys */
                key_lock();

                for (i = 0; i < keys.keysize; i++) {
                    if (keys.keyentries[i]->rcvd >= (time(0) - (3 * NOTIFY_TIME))) {
                        strncpy(agent_id, keys.keyentries[i]->id, KEYSIZE);
                        key_unlock();
                        send_msg(agent_id, msg_to_send);
                        key_lock();
                    }
                }

                key_unlock();
            }

            /* Send to the remote agent that generated the event */
            else if ((ar_location & REMOTE_AGENT) && (location != NULL)) {
                key_lock();
                key_id = OS_IsAllowedName(&keys, location);

                if (key_id < 0) {
                    key_unlock();
                    merror(AR_NOAGENT_ERROR, location);
                    continue;
                }

                strncpy(agent_id, keys.keyentries[key_id]->id, KEYSIZE);
                key_unlock();
                send_msg(agent_id, msg_to_send);
            }

            /* Send to a pre-defined agent */
            else if (ar_location & SPECIFIC_AGENT) {
                ar_location++;
<<<<<<< HEAD
                send_msg(ar_agent_id, msg_to_send);
=======

                agent_id = OS_IsAllowedID(&keys, ar_agent_id);

                if (agent_id < 0) {
                    key_unlock();
                    merror(AR_NOAGENT_ERROR, ar_agent_id);
                    continue;
                }

                send_msg((unsigned)agent_id, msg_to_send);
>>>>>>> 3ff99ff3
            }
        }
    }
}<|MERGE_RESOLUTION|>--- conflicted
+++ resolved
@@ -151,20 +151,7 @@
             /* Send to a pre-defined agent */
             else if (ar_location & SPECIFIC_AGENT) {
                 ar_location++;
-<<<<<<< HEAD
                 send_msg(ar_agent_id, msg_to_send);
-=======
-
-                agent_id = OS_IsAllowedID(&keys, ar_agent_id);
-
-                if (agent_id < 0) {
-                    key_unlock();
-                    merror(AR_NOAGENT_ERROR, ar_agent_id);
-                    continue;
-                }
-
-                send_msg((unsigned)agent_id, msg_to_send);
->>>>>>> 3ff99ff3
             }
         }
     }
