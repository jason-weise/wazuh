--- conflicted
+++ resolved
@@ -119,14 +119,6 @@
     char * data = NULL;
     char * unsc_data = NULL;
     char jpath[PATH_MAX];
-<<<<<<< HEAD
-    char *save_ptr = NULL;
-
-    // Get command
-
-    if (command = strtok_r(buffer, " ", &save_ptr), !(command && *command)) {
-        mdebug1("Empty request command");
-=======
     char * next;
     char * buffer_cpy;
 
@@ -138,7 +130,6 @@
 
     if (next = strchr(buffer, ' '), !(next && *next)) {
         mdebug1("Empty request command: '%s'.", buffer_cpy);
->>>>>>> a010abe3
         snprintf(buffer, OS_MAXSTR, "err empty command");
         goto end;
     }
@@ -155,14 +146,9 @@
 
     // Get URL
 
-<<<<<<< HEAD
-    if (url = strtok_r(NULL, " ", &save_ptr), !(url && *url)) {
-        mdebug1("Empty request URL");
-=======
     url = next;
     if (next = wstr_chr(next, '|'), !(next && *next)) {
         mdebug1("Empty request URL: '%s'.", buffer_cpy);
->>>>>>> a010abe3
         snprintf(buffer, OS_MAXSTR, "err empty url");
         goto end;
     }
@@ -170,14 +156,9 @@
 
     // Get file path
 
-<<<<<<< HEAD
-    if (fpath = strtok_r(NULL, " ", &save_ptr), !(fpath && *fpath)) {
-        mdebug1("Empty request file");
-=======
     fpath = next;
     if (next = wstr_chr(next, '|'), !(next && *next)) {
         mdebug1("Empty request file: '%s'.", buffer_cpy);
->>>>>>> a010abe3
         snprintf(buffer, OS_MAXSTR, "err empty file name");
         goto end;
     }
