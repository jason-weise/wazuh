--- conflicted
+++ resolved
@@ -594,30 +594,6 @@
                         addressTableDataList.push_back(addressTableData);
                     }
 
-<<<<<<< HEAD
-<<<<<<< HEAD
-                if (item.find("IPv6") != item.end())
-                {
-                    nlohmann::json addressTableData(item.at("IPv6"));
-                    protoTableData["dhcp"]    = addressTableData.at("dhcp");
-                    protoTableData["metric"]  = addressTableData.at("metric");
-
-                    // "network_address" table data to update and notify
-                    addressTableData["iface"] = item.at("name");
-                    addressTableData["proto"] = "IPv6";
-                    addressTableDataList.push_back(addressTableData);
-                }
-                protoTableDataList.push_back(protoTableData);
-=======
-                updateAndNotifyChanges(m_spDBSync->handle(), netIfaceTable,    ifaceTableDataList, m_reportFunction);
-                updateAndNotifyChanges(m_spDBSync->handle(), netAddressTable,  addressTableDataList, m_reportFunction);
-                updateAndNotifyChanges(m_spDBSync->handle(), netProtocolTable, protoTableDataList, m_reportFunction);
-                m_spRsync->startSync(m_spDBSync->handle(), nlohmann::json::parse(NETIFACE_START_CONFIG_STATEMENT), m_reportFunction);
-                m_spRsync->startSync(m_spDBSync->handle(), nlohmann::json::parse(NETADDRESS_START_CONFIG_STATEMENT), m_reportFunction);
-                m_spRsync->startSync(m_spDBSync->handle(), nlohmann::json::parse(NETPROTO_START_CONFIG_STATEMENT), m_reportFunction);
->>>>>>> 1e3d09694... Fix masters unit tests
-            }
-=======
                     if (item.find("IPv6") != item.end())
                     {
                         nlohmann::json addressTableData(item.at("IPv6"));
@@ -631,7 +607,6 @@
                     }
                     protoTableDataList.push_back(protoTableData);
                 }
->>>>>>> f6413593
 
                 updateAndNotifyChanges(m_spDBSync->handle(), netIfaceTable,    ifaceTableDataList, m_reportFunction);
                 updateAndNotifyChanges(m_spDBSync->handle(), netProtocolTable, protoTableDataList, m_reportFunction);
