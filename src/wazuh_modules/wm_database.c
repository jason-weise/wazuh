--- conflicted
+++ resolved
@@ -68,11 +68,6 @@
 static void* wm_database_destroy(wm_database *data);
 // Read config
 cJSON *wm_database_dump(const wm_database *data);
-<<<<<<< HEAD
-// Get agent's architecture
-static char * wm_get_os_arch(char * os_header);
-=======
->>>>>>> 042c4899
 // Update manager information
 static void wm_sync_manager();
 
@@ -504,206 +499,6 @@
 
 #endif // LOCAL
 
-<<<<<<< HEAD
-=======
-int wm_sync_agentinfo(int id_agent, const char *path) {
-    char header[OS_MAXSTR];
-    char files[OS_MAXSTR];
-    char file[OS_MAXSTR];
-    char *os = NULL;
-    char *version = NULL;
-    char *os_name = NULL;
-    char *os_major = NULL;
-    char *os_minor = NULL;
-    char *os_build = NULL;
-    char *os_version = NULL;
-    char *os_codename = NULL;
-    char *os_platform = NULL;
-    char *os_arch = NULL;
-    char *config_sum = NULL;
-    char *merged_sum = NULL;
-    char manager_host[512] = "";
-    char node_name[512] = "";
-    char agent_ip[16] = "";
-    char *end;
-    char *end_manager;
-    char *end_node;
-    char *end_ip;
-    char *end_line;
-    FILE *fp;
-    int result;
-    clock_t clock0 = clock();
-    regmatch_t match[2];
-    int match_size;
-
-    strncpy(node_name, "unknown", sizeof(node_name) - 1);
-
-    if (!(fp = fopen(path, "r"))) {
-        mterror(WM_DATABASE_LOGTAG, FOPEN_ERROR, path, errno, strerror(errno));
-        return -1;
-    }
-
-    if (os = fgets(header, OS_MAXSTR, fp), !os) {
-        mtdebug1(WM_DATABASE_LOGTAG, "Empty file '%s'. Agent is pending.", path);
-    } else {
-
-        if (end_line = strstr(os, "\n"), end_line){
-            *end_line = '\0';
-        } else {
-            mtwarn(WM_DATABASE_LOGTAG, "Corrupt line found parsing '%s' (incomplete). Returning.", path);
-            fclose(fp);
-            return -1;
-        }
-
-        if (config_sum = strstr(os, " / "), config_sum){
-            *config_sum = '\0';
-            config_sum += 3;
-        }
-
-        if (version = strstr(os, " - "), version){
-            *version = '\0';
-            version += 3;
-        } else {
-            mterror(WM_DATABASE_LOGTAG, "Corrupt file '%s'.", path);
-            fclose(fp);
-            return -1;
-        }
-
-        // [Ver: os_major.os_minor.os_build]
-        if (os_version = strstr(os, " [Ver: "), os_version){
-            *os_version = '\0';
-            os_version += 7;
-            os_name = os;
-            *(os_version + strlen(os_version) - 1) = '\0';
-
-            // Get os_major
-
-            if (w_regexec("^([0-9]+)\\.*", os_version, 2, match)) {
-                match_size = match[1].rm_eo - match[1].rm_so;
-                os_major = malloc(match_size +1 );
-                snprintf (os_major, match_size + 1, "%.*s", match_size, os_version + match[1].rm_so);
-            }
-
-            // Get os_minor
-
-            if (w_regexec("^[0-9]+\\.([0-9]+)\\.*", os_version, 2, match)) {
-                match_size = match[1].rm_eo - match[1].rm_so;
-                os_minor = malloc(match_size +1);
-                snprintf(os_minor, match_size + 1, "%.*s", match_size, os_version + match[1].rm_so);
-            }
-
-            // Get os_build
-
-            if (w_regexec("^[0-9]+\\.[0-9]+\\.([0-9]+)\\.*", os_version, 2, match)) {
-                match_size = match[1].rm_eo - match[1].rm_so;
-                os_build = malloc(match_size +1);
-                snprintf(os_build, match_size + 1, "%.*s", match_size, os_version + match[1].rm_so);
-            }
-
-            os_platform = "windows";
-        }
-        else {
-            if (os_name = strstr(os, " ["), os_name){
-                *os_name = '\0';
-                os_name += 2;
-                if (os_version = strstr(os_name, ": "), os_version){
-                    *os_version = '\0';
-                    os_version += 2;
-                    *(os_version + strlen(os_version) - 1) = '\0';
-
-                    // os_major.os_minor (os_codename)
-                    if (os_codename = strstr(os_version, " ("), os_codename){
-                        *os_codename = '\0';
-                        os_codename += 2;
-                        *(os_codename + strlen(os_codename) - 1) = '\0';
-                    }
-
-                    // Get os_major
-                    if (w_regexec("^([0-9]+)\\.*", os_version, 2, match)) {
-                        match_size = match[1].rm_eo - match[1].rm_so;
-                        os_major = malloc(match_size +1);
-                        snprintf(os_major, match_size + 1, "%.*s", match_size, os_version + match[1].rm_so);
-                    }
-
-                    // Get os_minor
-                    if (w_regexec("^[0-9]+\\.([0-9]+)\\.*", os_version, 2, match)) {
-                        match_size = match[1].rm_eo - match[1].rm_so;
-                        os_minor = malloc(match_size +1);
-                        snprintf(os_minor, match_size + 1, "%.*s", match_size, os_version + match[1].rm_so);
-                    }
-
-                } else
-                    *(os_name + strlen(os_name) - 1) = '\0';
-
-                // os_name|os_platform
-                if (os_platform = strstr(os_name, "|"), os_platform){
-                    *os_platform = '\0';
-                    os_platform ++;
-                }
-            }
-            os_arch = get_os_arch(os);
-        }
-
-        // Search for merged.mg sum
-
-        while (end = NULL, merged_sum = fgets(files, OS_MAXSTR, fp), merged_sum) {
-            if (*merged_sum != '\"' && *merged_sum != '!' && (end = strchr(merged_sum, ' '), end)) {
-                *end = '\0';
-
-                if (strcmp(end + 1, SHAREDCFG_FILENAME "\n") == 0) {
-                    break;
-                }
-            }
-
-            merged_sum = NULL;
-        }
-
-        // Search for manager hostname connected to the agent and the node name of the cluster
-
-        const char * AGENT_IP = "#\"_agent_ip\":";
-        const char * MANAGER_HOST = "#\"_manager_hostname\":";
-        const char * NODE_NAME = "#\"_node_name\":";
-
-        while (fgets(file, OS_MAXSTR, fp)) {
-            if (!strncmp(file, AGENT_IP, strlen(AGENT_IP))) {
-                strncpy(agent_ip, file + strlen(AGENT_IP), sizeof(agent_ip) - 1);
-                agent_ip[sizeof(agent_ip) - 1] = '\0';
-
-                if (end_ip = strchr(agent_ip, '\n'), end_ip){
-                    *end_ip = '\0';
-                }
-            }
-            if (!strncmp(file, MANAGER_HOST, strlen(MANAGER_HOST))) {
-                strncpy(manager_host, file + strlen(MANAGER_HOST), sizeof(manager_host) - 1);
-                manager_host[sizeof(manager_host) - 1] = '\0';
-
-                if (end_manager = strchr(manager_host, '\n'), end_manager){
-                    *end_manager = '\0';
-                }
-            }
-            if (!strncmp(file, NODE_NAME, strlen(NODE_NAME))) {
-                strncpy(node_name, file + strlen(NODE_NAME), sizeof(node_name) - 1);
-                node_name[sizeof(node_name) - 1] = '\0';
-
-                if (end_node = strchr(node_name, '\n'), end_node){
-                    *end_node = '\0';
-                }
-            }
-        }
-    }
-
-    result = wdb_update_agent_version(id_agent, os_name, os_version, os_major, os_minor, os_codename, os_platform, os_build, os, os_arch, version, config_sum, merged_sum, manager_host, node_name, agent_ip[0] != '\0' ? agent_ip : NULL);
-    mtdebug2(WM_DATABASE_LOGTAG, "wm_sync_agentinfo(%d): %.3f ms.", id_agent, (double)(clock() - clock0) / CLOCKS_PER_SEC * 1000);
-
-    free(os_major);
-    free(os_arch);
-    free(os_minor);
-    free(os_build);
-    fclose(fp);
-    return result;
-}
-
->>>>>>> 042c4899
 int wm_sync_agent_group(int id_agent, const char *fname) {
     int result = 0;
     char *group;
