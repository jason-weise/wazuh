/*
 * Wazuh Module to analyze system vulnerabilities
 * Copyright (C) 2018 Wazuh Inc.
 * January 4, 2018.
 *
 * This program is a free software; you can redistribute it
 * and/or modify it under the terms of the GNU General Public
 * License (version 2) as published by the FSF - Free Software
 * Foundation.
 */

#ifndef WIN32

#include "wmodules.h"
#include "wm_vuln_detector_db.h"
#include "external/sqlite/sqlite3.h"
#include "addagent/manage_agents.h"
#include <netinet/tcp.h>
#include <openssl/ssl.h>
#include <os_net/os_net.h>

#if defined(__MACH__) || defined(__FreeBSD__) || defined(__OpenBSD__)
#define SOL_TCP     6
#endif

static void * wm_vulnerability_detector_main(wm_vulnerability_detector_t * vulnerability_detector);
static void wm_vulnerability_detector_destroy(wm_vulnerability_detector_t * vulnerability_detector);
<<<<<<< HEAD
static int wm_vulnerability_detector_socketconnect(char *host, in_port_t port);
static int wm_vulnerability_detector_updatedb(update_node **updates);
static char * wm_vulnerability_detector_preparser(char *path, distribution dist);
static int wm_vulnerability_update_oval(update_node *update);
static int wm_vulnerability_fetch_oval(update_node *update, const char *OS, int *need_update);
static int wm_vulnerability_detector_parser(OS_XML *xml, XML_NODE node, wm_vulnerability_detector_db *parsed_oval, update_node *update, vu_logic condition);
static int wm_vulnerability_detector_check_db();
static int wm_vulnerability_detector_insert(wm_vulnerability_detector_db *parsed_oval, distribution dist);
static int wm_vulnerability_detector_remove_OS_table(sqlite3 *db, char *TABLE, char *OS);
static int wm_vulnerability_detector_sql_error(sqlite3 *db);
static int wm_vulnerability_detector_get_software_info(agent_software *agent, sqlite3 *db, OSHash *agents_triag, unsigned long ignore_time);
static int wm_vulnerability_detector_report_agent_vulnerabilities(agent_software *agents, sqlite3 *db, int max);
static int wm_vulnerability_detector_check_agent_vulnerabilities(agent_software *agents, OSHash *agents_triag, unsigned long ignore_time);
static int wm_checks_package_vulnerability(char *version, const char *operation, char *operation_value);
static int wm_vulnerability_detector_step(sqlite3_stmt *stmt);
static int wm_vulnerability_create_file(const char *path, const char *source);
static int wm_vulnerability_check_update_period(update_node *upd);
static int wm_vulnerability_check_update(update_node *upd, const char *dist);
static int wm_vulnerability_ssl_request_size(char octet_stream, long int *octet_rem, SSL *ssl, long int oval_size, long int readed);
static OSRegex * wm_vulnerability_set_packages_patterns();
static int wm_vulnerability_run_update(update_node *upd, const char *dist, const char *tag);
static int wm_vulnerability_detector_compare(char *version_it, char *cversion_it);
=======
int wm_vulnerability_detector_socketconnect(char *host, in_port_t port);
int wm_vulnerability_detector_updatedb(update_node **updates);
char * wm_vulnerability_detector_preparser(char *path, distribution dist);
int wm_vulnerability_update_oval(char *path, cve_db version);
int wm_vulnerability_fetch_oval(update_node *update, const char *OS, int *need_update);
int wm_vulnerability_detector_parser(OS_XML *xml, XML_NODE node, wm_vulnerability_detector_db *parsed_oval, parser_state version, distribution dist);
int wm_vulnerability_detector_check_db();
int wm_vulnerability_detector_insert(wm_vulnerability_detector_db *parsed_oval);
int wm_vulnerability_detector_remove_OS_table(sqlite3 *db, char *TABLE, char *OS);
int wm_vulnerability_detector_sql_error(sqlite3 *db);
int wm_vulnerability_detector_sql_exec(sqlite3 *db, char *sql, size_t size, int allows_constr);
int wm_vulnerability_detector_get_software_info(agent_software *agent, sqlite3 *db, OSHash *agents_triag, unsigned long ignore_time);
int wm_vulnerability_detector_report_agent_vulnerabilities(agent_software *agents, sqlite3 *db, int max);
int wm_vulnerability_detector_check_agent_vulnerabilities(agent_software *agents, OSHash *agents_triag, unsigned long ignore_time);
int wm_vulnerability_detector_sql_prepare(sqlite3 *db, char *sql, size_t size, sqlite3_stmt **stmt);
int wm_checks_package_vulnerability(char *version, const char *operation, char *operation_value);
int wm_vulnerability_detector_step(sqlite3_stmt *stmt);
int wm_vulnerability_create_file(const char *path, const char *source);
int wm_vulnerability_detector_compare(char *version_it, char *cversion_it);
>>>>>>> f71b942f

int *vu_queue;
const wm_context WM_VULNDETECTOR_CONTEXT = {
    "vulnerability-detector",
    (wm_routine)wm_vulnerability_detector_main,
    (wm_routine)wm_vulnerability_detector_destroy
};

<<<<<<< HEAD
const char *vu_dist_tag[] = {
    "UBUNTU",
    "DEBIAN",
    "REDHAT",
    "CENTOS",
    "WINDOWS",
    "MACOS",
    "PRECISE",
    "TRUSTY",
    "XENIAL",
    "JESSIE",
    "STRETCH",
    "WHEEZY",
    "RHEL5",
    "RHEL6",
    "RHEL7",
    "WS2016",
    "MACOSX",
    "UNKNOW"
};

OSRegex * wm_vulnerability_set_packages_patterns() {
    int i;
    char result = 0;
    OSRegex *reg;
    const char patterns[][OS_SIZE_1024] = {
        "the firmware version is",
        "the release of (\\.+) is",
        "the version of (\\.+) is",
        "Version of (\\.+) is",
        "(\\.+) version is",
        "(\\.+) version greater",
        "(\\.+) version less",
        "(\\.+) *is \\.+ or",
        "(\\.+) byte size is",
        "the (\\.+) exists",
        "(\\.+) is",
        "\0"
    };

    os_calloc(1, sizeof(OSRegex), reg);

    for(i = 0; *patterns[i] != '\0'; i++) {
        os_realloc(reg, (i + 2)*sizeof(OSRegex), reg);
        if (!OSRegex_Compile(patterns[i], &reg[i], OS_RETURN_SUBSTRING)) {
            mterror(WM_VULNDETECTOR_LOGTAG, REGEX_COMPILE, patterns[i], reg[i].error);
            result = 1;
            break;
        }
    }

    reg[i].patterns = NULL;

    if (result) {
        int k;
        for (k = 0; k <= i; k++) {
            OSRegex_FreePattern(&reg[k]);
        }
        return NULL;
    }
    return reg;
}

int wm_vulnerability_ssl_request_size(char octet_stream, long int *octet_rem, SSL *ssl, long int oval_size, long int readed) {
    char buffer[VU_SSL_BUFFER];

    if (octet_stream) {
        long int request;
        int size;
        if (!*octet_rem) {
            if (size = SSL_read(ssl, buffer, VU_SSL_BUFFER), size < 0) {
                return OS_INVALID;
            } else {
                buffer[size] = '\0';
                if (size == 2 && !strcmp(buffer, "\r\n")) {
                    if (size = SSL_read(ssl, buffer, VU_SSL_BUFFER), size < 0) {
                        return OS_INVALID;
                    }
                    buffer[size] = '\0';
                }
                request = strtol(buffer, NULL, 16);
                *octet_rem = request;
            }
        } else {
            // Not all the bytes of the last stream have been readed
            request = *octet_rem;
        }
        return (int) (request > VU_SSL_BUFFER)? VU_SSL_BUFFER : request;
    } else {
        return ((oval_size - readed) > VU_SSL_BUFFER)? VU_SSL_BUFFER : (oval_size - readed);
    }
}

int wm_vulnerability_check_update_period(update_node *upd) {
    return upd && (upd->last_update + (time_t) upd->interval) < time(NULL);
}
int wm_vulnerability_check_update(update_node *upd, const char *dist) {
    int need_update = 1;
    return wm_vulnerability_fetch_oval(upd, dist, &need_update) || (need_update && wm_vulnerability_update_oval(upd));
}
=======
const char *vu_dist[] = {
    "UBUNTU",
    "REDHAT",
    "CENTOS",
    "PRECISE",
    "TRUSTY",
    "XENIAL",
    "RHEL5",
    "RHEL6",
    "RHEL7",
    "UNKNOW"
};
>>>>>>> f71b942f

int wm_vulnerability_create_file(const char *path, const char *source) {
    const char *ROOT = "root";
    const char *sql;
    const char *tail;
    sqlite3 *db;
    sqlite3_stmt *stmt;
    int result;
    uid_t uid;
    gid_t gid;

    if (sqlite3_open_v2(path, &db, SQLITE_OPEN_READWRITE | SQLITE_OPEN_CREATE, NULL)) {
        mterror(WM_VULNDETECTOR_LOGTAG, VU_CREATE_DB_ERROR);
        return wm_vulnerability_detector_sql_error(db);
    }

    for (sql = source; sql && *sql; sql = tail) {
        if (sqlite3_prepare_v2(db, sql, -1, &stmt, &tail) != SQLITE_OK) {
            sqlite3_finalize(stmt);
            mterror(WM_VULNDETECTOR_LOGTAG, VU_CREATE_DB_ERROR);
            return wm_vulnerability_detector_sql_error(db);
        }

        result = sqlite3_step(stmt);

        switch (result) {
        case SQLITE_MISUSE:
        case SQLITE_ROW:
        case SQLITE_DONE:
            break;
        default:
            sqlite3_finalize(stmt);
            mterror(WM_VULNDETECTOR_LOGTAG, VU_CREATE_DB_ERROR);
            return wm_vulnerability_detector_sql_error(db);
        }

        sqlite3_finalize(stmt);
    }

    sqlite3_close_v2(db);

    uid = Privsep_GetUser(ROOT);
    gid = Privsep_GetGroup(GROUPGLOBAL);

    if (uid == (uid_t) - 1 || gid == (gid_t) - 1) {
        mterror(WM_VULNDETECTOR_LOGTAG, USER_ERROR, ROOT, GROUPGLOBAL);
        return OS_INVALID;
    }

    if (chown(path, uid, gid) < 0) {
        mterror(WM_VULNDETECTOR_LOGTAG, CHOWN_ERROR, path, errno, strerror(errno));
        return OS_INVALID;
    }

    if (chmod(path, 0660) < 0) {
        mterror(WM_VULNDETECTOR_LOGTAG, CHMOD_ERROR, path, errno, strerror(errno));
        return OS_INVALID;
    }

    return 0;
}

int wm_vulnerability_detector_step(sqlite3_stmt *stmt) {
    int attempts;
    int result;
    for (attempts = 0; (result = sqlite3_step(stmt)) == SQLITE_BUSY; attempts++) {
        if (attempts == MAX_SQL_ATTEMPTS) {
            mterror(WM_VULNDETECTOR_LOGTAG, VU_MAX_ACC_EXC);
            return OS_INVALID;
        }
    }
    return result;
}

<<<<<<< HEAD
int wm_vulnerability_detector_compare(char *version_it, char *cversion_it) {
    char *found;
    int i, j;
    int version_found, cversion_found;
    int version_value, cversion_value;

    if (version_it && !cversion_it) {
        return VU_NOT_VULNERABLE;
    } else if (!version_it && cversion_it) {
        return VU_VULNERABLE;
    } else if (!version_it && !cversion_it) {
        return VU_EQUAL;
    }

    (found = strchr(version_it, '~'))? *found = '\0' : 0;
    (found = strchr(version_it, '+'))? *found = '\0' : 0;
    (found = strchr(cversion_it, '~'))? *found = '\0' : 0;
    (found = strchr(cversion_it, '+'))? *found = '\0' : 0;

    // Check version
    if (strcmp(version_it, cversion_it)) {
        for (i = 0, j = 0, version_found = 0, cversion_found = 0;;) {
            if (!version_found) {
                if (version_it[i] == '\0') {
                    version_found = 3;
                } else if (!isdigit(version_it[i])) {
                    if (i) {
                        version_found = 1;
                    } else {
                        if (isalpha(version_it[i]) && !isalpha(version_it[i + 1])) {
                            version_found = 2;
                        } else {
                            if (*version_it == '.') {
                                version_it++;
                            } else {
                                for (; *version_it != '\0' && !isdigit(*version_it); version_it++);
                            }
                            i = 0;
                        }
                    }
                } else {
                    i++;
                }
            }

            if (!cversion_found) {
                if (cversion_it[j] == '\0') {
                    cversion_found = 3;
                } else if (!isdigit(cversion_it[j])) {
                    if (j) {
                        cversion_found = 1;
                    } else {
                        if (isalpha(cversion_it[j]) && !isalpha(cversion_it[j + 1])) {
                            cversion_found = 2;
                        } else {
                            if (*cversion_it == '.') {
                                cversion_it++;
                            } else {
                                for (; *cversion_it != '\0' && !isdigit(*cversion_it); cversion_it++);
                            }
                            j = 0;
                        }
                    }
                } else {
                    j++;
                }
            }

            if (version_found && cversion_found) {
                if (version_found == 2 && version_found == cversion_found) {
                    // Check version letter
                    version_value = *version_it;
                    cversion_value = *cversion_it;
                } else {
                    version_value = strtol(version_it, NULL, 10);
                    cversion_value = strtol(cversion_it, NULL, 10);
                }
                if (version_value > cversion_value) {
                    return VU_NOT_VULNERABLE;
                } else if (version_value < cversion_value) {
                    return VU_VULNERABLE;
                } else if (version_found != cversion_found) {
                    // The version with more digits is higher
                    if (version_found < cversion_found) {
                        return VU_NOT_VULNERABLE;
                    } else {
                        return VU_VULNERABLE;
                    }
                } else if (version_found > 2) {
                    // The version is over
                    break;
                }
                version_found = 0;
                cversion_found = 0;
                version_it = &version_it[i];
                cversion_it = &cversion_it[j];
                i = 0;
                j = 0;
            }
        }
    }

    return VU_EQUAL;
}

=======
>>>>>>> f71b942f
int wm_checks_package_vulnerability(char *version, const char *operation, char *operation_value) {
    if (operation_value) {
        if (!strcmp(operation, "less than")) {
            int size;
            int result;
            int version_value, cversion_value;
            char version_cl[KEY_SIZE];
            char cversion_cl[KEY_SIZE];
            char *version_it, *release_it;
            char *cversion_it, *crelease_it;
<<<<<<< HEAD

            // Copy the original values
            if (size = snprintf(version_cl, KEY_SIZE, "%s", version), size < 1) {
                return OS_INVALID;
            } else {
                cversion_cl[size] = '\0';
            }
            if (size = snprintf(cversion_cl, KEY_SIZE, "%s", operation_value), size < 1) {
                return OS_INVALID;
            } else {
                cversion_cl[size] = '\0';
=======

            // Copy the original values
            if (size = snprintf(version_cl, KEY_SIZE, "%s", version), size >= KEY_SIZE) {
                return OS_INVALID;
            }

            if (size = snprintf(cversion_cl, KEY_SIZE, "%s", operation_value), size >= KEY_SIZE) {
                return OS_INVALID;
>>>>>>> f71b942f
            }

            // Check EPOCH
            if (version_it = strchr(version_cl, ':'), version_it) {
                *(version_it++) = '\0';
                version_value = strtol(version_cl, NULL, 10);
            } else {
                version_it = version_cl;
                version_value = 0;
            }
            if (cversion_it = strchr(cversion_cl, ':'), cversion_it) {
                *(cversion_it++) = '\0';
                cversion_value = strtol(cversion_cl, NULL, 10);
            } else {
                cversion_it = cversion_cl;
                cversion_value = 0;
            }

            if (version_value > cversion_value) {
                return 0;
            } else if (version_value < cversion_value) {
                return 1;
            }

            // Separate the version from the revision
            if (release_it = strchr(version_it, '-'), release_it) {
                if (*(release_it++) = '\0', *release_it == '\0') {
                    release_it = NULL;
<<<<<<< HEAD
                }
            }

            if (crelease_it = strchr(cversion_it, '-'), crelease_it) {
                if (*(crelease_it++) = '\0', *crelease_it == '\0') {
                    crelease_it = NULL;
                }
            }

            // Check version
            if (result = wm_vulnerability_detector_compare(version_it, cversion_it), result != VU_EQUAL) {
=======
                }
            }

            if (crelease_it = strchr(cversion_it, '-'), crelease_it) {
                if (*(crelease_it++) = '\0', *crelease_it == '\0') {
                    crelease_it = NULL;
                }
            }

            // Check version
            if (result = wm_vulnerability_detector_compare(version_it, cversion_it), result != VU_EQUAL) {
                return result;
            }

            // Check release
            result = wm_vulnerability_detector_compare(release_it, crelease_it);

            if (result != VU_EQUAL) {
>>>>>>> f71b942f
                return result;
            }
        }
        // The OVALs supported only contemplate the operation "less than" and "exists"
        return VU_NOT_VULNERABLE;
    }
    return VU_NOT_FIXED;
}

<<<<<<< HEAD
            // Check release
            result = wm_vulnerability_detector_compare(release_it, crelease_it);
            return result;
        }
        // Improve checks
        return VU_NOT_VULNERABLE;
    }
    return VU_NOT_FIXED;
=======
int wm_vulnerability_detector_compare(char *version_it, char *cversion_it) {
    char *found;
    int i, j;
    int version_found, cversion_found;
    int version_value, cversion_value;

    if (version_it && !cversion_it) {
        return VU_NOT_VULNERABLE;
    } else if (!version_it && cversion_it) {
        return VU_VULNERABLE;
    } else if (!version_it && !cversion_it) {
        return VU_EQUAL;
    }

    (found = strchr(version_it, '~'))? *found = '\0' : 0;
    (found = strchr(version_it, '+'))? *found = '\0' : 0;
    (found = strchr(cversion_it, '~'))? *found = '\0' : 0;
    (found = strchr(cversion_it, '+'))? *found = '\0' : 0;

    // For RedHat/CentOS packages
    (found = strstr(version_it, ".el"))? *found = '\0' : 0;
    (found = strstr(cversion_it, ".el"))? *found = '\0' : 0;

    // Check version
    if (strcmp(version_it, cversion_it)) {
        for (i = 0, j = 0, version_found = 0, cversion_found = 0;;) {
            if (!version_found) {
                if (version_it[i] == '\0') {
                    version_found = 3;
                } else if (!isdigit(version_it[i])) {
                    if (i) {
                        version_found = 1;
                    } else {
                        if (isalpha(version_it[i]) && !isalpha(version_it[i + 1])) {
                            version_found = 2;
                        } else {
                            if (*version_it == '.') {
                                version_it++;
                            } else {
                                for (; *version_it != '\0' && !isdigit(*version_it); version_it++);
                            }
                            i = 0;
                        }
                    }
                } else {
                    i++;
                }
            }

            if (!cversion_found) {
                if (cversion_it[j] == '\0') {
                    cversion_found = 3;
                } else if (!isdigit(cversion_it[j])) {
                    if (j) {
                        cversion_found = 1;
                    } else {
                        if (isalpha(cversion_it[j]) && !isalpha(cversion_it[j + 1])) {
                            cversion_found = 2;
                        } else {
                            if (*cversion_it == '.') {
                                cversion_it++;
                            } else {
                                for (; *cversion_it != '\0' && !isdigit(*cversion_it); cversion_it++);
                            }
                            j = 0;
                        }
                    }
                } else {
                    j++;
                }
            }

            if (version_found && cversion_found) {
                if (version_found == 2 && version_found == cversion_found) {
                    // Check version letter
                    version_value = *version_it;
                    cversion_value = *cversion_it;
                } else {
                    version_value = strtol(version_it, NULL, 10);
                    cversion_value = strtol(cversion_it, NULL, 10);
                }
                if (version_value > cversion_value) {
                    return VU_NOT_VULNERABLE;
                } else if (version_value < cversion_value) {
                    return VU_VULNERABLE;
                } else if (version_found != cversion_found) {
                    // The version with more digits is higher
                    if (version_found < cversion_found) {
                        return VU_NOT_VULNERABLE;
                    } else {
                        return VU_VULNERABLE;
                    }
                } else if (version_found > 2) {
                    // The version is over
                    break;
                }
                version_found = 0;
                cversion_found = 0;
                version_it = &version_it[i];
                cversion_it = &cversion_it[j];
                i = 0;
                j = 0;
            }
        }
    }

    return VU_EQUAL;
>>>>>>> f71b942f
}

int wm_vulnerability_detector_report_agent_vulnerabilities(agent_software *agents, sqlite3 *db, int max) {
    sqlite3_stmt *stmt = NULL;
    char alert_msg[OS_MAXSTR];
    char header[OS_SIZE_256];
    char condition[OS_SIZE_1024];
    int size;
    agent_software *agents_it;
    cJSON *alert = NULL;
    cJSON *alert_cve = NULL;
    char *str_json;
    char *cve;
    char *title;
    char *severity;
    char *published;
    char *updated;
    char *reference;
    char *rationale;
    int i;

    // Define time to sleep between messages sent
    int usec = 1000000 / wm_max_eps;

    if (alert = cJSON_CreateObject(), !alert) {
        return OS_INVALID;
    }

    for (agents_it = agents, i = 0; agents_it && i < max; agents_it = agents_it->prev, i++) {
        if (!agents_it->info) {
            continue;
        }

        if (sqlite3_prepare_v2(db, vu_queries[VU_JOIN_QUERY], -1, &stmt, NULL) != SQLITE_OK) {
            sqlite3_finalize(stmt);
            cJSON_free(alert);
            return wm_vulnerability_detector_sql_error(db);
        }
        sqlite3_bind_int(stmt, 1,  strtol(agents_it->agent_id, NULL, 10));
        sqlite3_bind_text(stmt, 2, agents_it->OS, -1, NULL);

        while (sqlite3_step(stmt) == SQLITE_ROW) {
            char *package;
            char *version;
            char *operation, *second_operation;
            char *operation_value, *second_operation_value;
            int pending = 0;
            char state[50];
            int v_type;

            cve = (char *)sqlite3_column_text(stmt, 0);
            package = (char *)sqlite3_column_text(stmt, 1);
            title = (char *)sqlite3_column_text(stmt, 2);
            severity = (char *)sqlite3_column_text(stmt, 3);
            published = (char *)sqlite3_column_text(stmt, 4);
            updated = (char *)sqlite3_column_text(stmt, 5);
            reference = (char *)sqlite3_column_text(stmt, 6);
            rationale = (char *)sqlite3_column_text(stmt, 7);
            version = (char *)sqlite3_column_text(stmt, 8);
            operation = (char *)sqlite3_column_text(stmt, 9);
            operation_value = (char *)sqlite3_column_text(stmt, 10);
            second_operation = (char *)sqlite3_column_text(stmt, 11);
            second_operation_value = (char *)sqlite3_column_text(stmt, 12);
            pending = sqlite3_column_int(stmt, 13);

            if (*updated == '\0') {
                updated = published;
            }
            if (pending) {
                size = snprintf(state, 30, "Pending confirmation");
            } else if (v_type = wm_checks_package_vulnerability(version, operation, operation_value), v_type != VU_NOT_VULNERABLE && v_type != OS_INVALID) {
                if (v_type != VU_NOT_FIXED) {
                    size = snprintf(state, 15, "Fixed");
                    mtdebug2(WM_VULNDETECTOR_LOGTAG, VU_PACK_VER_VULN, package, agents_it->agent_id, cve, version, operation, operation_value);
                } else {
                    size = snprintf(state, 15, "Unfixed");
                    mtdebug2(WM_VULNDETECTOR_LOGTAG, VU_PACK_VULN, package, cve);
                }
            } else if (v_type == OS_INVALID) {
                return OS_INVALID;
            } else {
                mtdebug2(WM_VULNDETECTOR_LOGTAG, VU_NOT_VULN, package, agents_it->agent_id, cve, version, operation, operation_value);
                continue;
            }
            state[size] = '\0';

            if (alert_cve = cJSON_CreateObject(), alert_cve) {
                cJSON * jPackage = cJSON_CreateObject();
                cJSON_AddStringToObject(alert_cve, "cve", cve);
                cJSON_AddStringToObject(alert_cve, "title", title);
                cJSON_AddStringToObject(alert_cve, "severity", severity);
                cJSON_AddStringToObject(alert_cve, "published", published);
                cJSON_AddStringToObject(alert_cve, "updated", updated);
                cJSON_AddStringToObject(alert_cve, "reference", reference);

                // Skip rationale if reference is provided
                if (!(reference && *reference)) {
                    cJSON_AddStringToObject(alert_cve, "rationale", rationale);
                }

                cJSON_AddStringToObject(alert_cve, "state", state);
                cJSON_AddItemToObject(alert_cve, "package", jPackage);
                cJSON_AddItemToObject(alert, "vulnerability", alert_cve);
                cJSON_AddStringToObject(jPackage, "name", package);
                cJSON_AddStringToObject(jPackage, "version", version);
                if (!pending) {
                    if (operation_value) {
                        snprintf(condition, OS_SIZE_1024, "%s %s", operation, operation_value);
                        cJSON_AddStringToObject(jPackage, "condition", condition);
                    } else {
                        cJSON_AddStringToObject(jPackage, "condition", operation);
                    }
                }
            } else {
                cJSON_Delete(alert);
                return OS_INVALID;
            }

            str_json = cJSON_PrintUnformatted(alert);
            snprintf(header, OS_SIZE_256, VU_ALERT_HEADER, agents_it->agent_id, agents_it->agent_name, agents_it->agent_ip);
            snprintf(alert_msg, OS_MAXSTR, VU_ALERT_JSON, str_json);
            free(str_json);

            if (wm_sendmsg(usec, *vu_queue, alert_msg, header, SECURE_MQ) < 0) {
                mterror(WM_VULNDETECTOR_LOGTAG, QUEUE_ERROR, DEFAULTQUEUE, strerror(errno));
                if ((*vu_queue = StartMQ(DEFAULTQUEUE, WRITE)) < 0) {
                    mterror_exit(WM_VULNDETECTOR_LOGTAG, QUEUE_FATAL, DEFAULTQUEUE);
                }
            }

            cJSON_Delete(alert_cve);
            alert->child = NULL;
        }

        sqlite3_finalize(stmt);
    }

    cJSON_Delete(alert);

    return 0;
}


int wm_vulnerability_detector_check_agent_vulnerabilities(agent_software *agents, OSHash *agents_triag, unsigned long ignore_time) {
    agent_software *agents_it;
    sqlite3 *db;
    sqlite3_stmt *stmt = NULL;
    int result;
    int i;

    if (!agents) {
        mtdebug1(WM_VULNDETECTOR_LOGTAG, VU_AG_NO_TARGET);
        return 0;
    } else if (wm_vulnerability_detector_check_db()) {
        mterror(WM_VULNDETECTOR_LOGTAG, VU_CHECK_DB_ERROR);
        return OS_INVALID;
    } else if (sqlite3_open_v2(CVE_DB, &db, SQLITE_OPEN_READWRITE, NULL) != SQLITE_OK) {
        return wm_vulnerability_detector_sql_error(db);
    }

    if (sqlite3_prepare_v2(db, vu_queries[VU_REMOVE_AGENTS_TABLE], -1, &stmt, NULL) != SQLITE_OK) {
        sqlite3_finalize(stmt);
        return wm_vulnerability_detector_sql_error(db);
    }
    if (wm_vulnerability_detector_step(stmt) != SQLITE_DONE) {
        sqlite3_finalize(stmt);
        return wm_vulnerability_detector_sql_error(db);
    }
    sqlite3_finalize(stmt);

    for (i = 1, agents_it = agents;; i++) {
        if (result = wm_vulnerability_detector_get_software_info(agents_it, db, agents_triag, ignore_time), result == OS_INVALID) {
<<<<<<< HEAD
            mterror(WM_VULNDETECTOR_LOGTAG, VU_GET_SOFTWARE_ERROR);
        } else if (result != 2) {
=======
            mterror(WM_VULNDETECTOR_LOGTAG, VU_GET_SOFTWARE_ERROR, agents_it->agent_id);
        }

        if (result != 2) {
>>>>>>> f71b942f
            if (VU_AGENT_REQUEST_LIMIT && i == VU_AGENT_REQUEST_LIMIT) {
                wm_vulnerability_detector_report_agent_vulnerabilities(agents_it, db, i);
                i = 0;
                if (sqlite3_prepare_v2(db, vu_queries[VU_REMOVE_AGENTS_TABLE], -1, &stmt, NULL) != SQLITE_OK) {
                    sqlite3_finalize(stmt);
                    return wm_vulnerability_detector_sql_error(db);
                }
                if (wm_vulnerability_detector_step(stmt) != SQLITE_DONE) {
                    sqlite3_finalize(stmt);
                    return wm_vulnerability_detector_sql_error(db);
                }
                sqlite3_finalize(stmt);
            }
        }
        if (agents_it->next) {
            agents_it = agents_it->next;
        } else {
            break;
        }
    }

    if (!VU_AGENT_REQUEST_LIMIT) {
        wm_vulnerability_detector_report_agent_vulnerabilities(agents_it, db, i);
    }

    sqlite3_close_v2(db);
    return 0;
}

int wm_vulnerability_detector_sql_error(sqlite3 *db) {
    mterror(WM_VULNDETECTOR_LOGTAG, VU_SQL_ERROR, sqlite3_errmsg(db));
    sqlite3_close_v2(db);
    return OS_INVALID;
}

int wm_vulnerability_detector_remove_OS_table(sqlite3 *db, char *TABLE, char *OS) {
    sqlite3_stmt *stmt = NULL;
    char sql[MAX_QUERY_SIZE];
    size_t size;

    if (size = snprintf(sql, MAX_QUERY_SIZE, vu_queries[VU_REMOVE_OS], TABLE), sql[size - 1] != ';') {
        return OS_INVALID;
    }

    if (sqlite3_prepare_v2(db, sql, -1, &stmt, NULL) != SQLITE_OK) {
        sqlite3_finalize(stmt);
        return wm_vulnerability_detector_sql_error(db);
    }

    sqlite3_bind_text(stmt, 1, OS, -1, NULL);

    if (wm_vulnerability_detector_step(stmt) != SQLITE_DONE) {
        return wm_vulnerability_detector_sql_error(db);
    }
    sqlite3_finalize(stmt);

    return 0;
}

int wm_vulnerability_detector_insert(wm_vulnerability_detector_db *parsed_oval, distribution dist) {
    sqlite3 *db;
    sqlite3_stmt *stmt = NULL;
    int result;
    const char *query;
    char *id;
    char *replace;
    char *second_replace;
    char operation_n;
    oval_metadata *met_it = &parsed_oval->metadata;
    vulnerability *vul_it = parsed_oval->vulnerabilities;
    info_state *state_it = parsed_oval->info_states;
    info_test *test_it = parsed_oval->info_tests;
    file_test *file_it = parsed_oval->file_tests;
    info_cve *info_it = parsed_oval->info_cves;

    if (sqlite3_open_v2(CVE_DB, &db, SQLITE_OPEN_READWRITE, NULL) != SQLITE_OK) {
        return wm_vulnerability_detector_sql_error(db);
    }
    if (wm_vulnerability_detector_remove_OS_table(db, CVE_TABLE, parsed_oval->OS)        ||
        wm_vulnerability_detector_remove_OS_table(db, METADATA_TABLE, parsed_oval->OS)   ||
        wm_vulnerability_detector_remove_OS_table(db, CVE_INFO_TABLE, parsed_oval->OS)) {
        return wm_vulnerability_detector_sql_error(db);
    }

    sqlite3_exec(db, vu_queries[BEGIN_T], NULL, NULL, NULL);

    mtdebug2(WM_VULNDETECTOR_LOGTAG, VU_UPDATE_VU);

    // Adds the vulnerabilities
    while (vul_it) {
        // If you do not have this field, it has been discarded by the preparser and the OS is not affected
        if (vul_it->state_id) {
            if (sqlite3_prepare_v2(db, vu_queries[VU_INSERT_CVE], -1, &stmt, NULL) != SQLITE_OK) {
                sqlite3_finalize(stmt);
                return wm_vulnerability_detector_sql_error(db);
            }

            sqlite3_bind_text(stmt, 1, vul_it->cve_id, -1, NULL);
            sqlite3_bind_text(stmt, 2, parsed_oval->OS, -1, NULL);
            sqlite3_bind_text(stmt, 3, vul_it->package_name, -1, NULL);
            sqlite3_bind_int(stmt, 4, vul_it->pending);
            sqlite3_bind_text(stmt, 5, vul_it->state_id, -1, NULL);
            sqlite3_bind_text(stmt, 6, NULL, -1, NULL);
            sqlite3_bind_text(stmt, 7, vul_it->second_state_id, -1, NULL);
            sqlite3_bind_text(stmt, 8, NULL, -1, NULL);

            if (result = wm_vulnerability_detector_step(stmt), result != SQLITE_DONE && result != SQLITE_CONSTRAINT) {
                sqlite3_finalize(stmt);
                return wm_vulnerability_detector_sql_error(db);
            }
            sqlite3_finalize(stmt);
        }

        vulnerability *vul_aux = vul_it;
        vul_it = vul_it->prev;
        free(vul_aux->cve_id);
        free(vul_aux->state_id);
        free(vul_aux->second_state_id);
        free(vul_aux->package_name);
        free(vul_aux);
    }

    // Links vulnerabilities to their conditions
    while (test_it) {
        id = test_it->id;
        replace = test_it->state;
        second_replace = test_it->second_state;
        if (second_replace || !replace) {
            // 1 test -> 1 or 2 states
            query = vu_queries[VU_UPDATE_DOUBLE_CVE];
            if (sqlite3_prepare_v2(db, query, -1, &stmt, NULL) != SQLITE_OK) {
                sqlite3_finalize(stmt);
                return wm_vulnerability_detector_sql_error(db);
            }
            if (replace) {
                sqlite3_bind_text(stmt, 1, replace, -1, NULL);
                sqlite3_bind_text(stmt, 2, second_replace, -1, NULL);
                sqlite3_bind_text(stmt, 3, id, -1, NULL);
            } else {
                sqlite3_bind_text(stmt, 1, "exists", -1, NULL);
                sqlite3_bind_text(stmt, 2, NULL, -1, NULL);
                sqlite3_bind_text(stmt, 3, id, -1, NULL);
            }

            if (result = wm_vulnerability_detector_step(stmt), result != SQLITE_DONE && result != SQLITE_CONSTRAINT) {
                sqlite3_finalize(stmt);
                return wm_vulnerability_detector_sql_error(db);
            }

            sqlite3_finalize(stmt);
        } else {
            // Only Windows uses dual conditions
            query = vu_queries[VU_UPDATE_CVE];
            operation_n = 0;

set_op:
            if (sqlite3_prepare_v2(db, query, -1, &stmt, NULL) != SQLITE_OK) {
                sqlite3_finalize(stmt);
                return wm_vulnerability_detector_sql_error(db);
            }
            sqlite3_bind_text(stmt, 1, replace, -1, NULL);
            sqlite3_bind_text(stmt, 2, id, -1, NULL);
            if (result = wm_vulnerability_detector_step(stmt), result != SQLITE_DONE && result != SQLITE_CONSTRAINT) {
                sqlite3_finalize(stmt);
                return wm_vulnerability_detector_sql_error(db);
            }

            if (!operation_n) {
                operation_n = 1;
                query = vu_queries[VU_UPDATE_CVE_SEC];
                goto set_op;
            }
        }

        info_test *test_aux = test_it;
        test_it = test_it->prev;
        free(test_aux->id);
        free(test_aux->state);
        free(test_aux->second_state);
        free(test_aux);
    }

    // Sets the Windows file checks (unused yet)
    if (dist == DIS_WINDOWS) {
        while (file_it) {
            id = file_it->id;
            replace = file_it->state;
            second_replace = file_it->second_state;

            if (second_replace || !replace) {
                // 1 test -> 1 or 2 states
                query = vu_queries[VU_UPDATE_DOUBLE_CVE];

                if (sqlite3_prepare_v2(db, query, -1, &stmt, NULL) != SQLITE_OK) {
                    sqlite3_finalize(stmt);
                    return wm_vulnerability_detector_sql_error(db);
                }
                sqlite3_bind_text(stmt, 1, "FILE CHECK", -1, NULL);
                if (!second_replace) {
                    sqlite3_bind_text(stmt, 2, second_replace, -1, NULL);
                } else {
                    sqlite3_bind_text(stmt, 2, "FILE CHECK", -1, NULL);
                }
                sqlite3_bind_text(stmt, 3, id, -1, NULL);

                if (result = wm_vulnerability_detector_step(stmt), result != SQLITE_DONE && result != SQLITE_CONSTRAINT) {
                    sqlite3_finalize(stmt);
                    return wm_vulnerability_detector_sql_error(db);
                }

                sqlite3_finalize(stmt);
            } else {
                query = vu_queries[VU_UPDATE_CVE];
                operation_n = 0;

set_op_file:
                if (sqlite3_prepare_v2(db, query, -1, &stmt, NULL) != SQLITE_OK) {
                    sqlite3_finalize(stmt);
                    return wm_vulnerability_detector_sql_error(db);
                }
                sqlite3_bind_text(stmt, 1, "FILE CHECK", -1, NULL);
                sqlite3_bind_text(stmt, 2, id, -1, NULL);
                if (result = wm_vulnerability_detector_step(stmt), result != SQLITE_DONE && result != SQLITE_CONSTRAINT) {
                    sqlite3_finalize(stmt);
                    return wm_vulnerability_detector_sql_error(db);
                }

                if (!operation_n) {
                    operation_n = 1;
                    query = vu_queries[VU_UPDATE_CVE_SEC];
                    goto set_op_file;
                }
            }

            file_test *file_aux = file_it;
            file_it = file_it->prev;
            free(file_aux->id);
            free(file_aux->state);
            free(file_aux->second_state);
            free(file_aux);
        }
    }

    mtdebug2(WM_VULNDETECTOR_LOGTAG, VU_UPDATE_VU_CO);

    // Sets the operators and values
    while (state_it) {
        query = vu_queries[VU_UPDATE_CVE_VAL];
        operation_n = 0;
set_op_val:
        if (sqlite3_prepare_v2(db, query, -1, &stmt, NULL) != SQLITE_OK) {
            sqlite3_finalize(stmt);
            return wm_vulnerability_detector_sql_error(db);
        }
        sqlite3_bind_text(stmt, 1, state_it->operation, -1, NULL);
        sqlite3_bind_text(stmt, 2, state_it->operation_value, -1, NULL);
        sqlite3_bind_text(stmt, 3, state_it->id, -1, NULL);
        if (result = wm_vulnerability_detector_step(stmt), result != SQLITE_DONE && result != SQLITE_CONSTRAINT) {
            sqlite3_finalize(stmt);
            return wm_vulnerability_detector_sql_error(db);
        }
        sqlite3_finalize(stmt);

        if (dist == DIS_WINDOWS && !operation_n) {
            operation_n = 1;
            query = vu_queries[VU_UPDATE_CVE_VAL_SEC];
            goto set_op_val;
        }

        info_state *state_aux = state_it;
        state_it = state_it->prev;
        free(state_aux->id);
        free(state_aux->operation);
        free(state_aux->operation_value);
        free(state_aux);
    }

    mtdebug2(WM_VULNDETECTOR_LOGTAG, VU_UPDATE_VU_INFO);

    while (info_it) {
        char date_diff;
        if (!info_it->updated) {
            info_it->updated = info_it->published;
            date_diff = 0;
        } else {
            date_diff = 1;
        }

        if (sqlite3_prepare_v2(db, vu_queries[VU_INSERT_CVE_INFO], -1, &stmt, NULL) != SQLITE_OK) {
            sqlite3_finalize(stmt);
            return wm_vulnerability_detector_sql_error(db);
        }

        sqlite3_bind_text(stmt, 1, info_it->cveid, -1, NULL);
        sqlite3_bind_text(stmt, 2, info_it->title, -1, NULL);
        sqlite3_bind_text(stmt, 3, info_it->severity, -1, NULL);
        sqlite3_bind_text(stmt, 4, info_it->published, -1, NULL);
        sqlite3_bind_text(stmt, 5, info_it->updated, -1, NULL);
        sqlite3_bind_text(stmt, 6, info_it->reference, -1, NULL);
        sqlite3_bind_text(stmt, 7, parsed_oval->OS, -1, NULL);
        sqlite3_bind_text(stmt, 8, info_it->description, -1, NULL);
        if (result = wm_vulnerability_detector_step(stmt), result != SQLITE_DONE && result != SQLITE_CONSTRAINT) {
            sqlite3_finalize(stmt);
            return wm_vulnerability_detector_sql_error(db);
        }
        sqlite3_finalize(stmt);
        info_cve *info_aux = info_it;
        info_it = info_it->prev;
        free(info_aux->cveid);
        free(info_aux->title);
        free(info_aux->severity);
        free(info_aux->published);
        if (date_diff) {
            free(info_aux->updated);
        }
        free(info_aux->reference);
        free(info_aux->description);
        free(info_aux);
    }

    if (sqlite3_prepare_v2(db, vu_queries[VU_INSERT_METADATA], -1, &stmt, NULL) != SQLITE_OK) {
        sqlite3_finalize(stmt);
        return wm_vulnerability_detector_sql_error(db);
    }
    sqlite3_bind_text(stmt, 1, parsed_oval->OS, -1, NULL);
    sqlite3_bind_text(stmt, 2, met_it->product_name, -1, NULL);
    sqlite3_bind_text(stmt, 3, met_it->product_version, -1, NULL);
    sqlite3_bind_text(stmt, 4, met_it->schema_version, -1, NULL);
    sqlite3_bind_text(stmt, 5, met_it->timestamp, -1, NULL);
    if (result = wm_vulnerability_detector_step(stmt), result != SQLITE_DONE && result != SQLITE_CONSTRAINT) {
        sqlite3_finalize(stmt);
        return wm_vulnerability_detector_sql_error(db);
    }
    sqlite3_finalize(stmt);

    free(met_it->product_name);
    free(met_it->product_version);
    free(met_it->schema_version);
    free(met_it->timestamp);
    free(parsed_oval->OS);

    sqlite3_exec(db, vu_queries[END_T], NULL, NULL, NULL);
    sqlite3_close_v2(db);
    return 0;
}

int wm_vulnerability_detector_check_db() {
    if (wm_vulnerability_create_file(CVE_DB, schema_vuln_detector_sql)) {
        return OS_INVALID;
    }
    return 0;
}

char * wm_vulnerability_detector_preparser(char *path, distribution dist) {
    FILE *input, *output = NULL;
    char *buffer = NULL;
    size_t size;
    size_t max_size = OS_MAXSTR;
    parser_state state = V_OVALDEFINITIONS;
    char *found;
    char *tmp_file;

    os_strdup(CVE_FIT_TEMP_FILE, tmp_file);

    if (input = fopen((!path)?CVE_TEMP_FILE:path, "r" ), !input) {
        mterror(WM_VULNDETECTOR_LOGTAG, VU_OPEN_FILE_ERROR, (!path)?CVE_TEMP_FILE:path);
        free(tmp_file);
        tmp_file = NULL;
        goto free_mem;
    } else if (output = fopen(tmp_file, "w" ), !output) {
        mterror(WM_VULNDETECTOR_LOGTAG, VU_OPEN_FILE_ERROR, tmp_file);
        free(tmp_file);
        tmp_file = NULL;
        goto free_mem;
    }

    while (size = getline(&buffer, &max_size, input), (int) size > 0) {
        if (dist == DIS_UBUNTU) { //5.11.1
            switch (state) {
                case V_OBJECTS:
                    if (found = strstr(buffer, "</objects>"), found) {
                        state = V_OVALDEFINITIONS;
                    }
                    goto free_buffer;
                break;
                case V_DEFINITIONS:
                    if ((found = strstr(buffer, "is not affected")) &&
                              (found = strstr(buffer, "negate")) &&
                        strstr(found, "true")) {
                        goto free_buffer;
                    } else if (strstr(buffer, "a decision has been made to ignore it")) {
                        goto free_buffer;
                    } else if (found = strstr(buffer, "</definitions>"), found) {
                        state = V_OVALDEFINITIONS;
                        //goto free_buffer;
                    }
                break;
                default:
                    if (strstr(buffer, "<objects>")) {
                        state = V_OBJECTS;
                        goto free_buffer;
                    } else if (strstr(buffer, "<definitions>")) {
                      state = V_DEFINITIONS;
                      //goto free_buffer;
                  }
            }
<<<<<<< HEAD
        } else if (dist == DIS_DEBIAN) { //5.3
            switch (state) {
                case V_OVALDEFINITIONS:
                    if (found = strstr(buffer, "?>"), found) {
                        state = V_STATES;
                    }
                    goto free_buffer;
                break;
                case V_OBJECTS:
                    if (found = strstr(buffer, "</objects>"), found) {
                        state = V_STATES;
                    }
                    goto free_buffer;
                break;
                case V_DEFINITIONS:
                    if (strstr(buffer, "oval:org.debian.oval:tst:1") ||
                        strstr(buffer, "oval:org.debian.oval:tst:2")) {
                        goto free_buffer;
                    } else if (found = strstr(buffer, "</definitions>"), found) {
                        state = V_STATES;
                    }
                break;
                default:
                    if (strstr(buffer, "<objects>")) {
                        state = V_OBJECTS;
                        goto free_buffer;
                    } else if (strstr(buffer, "<definitions>")) {
                      state = V_DEFINITIONS;
                    } else if (strstr(buffer, "<tests>")) {
                      state = V_TESTS;
                    }
            }
        } else if (dist == DIS_REDHAT) { //5.10
            switch (state) {
                case V_OVALDEFINITIONS:
=======
        } else if (dist == DIS_REDHAT) { //5.10
            switch (state) {
                case V_OVALDEFINITIONS:
>>>>>>> f71b942f
                    if (found = strstr(buffer, "?>"), found) {
                        state = V_STATES;
                    }
                    goto free_buffer;
                break;
                case V_OBJECTS:
                    if (found = strstr(buffer, "</objects>"), found) {
                        state = V_STATES;
                    }
                    goto free_buffer;
                break;
                case V_DEFINITIONS:
                    if (strstr(buffer, "is signed with")) {
                        goto free_buffer;
                    } else if (strstr(buffer, "</definitions>")) {
                        state = V_STATES;
                    }
                break;
                case V_DESCRIPTION:
                    if (strstr(buffer, "</description>")) {
                        state = V_DEFINITIONS;
                    }
                    goto free_buffer;
                break;
                case V_TESTS:
                    if (strstr(buffer, "is signed with")) {
                        state = V_SIGNED_TEST;
                        goto free_buffer;
                    } else if (strstr(buffer, "</tests>")) {
                        state = V_STATES;
                    }
                break;
                case V_SIGNED_TEST:
                    if (strstr(buffer, "</red-def:rpminfo_test>")) {
                        state = V_TESTS;
                    }
                    goto free_buffer;
                break;
                default:
                    if (strstr(buffer, "<objects>")) {
                        state = V_OBJECTS;
                        goto free_buffer;
                    } else if (strstr(buffer, "<definitions>")) {
                      state = V_DEFINITIONS;
                    } else if (strstr(buffer, "<tests>")) {
                      state = V_TESTS;
                    }
            }
        } else if (dist == DIS_WINDOWS || dist == DIS_MACOS) { //5.11.2
            switch (state) {
                case V_OVALDEFINITIONS:
                    if (found = strstr(buffer, "?>"), found) {
                        state = V_STATES;
                    }
                    goto free_buffer;
                break;
                case V_OBJECTS:
                    if (found = strstr(buffer, "</objects>"), found) {
                        state = V_STATES;
                    }
                    goto free_buffer;
                break;
                case V_VARIABLES:
                    if (found = strstr(buffer, "</variables>"), found) {
                        state = V_STATES;
                    }
                    goto free_buffer;
                break;
                default:
                if (strstr(buffer, "<objects>")) {
                    state = V_OBJECTS;
                    goto free_buffer;
                } else if (strstr(buffer, "<variables>")) {
                    state = V_VARIABLES;
                    goto free_buffer;
                }
            }

        } else {
            free(tmp_file);
            tmp_file = NULL;
            goto free_mem;
        }
        fwrite(buffer, 1, size, output);
free_buffer:
        free(buffer);
        buffer = NULL;
    }

free_mem:
    free(buffer);
    if (input) {
        fclose(input);
    }
    if (output) {
        fclose(output);
    }
    return tmp_file;
}

<<<<<<< HEAD
int wm_vulnerability_detector_parser(OS_XML *xml, XML_NODE node, wm_vulnerability_detector_db *parsed_oval, update_node *update, vu_logic condition) {
    int i, j, k;
    int retval = 0;
    int check = 0;
    char double_condition = 0;
    char match;
    int size;
    vulnerability *vuln;
=======
int wm_vulnerability_detector_parser(OS_XML *xml, XML_NODE node, wm_vulnerability_detector_db *parsed_oval, parser_state version, distribution dist) {
    int i, j;
    int retval = OS_INVALID;
>>>>>>> f71b942f
    char *found;
    XML_NODE chld_node;
    distribution dist = update->dist_ref;
    const char *dist_name = update->dist_ext;
    static OSRegex *reg_packages = NULL;
    static const char *install_check = "is installed";
    static const char *check_if = "Check if ";
    static const char *check_that = "Check that ";
    static const char *XML_OVAL_DEFINITIONS = "oval_definitions";
    static const char *XML_GENERATOR = "generator";
    static const char *XML_DEFINITIONS = "definitions";
    static const char *XML_DEFINITION = "definition";
    static const char *XML_OVAL_DEF_DEFINITION = "oval-def:definition";
    static const char *XML_TITLE = "title";
    static const char *XML_OVAL_DEF_TITLE = "oval-def:title";
    static const char *XML_CLASS = "class";
    static const char *XML_VULNERABILITY = "vulnerability"; //ub 15.11.1
    static const char *XML_PATH = "patch"; //rh 15.10
    static const char *XML_METADATA = "metadata";
    static const char *XML_OVAL_DEF_METADATA = "oval-def:metadata";
    static const char *XML_CRITERIA = "criteria";
    static const char *XML_OVAL_DEF_CRITERIA = "oval-def:criteria";
    static const char *XML_REFERENCE = "reference";
    static const char *XML_OVAL_DEF_REFERENCE = "oval-def:reference";
    static const char *XML_REF_ID = "ref_id";
    static const char *XML_REF_URL = "ref_url";
    static const char *XML_OPERATOR = "operator";
    static const char *XML_OR = "OR";
    static const char *XML_AND = "AND";
    static const char *XML_COMMENT = "comment";
    static const char *XML_CRITERION = "criterion";
    static const char *XML_OVAL_DEF_CRITERION = "oval-def:criterion";
    static const char *XML_TEST_REF = "test_ref";
    static const char *XML_TESTS = "tests";
    static const char *XML_DPKG_LINUX_INFO_TEST = "linux-def:dpkginfo_test";
    static const char *XML_DPKG_INFO_TEST = "dpkginfo_test";
    static const char *XML_MACOS_INFO_TEST = "plist510_test";
    static const char *XML_RPM_INFO_TEST = "red-def:rpminfo_test";
    static const char *XML_FILE_TEST = "file_test";
    static const char *XML_FILE_54_TEST = "textfilecontent54_test";
    static const char *XML_REGISTRY_TEST = "registry_test";
    static const char *XML_PLIST_TEST = "plist_test";
    static const char *XML_UNAME_TEST = "uname_test";
    static const char *XML_FAMILY_TEST = "family_test";
    static const char *XML_ID = "id";
    static const char *XML_LINUX_STATE = "linux-def:state";
    static const char *XML_MACOS_STATE = "plist510_state";
    static const char *XML_UNAME_STATE = "uname_state";
    static const char *XML_STATE = "state";
    static const char *XML_RPM_STATE = "red-def:state";
    static const char *XML_STATE_REF = "state_ref";
    static const char *XML_REGISTRY_STATE = "registry_state";
    static const char *XML_STATES = "states";
    static const char *XML_DPKG_LINUX_INFO_STATE = "linux-def:dpkginfo_state";
    static const char *XML_DPKG_INFO_STATE = "dpkginfo_state";
    static const char *XML_RPM_INFO_STATE = "red-def:rpminfo_state";
    static const char *XML_LINUX_DEF_EVR = "linux-def:evr";
    static const char *XML_EVR = "evr";
    static const char *XML_RPM_DEF_EVR = "red-def:evr";
    static const char *XML_RPM_DEF_VERSION = "red-def:version";
    static const char *XML_VALUE = "value";
    static const char *XML_RPM_DEF_SIGN = "red-def:signature_keyid";
    static const char *XML_OPERATION = "operation";
    static const char *XML_DATATYPE = "datatype";
    static const char *XML_OVAL_PRODUCT_NAME = "oval:product_name";
    static const char *XML_OVAL_PRODUCT_VERSION = "oval:product_version";
    static const char *XML_OVAL_SCHEMA_VERSION = "oval:schema_version";
    static const char *XML_OVAL_TIMESTAMP = "oval:timestamp";
    static const char *XML_ADVIDSORY = "advisory";
    static const char *XML_SEVERITY = "severity";
    static const char *XML_PUBLIC_DATE = "public_date";
    static const char *XML_ISSUED = "issued";
    static const char *XML_UPDATED = "updated";
    static const char *XML_DESCRIPTION = "description";
    static const char *XML_OVAL_DEF_DESCRIPTION = "oval-def:description";
    static const char *XML_DATE = "date";
    static const char *XML_DATES = "dates";
    static const char *XML_OVAL_DEF_DATES = "oval-def:dates";
    static const char *XML_RHEL_CHECK = "Red Hat Enterprise Linux ";
    static const char *XML_DEBIAN = "debian";
    static const char *XML_EXTENDED_DEFINITION = "extend_definition";
    static const char *XML_OVAL_REPOSITORY = "oval_repository";
    static const char *XML_OVAL_DEF_OV_REPO = "oval-def:oval_repository";
    static const char *XML_SUBMITTED = "submitted";
    static const char *XML_OVAL_DEF_SUBMITTED = "oval-def:submitted";
    static const char *XML_STATUS_CHANGE = "status_change";
    static const char *XML_OVAL_DEF_STATUS_CHANGE = "oval-def:status_change";
    static const char *XML_ACCEPTED = "ACCEPTED";

    for (i = 0; node[i]; i++) {
        chld_node = NULL;
        if (!node[i]->element) {
            mterror(WM_VULNDETECTOR_LOGTAG, XML_ELEMNULL);
            return OS_INVALID;
        }

<<<<<<< HEAD
        if ((dist == DIS_UBUNTU && !strcmp(node[i]->element, XML_DPKG_LINUX_INFO_STATE)) ||
            (dist == DIS_DEBIAN && !strcmp(node[i]->element, XML_DPKG_INFO_STATE))       ||
            (dist == DIS_REDHAT && !strcmp(node[i]->element, XML_RPM_INFO_STATE))        ||
            (dist == DIS_MACOS && (!strcmp(node[i]->element, XML_MACOS_STATE)            ||
                                   !strcmp(node[i]->element, XML_UNAME_STATE)))          ||
            (dist == DIS_WINDOWS && !strcmp(node[i]->element, XML_REGISTRY_STATE))) {
=======
        if ((dist == DIS_UBUNTU && !strcmp(node[i]->element, XML_DPKG_INFO_STATE)) ||
            (dist == DIS_REDHAT && !strcmp(node[i]->element, XML_RPM_INFO_STATE))) {
>>>>>>> f71b942f
            if (chld_node = OS_GetElementsbyNode(xml, node[i]), !chld_node) {
                goto invalid_elem;
            }
            for (j = 0; node[i]->attributes[j]; j++) {
                if (!strcmp(node[i]->attributes[j], XML_ID)) {
                    info_state *infos;
                    os_calloc(1, sizeof(info_state), infos);
                    os_strdup(node[i]->values[j], infos->id);
                    infos->operation = infos->operation_value = NULL;
                    infos->prev = parsed_oval->info_states;
                    parsed_oval->info_states = infos;
                    if (wm_vulnerability_detector_parser(xml, chld_node, parsed_oval, update, condition) == OS_INVALID) {
                        goto end;
                    }
                }
            }
<<<<<<< HEAD
        } else if ((dist == DIS_UBUNTU && !strcmp(node[i]->element, XML_DPKG_LINUX_INFO_TEST)) ||
                   (dist == DIS_DEBIAN && !strcmp(node[i]->element, XML_DPKG_INFO_TEST))       ||
                   (dist == DIS_REDHAT && !strcmp(node[i]->element, XML_RPM_INFO_TEST))        ||
                   (dist == DIS_MACOS && (!strcmp(node[i]->element, XML_MACOS_INFO_TEST)       ||
                                          !strcmp(node[i]->element, XML_PLIST_TEST)            ||
                                          !strcmp(node[i]->element, XML_FAMILY_TEST)           ||
                                          !strcmp(node[i]->element, XML_UNAME_TEST)))          ||
                   (dist == DIS_WINDOWS && !strcmp(node[i]->element, XML_REGISTRY_TEST))) {
=======
        } else if ((dist == DIS_UBUNTU && !strcmp(node[i]->element, XML_DPKG_INFO_TEST)) ||
                   (dist == DIS_REDHAT && !strcmp(node[i]->element, XML_RPM_INFO_TEST))) {
>>>>>>> f71b942f
            if (chld_node = OS_GetElementsbyNode(xml, node[i]), !chld_node) {
                goto invalid_elem;
            }
            info_test *infot;
            os_calloc(1, sizeof(info_test), infot);
            infot->state = NULL;
            infot->second_state = NULL;
            infot->prev = parsed_oval->info_tests;
            parsed_oval->info_tests = infot;

            for (j = 0; node[i]->attributes[j]; j++) {
                if (!strcmp(node[i]->attributes[j], XML_ID)) {
                    os_strdup(node[i]->values[j], parsed_oval->info_tests->id);
                }
            }
<<<<<<< HEAD
            if (wm_vulnerability_detector_parser(xml, chld_node, parsed_oval, update, VU_PACKG) == OS_INVALID) {
                goto end;
            }
        } else if ((dist == DIS_WINDOWS || dist == DIS_MACOS) &&
                   (!strcmp(node[i]->element, XML_FILE_TEST) ||
                   !strcmp(node[i]->element, XML_FILE_54_TEST))) {
            if (chld_node = OS_GetElementsbyNode(xml, node[i]), !chld_node) {
                goto invalid_elem;
            }
            file_test *filet;
            os_calloc(1, sizeof(file_test), filet);
            filet->state = NULL;
            filet->second_state = NULL;
            filet->prev = parsed_oval->file_tests;
            parsed_oval->file_tests = filet;

=======
            if (wm_vulnerability_detector_parser(xml, chld_node, parsed_oval, version, dist)) {
              goto end;
          }
        } else if ((dist == DIS_UBUNTU && !strcmp(node[i]->element, XML_LINUX_DEF_EVR)) ||
                   (dist == DIS_REDHAT && (!strcmp(node[i]->element, XML_RPM_DEF_EVR)   ||
                   !strcmp(node[i]->element, XML_RPM_DEF_VERSION)                   ||
                   !strcmp(node[i]->element, XML_RPM_DEF_SIGN)))) {
>>>>>>> f71b942f
            for (j = 0; node[i]->attributes[j]; j++) {
                if (!strcmp(node[i]->attributes[j], XML_ID)) {
                    os_strdup(node[i]->values[j], parsed_oval->file_tests->id);
                }
            }
            if (wm_vulnerability_detector_parser(xml, chld_node, parsed_oval, update, VU_FILE_TEST) == OS_INVALID) {
                goto end;
            }
        } else if ((dist == DIS_UBUNTU && !strcmp(node[i]->element, XML_LINUX_DEF_EVR))                        ||
                   (dist == DIS_DEBIAN && !strcmp(node[i]->element, XML_EVR))                                  ||
                   ((dist == DIS_WINDOWS || dist == DIS_MACOS) && !strcmp(node[i]->element, XML_VALUE))        ||
                   (dist == DIS_REDHAT && (!strcmp(node[i]->element, XML_RPM_DEF_EVR)                          ||
                   !strcmp(node[i]->element, XML_RPM_DEF_VERSION)                                              ||
                   !strcmp(node[i]->element, XML_RPM_DEF_SIGN)))) {
            if (node[i]->attributes) {
                for (j = 0; node[i]->attributes[j]; j++) {
                    if (!strcmp(node[i]->attributes[j], XML_OPERATION)) {
                        os_strdup(node[i]->values[j], parsed_oval->info_states->operation);
                        os_strdup(node[i]->content, parsed_oval->info_states->operation_value);
                    }
                }
                if (!parsed_oval->info_states->operation && !strcmp(*node[i]->attributes, XML_DATATYPE) && !strcmp(*node[i]->values, "version")) {
                    os_strdup("equal", parsed_oval->info_states->operation);
                    os_strdup(node[i]->content, parsed_oval->info_states->operation_value);
                }

            }
<<<<<<< HEAD
        } else if ((condition == VU_PACKG) &&
                   ((dist == DIS_UBUNTU && !strcmp(node[i]->element, XML_LINUX_STATE))                                        ||
                   ((dist == DIS_DEBIAN || dist == DIS_WINDOWS || dist == DIS_MACOS) && !strcmp(node[i]->element, XML_STATE)) ||
                   (dist == DIS_REDHAT && !strcmp(node[i]->element, XML_RPM_STATE)))) {
            // Windows oval has multi-state tests
=======
        } else if ((dist == DIS_UBUNTU && !strcmp(node[i]->element, XML_LINUX_STATE)) ||
                   (dist == DIS_REDHAT && !strcmp(node[i]->element, XML_RPM_STATE))) {
>>>>>>> f71b942f
            for (j = 0; node[i]->attributes[j]; j++) {
                if (!strcmp(node[i]->attributes[j], XML_STATE_REF)) {
                    if (!parsed_oval->info_tests->state) {
                        os_strdup(node[i]->values[j], parsed_oval->info_tests->state);
                    } else if (!parsed_oval->info_tests->second_state) {
                        os_strdup(node[i]->values[j], parsed_oval->info_tests->second_state);
                    }

                }
            }
        } else if (condition == VU_FILE_TEST && dist == DIS_WINDOWS && !strcmp(node[i]->element, XML_STATE)) {
            for (j = 0; node[i]->attributes[j]; j++) {
                if (!strcmp(node[i]->attributes[j], XML_STATE_REF)) {
                    if (!parsed_oval->file_tests->state) {
                        os_strdup(node[i]->values[j], parsed_oval->file_tests->state);
                    } else if (!parsed_oval->file_tests->second_state) {
                        os_strdup(node[i]->values[j], parsed_oval->file_tests->second_state);
                    }
                }
            }
        } else if ((dist == DIS_MACOS && !strcmp(node[i]->element, XML_OVAL_DEF_DEFINITION)) || !strcmp(node[i]->element, XML_DEFINITION)) {
            if (chld_node = OS_GetElementsbyNode(xml, node[i]), !chld_node) {
                goto invalid_elem;
            }
            for (j = 0; node[i]->attributes[j]; j++) {
                if (!strcmp(node[i]->attributes[j], XML_CLASS)) {
                    if (!strcmp(node[i]->values[j], XML_VULNERABILITY) || !strcmp(node[i]->values[j], XML_PATH)) {
                        info_cve *cves;
                        os_calloc(1, sizeof(vulnerability), vuln);
                        os_calloc(1, sizeof(info_cve), cves);

                        vuln->cve_id = NULL;
                        vuln->state_id = NULL;
                        vuln->second_state_id = NULL;
                        vuln->pending = 0;
                        vuln->package_name = NULL;
                        vuln->prev = parsed_oval->vulnerabilities;
                        cves->cveid = NULL;
                        cves->title = NULL;
                        cves->severity = NULL;
                        cves->published = NULL;
                        cves->updated = NULL;
                        cves->reference = NULL;
                        cves->prev = parsed_oval->info_cves;

                        parsed_oval->vulnerabilities = vuln;
                        parsed_oval->info_cves = cves;
                        if (wm_vulnerability_detector_parser(xml, chld_node, parsed_oval, update, condition) == OS_INVALID) {
                            retval = OS_INVALID;
                            goto end;
                        }
                    }
                }
            }
        } else if ((dist == DIS_MACOS && !strcmp(node[i]->element, XML_OVAL_DEF_REFERENCE)) || !strcmp(node[i]->element, XML_REFERENCE)) {
            for (j = 0; node[i]->attributes[j]; j++) {
                if (!parsed_oval->info_cves->reference && !strcmp(node[i]->attributes[j], XML_REF_URL)) {
                    os_strdup(node[i]->values[j], parsed_oval->info_cves->reference);
                } else if (!strcmp(node[i]->attributes[j], XML_REF_ID)){
                    if (!parsed_oval->info_cves->cveid) {
                        os_strdup(node[i]->values[j], parsed_oval->info_cves->cveid);
                    }
                    if (!parsed_oval->vulnerabilities->cve_id) {
                        os_strdup(node[i]->values[j], parsed_oval->vulnerabilities->cve_id);
                    }
                }
            }
        } else if ((dist == DIS_MACOS && !strcmp(node[i]->element, XML_OVAL_DEF_TITLE)) || !strcmp(node[i]->element, XML_TITLE)) {
                char *found, *end;
                os_strdup(node[i]->content, parsed_oval->info_cves->title);
                if (dist != DIS_MACOS) {
                    if ((dist != DIS_REDHAT && (found = strstr(node[i]->content, "CVE-"))) ||
                        (dist == DIS_REDHAT && (found = strstr(node[i]->content, "RHSA-")))) {
                        int size;
                        if (end = strchr(found, ' '), end) {
                            *end = '\0';
                        }
                        if (size = strlen(found), !isdigit(found[size - 1])) {
                            found[size - 1] = '\0';
                        }

                        os_strdup(found, parsed_oval->info_cves->cveid);
                        os_strdup(found, parsed_oval->vulnerabilities->cve_id);

                        continue;
                    }
                    mterror(WM_VULNDETECTOR_LOGTAG, VU_CVE_ID_FETCH_ERROR, node[i]->content);
                    goto end;
                }
        } else if ((dist == DIS_MACOS && !strcmp(node[i]->element, XML_OVAL_DEF_CRITERIA)) || !strcmp(node[i]->element, XML_CRITERIA)) {
            if (!node[i]->attributes) {
                if (chld_node = OS_GetElementsbyNode(xml, node[i]), !chld_node) {
                    goto invalid_elem;
                }
                if (wm_vulnerability_detector_parser(xml, chld_node, parsed_oval, update, condition) == OS_INVALID) {
                    retval = OS_INVALID;
                    goto end;
                }
            } else {
                char operator_found = 0;
                for (j = 0; node[i]->attributes[j]; j++) {
                    if (!strcmp(node[i]->attributes[j], XML_OPERATOR)) {
                        int result = VU_TRUE;
                        operator_found = 1;
                        if (!strcmp(node[i]->values[j], XML_OR)) {
                            if (chld_node = OS_GetElementsbyNode(xml, node[i]), !chld_node) {
                                continue;
                            } else if (result = wm_vulnerability_detector_parser(xml, chld_node, parsed_oval, update, VU_OR), result == OS_INVALID) {
                                retval = OS_INVALID;
                                goto end;
                            }
                            if (result == VU_TRUE) {
                                retval = VU_TRUE;
                                check = 1;
                            }

                        } else if (!strcmp(node[i]->values[j], XML_AND)) {
                            if (chld_node = OS_GetElementsbyNode(xml, node[i]), !chld_node) {
                                continue;
                            } else if (result = wm_vulnerability_detector_parser(xml, chld_node, parsed_oval, update, VU_AND), result == OS_INVALID) {
                                retval = OS_INVALID;
                                goto end;
                            }
                        } else {
                            mterror(WM_VULNDETECTOR_LOGTAG, VU_INVALID_OPERATOR, node[i]->values[j]);
                            retval = OS_INVALID;
                            goto end;
                        }

                        if (result == VU_FALSE) {
                            if (condition == VU_AND) {
                                retval = VU_FALSE;
                                goto end;
                            } else if (condition == VU_OR && !check) {
                                retval = VU_FALSE;
                            }
                        }
                    }
                }
                // Checks for version comparasions without operators
                if (!operator_found && node[i]->attributes     &&
                    !strcmp(*node[i]->attributes, XML_COMMENT) &&
                    !strcmp(*node[i]->values, "file version")) {
                    if (chld_node = OS_GetElementsbyNode(xml, node[i]), !chld_node) {
                        continue;
                    } else if (wm_vulnerability_detector_parser(xml, chld_node, parsed_oval, update, VU_AND) == OS_INVALID) {
                        retval = OS_INVALID;
                        goto end;
                    }
                }
            }
        } else if (!strcmp(node[i]->element, XML_EXTENDED_DEFINITION)) {
            if (dist == DIS_WINDOWS) {
                for (j = 0; node[i]->attributes[j]; j++) {
                    if (!strcmp(node[i]->attributes[j], XML_COMMENT)) {
                        if (strstr(node[i]->values[j], install_check) &&
                            strstr(node[i]->values[j], vu_dist_ext[DIS_WINDOWS])) {
                            if (strstr(node[i]->values[j], dist_name)) {
                                check = 1;
                                retval = VU_TRUE;
                                break;
                            } else {
                                if (condition == VU_AND) {
                                    retval = VU_FALSE;
                                    goto end;
                                } else if (condition == VU_OR && !check) {
                                    retval = VU_FALSE;
                                }
                            }
                        }
                    }
                }
            }
        } else if ((dist == DIS_MACOS && !strcmp(node[i]->element, XML_OVAL_DEF_CRITERION)) || !strcmp(node[i]->element, XML_CRITERION)) {
            for (j = 0; node[i]->attributes[j]; j++) {
                if (!strcmp(node[i]->attributes[j], XML_TEST_REF)) {
                    static const char pending_state[] = "tst:10\0";

                    if (parsed_oval->vulnerabilities->state_id) {
                        if (double_condition != 2) {
                            os_calloc(1, sizeof(vulnerability), vuln);
                            os_strdup(parsed_oval->vulnerabilities->cve_id, vuln->cve_id);
                            vuln->prev = parsed_oval->vulnerabilities;
                            vuln->state_id = NULL;
                            vuln->second_state_id = NULL;
                            vuln->package_name = NULL;
                            parsed_oval->vulnerabilities = vuln;

                            if (strstr(node[i]->values[j], pending_state)) {
                                vuln->pending = 1;
                            } else {
                                vuln->pending = 0;
                            }
                            os_strdup(node[i]->values[j], vuln->state_id);
                        } else {
                            // It is a double condition
                            os_strdup(node[i]->values[j], parsed_oval->vulnerabilities->second_state_id);
                            double_condition = 0;
                        }
                    } else {
                        if (strstr(node[i]->values[j], pending_state)) {
                            parsed_oval->vulnerabilities->pending = 1;
                        } else {
                            parsed_oval->vulnerabilities->pending = 0;
                        }
                        os_strdup(node[i]->values[j], parsed_oval->vulnerabilities->state_id);
                    }
                } else if (!strcmp(node[i]->attributes[j], XML_COMMENT)) {
<<<<<<< HEAD
                    char success = 0;
                    if (dist == DIS_REDHAT && (strstr(node[i]->values[j], install_check)) &&
=======
                    if (dist == DIS_REDHAT && (strstr(node[i]->values[j], "is installed")) &&
>>>>>>> f71b942f
                        (found = strstr(node[i]->values[j], XML_RHEL_CHECK))) {
                        int ver;
                        found += strlen(XML_RHEL_CHECK);
                        ver = strtol(found, NULL, 10);
<<<<<<< HEAD
                        if ((!strcmp(parsed_oval->OS, vu_dist_tag[DIS_RHEL5]) && ver != 5) ||
                            (!strcmp(parsed_oval->OS, vu_dist_tag[DIS_RHEL6]) && ver != 6) ||
                            (!strcmp(parsed_oval->OS, vu_dist_tag[DIS_RHEL7]) && ver != 7)) {
                                retval = VU_FALSE;
=======
                        if ((!strcmp(parsed_oval->OS, vu_dist[DIS_RHEL5]) && ver != 5) ||
                            (!strcmp(parsed_oval->OS, vu_dist[DIS_RHEL6]) && ver != 6) ||
                            (!strcmp(parsed_oval->OS, vu_dist[DIS_RHEL7]) && ver != 7)) {
                                retval = VU_INV_OS;
>>>>>>> f71b942f
                                goto end;
                        } else {
                            break;
                        }
                    }

                    // If the package of the condition has been extracted, we are checking another condition
                    if (parsed_oval->vulnerabilities->package_name) {
                        os_calloc(1, sizeof(vulnerability), vuln);
                        os_strdup(parsed_oval->vulnerabilities->cve_id, vuln->cve_id);
                        vuln->prev = parsed_oval->vulnerabilities;
                        vuln->state_id = NULL;
                        vuln->second_state_id = NULL;
                        vuln->package_name = NULL;
                        parsed_oval->vulnerabilities = vuln;
                    }

<<<<<<< HEAD
                    switch (dist) {
                        case DIS_UBUNTU:
                            if (found = strstr(node[i]->values[j], "'"), found) {
                                char *base = ++found;
                                if (found = strstr(found, "'"), found) {
                                    *found = '\0';
                                    os_strdup(base, parsed_oval->vulnerabilities->package_name);
                                    success = 1;
                                }
                            }
                        break;
                        case DIS_DEBIAN:
                            if (found = strstr(node[i]->values[j], " DPKG is earlier than"), found) {
                               *found = '\0';
                               os_strdup(node[i]->values[j], parsed_oval->vulnerabilities->package_name);
                               success = 1;
                            }
                        break;
                        case DIS_REDHAT:
                            if (found = strstr(node[i]->values[j], " "), found) {
                                *found = '\0';
                                os_strdup(node[i]->values[j], parsed_oval->vulnerabilities->package_name);
                                success = 1;
                            }
                        break;
                        case DIS_WINDOWS: case DIS_MACOS:
                            if (found = strstr(node[i]->values[j], check_if), found) {
                                size = strlen(check_if);
                                found += size;
                            } else if (found = strstr(node[i]->values[j], check_that), found) {
                                size = strlen(check_that);
                                found += size;
                            } else {
                                found = node[i]->values[j];
                            }

                            if (!reg_packages) {
                                if (reg_packages = wm_vulnerability_set_packages_patterns(), !reg_packages) {
                                    return OS_INVALID;
                                }
                            }

                            for (k = 0, match = 0; reg_packages[k].patterns; k++) {
                                if (OSRegex_Execute(found, &reg_packages[k])) {
                                    match = 1;
                                    break;
                                }
                            }
                            if (!match) {
                                mterror(WM_VULNDETECTOR_LOGTAG, VU_PACKAGE_RECOG_ERROR, node[i]->values[j]);
                                return OS_INVALID;
                            } else if (*reg_packages[k].sub_strings) {
                                os_strdup(*reg_packages[k].sub_strings, parsed_oval->vulnerabilities->package_name);
                                OSRegex_FreeSubStrings(&reg_packages[k]);
                                // Check for double condition
                                if (condition == VU_AND) {
                                    if (!double_condition) {
                                        double_condition = 1;
                                    } else {
                                        vuln = parsed_oval->vulnerabilities;
                                        if (!strcmp(vuln->cve_id, vuln->prev->cve_id) &&
                                            !strcmp(vuln->package_name, vuln->prev->package_name)) {
                                            // Checks if the id from this check has already been extracted
                                            if (!vuln->state_id) {
                                                // It will be read below
                                                double_condition = 2;
                                            } else {
                                                vuln->prev->second_state_id = vuln->state_id;
                                                free(vuln->cve_id);
                                                double_condition = 0;
                                            }
                                            parsed_oval->vulnerabilities = vuln->prev;
                                            free(vuln->package_name);
                                            free(vuln);
                                        } else {
                                            double_condition = 0;
                                        }
                                    }
                                }
                            } else {
                                // Firmware check skipped
                            }
                            success = 1;
                        break;
                        default:
                        break;
                    }

                    if (!success) {
=======
                    if (dist == DIS_UBUNTU && (found = strstr(node[i]->values[j], "'"))) {
                        char *base = ++found;
                        if (found = strstr(found, "'"), found) {
                            *found = '\0';
                            os_strdup(base, parsed_oval->vulnerabilities->package_name);
                        }
                    } else if (dist == DIS_REDHAT && (found = strstr(node[i]->values[j], " "))) {
                        *found = '\0';
                        os_strdup(node[i]->values[j], parsed_oval->vulnerabilities->package_name);
                    } else {
>>>>>>> f71b942f
                        mterror(WM_VULNDETECTOR_LOGTAG, VU_PACKAGE_NAME_ERROR);
                        goto end;
                    }
                }
            }
        } else if ((dist == DIS_MACOS && !strcmp(node[i]->element, XML_OVAL_DEF_DESCRIPTION)) || !strcmp(node[i]->element, XML_DESCRIPTION)) {
            os_strdup(node[i]->content, parsed_oval->info_cves->description);
        } else if (!strcmp(node[i]->element, XML_OVAL_PRODUCT_VERSION)) {
            os_strdup(node[i]->content, parsed_oval->metadata.product_version);
        } else if (!strcmp(node[i]->element, XML_OVAL_PRODUCT_NAME)) {
            os_strdup(node[i]->content, parsed_oval->metadata.product_name);
        } else if (!strcmp(node[i]->element, XML_DATE)) {
            os_strdup(node[i]->content, parsed_oval->info_cves->published);
        } else if (!strcmp(node[i]->element, XML_OVAL_TIMESTAMP)) {
            os_strdup(node[i]->content, parsed_oval->metadata.timestamp);
            if (found = strstr(parsed_oval->metadata.timestamp, "T"), found) {
                *found = ' ';
            }
        } else if (!strcmp(node[i]->element, XML_OVAL_SCHEMA_VERSION)) {
            os_strdup(node[i]->content, parsed_oval->metadata.schema_version);
        } else if (!strcmp(node[i]->element, XML_SEVERITY)) {
            if (*node[i]->content != '\0') {
                if (!strcmp(node[i]->content, VU_MODERATE)) {
                    os_strdup(VU_MEDIUM, parsed_oval->info_cves->severity);
                } else if (!strcmp(node[i]->content, VU_IMPORTANT)) {
                    os_strdup(VU_HIGH, parsed_oval->info_cves->severity);
                } else {
                    os_strdup(node[i]->content, parsed_oval->info_cves->severity);
                }
            } else {
                os_strdup("Unknow", parsed_oval->info_cves->severity);
            }
        } else if (!strcmp(node[i]->element, XML_UPDATED)) {
            if (node[i]->attributes) {
                for (j = 0; node[i]->attributes[j]; j++) {
                    if (!strcmp(node[i]->attributes[j], XML_DATE)) {
                        os_strdup(node[i]->values[j], parsed_oval->info_cves->updated);
                    }
                }
            }
<<<<<<< HEAD
        } else if ((dist == DIS_WINDOWS && !strcmp(node[i]->element, XML_STATUS_CHANGE)) ||
                   (dist == DIS_MACOS && !strcmp(node[i]->element, XML_OVAL_DEF_STATUS_CHANGE))) {
            if (node[i]->attributes && !strcmp(node[i]->content, XML_ACCEPTED)) {
                for (j = 0; node[i]->attributes[j]; j++) {
                    if (!strcmp(node[i]->attributes[j], XML_DATE)) {
                        os_strdup(node[i]->values[j], parsed_oval->info_cves->updated);
                    }
                }
            }
        } else if ((dist == DIS_UBUNTU && !strcmp(node[i]->element, XML_PUBLIC_DATE)) ||
                   (dist == DIS_REDHAT && !strcmp(node[i]->element, XML_ISSUED))      ||
                   (dist == DIS_WINDOWS && !strcmp(node[i]->element, XML_SUBMITTED))  ||
                   (dist == DIS_MACOS && !strcmp(node[i]->element, XML_OVAL_DEF_SUBMITTED))) {
                       if (dist == DIS_REDHAT || dist == DIS_WINDOWS || dist == DIS_MACOS) {
=======
        } else if ((dist == DIS_UBUNTU && !strcmp(node[i]->element, XML_PUBLIC_DATE)) ||
                   (dist == DIS_REDHAT && !strcmp(node[i]->element, XML_ISSUED))) {
                       if (dist == DIS_REDHAT) {
>>>>>>> f71b942f
                           if (node[i]->attributes) {
                               for (j = 0; node[i]->attributes[j]; j++) {
                                   if (!strcmp(node[i]->attributes[j], XML_DATE)) {
                                       os_strdup(node[i]->values[j], parsed_oval->info_cves->published);
                                   }
                               }
                           }
                       } else if (dist == DIS_UBUNTU) {
                           os_strdup(node[i]->content, parsed_oval->info_cves->published);
                       }
        } else if (!strcmp(node[i]->element, XML_OVAL_DEFINITIONS)  ||
                   !strcmp(node[i]->element, XML_DEFINITIONS)       ||
                   !strcmp(node[i]->element, XML_METADATA)          ||
                   !strcmp(node[i]->element, XML_OVAL_DEF_METADATA) ||
                   !strcmp(node[i]->element, XML_TESTS)             ||
                   !strcmp(node[i]->element, XML_STATES)            ||
                   !strcmp(node[i]->element, XML_ADVIDSORY)         ||
                   !strcmp(node[i]->element, XML_DEBIAN)            ||
                   !strcmp(node[i]->element, XML_GENERATOR)         ||
                   !strcmp(node[i]->element, XML_OVAL_REPOSITORY)   ||
                   !strcmp(node[i]->element, XML_OVAL_DEF_OV_REPO)  ||
                   !strcmp(node[i]->element, XML_DATES)             ||
                   !strcmp(node[i]->element, XML_OVAL_DEF_DATES)) {
            if (chld_node = OS_GetElementsbyNode(xml, node[i]), !chld_node) {
                goto invalid_elem;
            } else if (wm_vulnerability_detector_parser(xml, chld_node, parsed_oval, update, condition) == OS_INVALID) {
                retval = OS_INVALID;
                goto end;
            }
        }

        OS_ClearNode(chld_node);
        chld_node = NULL;
    }


end:
    OS_ClearNode(chld_node);
    return retval;

invalid_elem:
    mterror(WM_VULNDETECTOR_LOGTAG, XML_INVELEM, node[i]->element);
    return OS_INVALID;
}

<<<<<<< HEAD
int wm_vulnerability_update_oval(update_node *update) {
=======
int wm_vulnerability_update_oval(char *path, cve_db version) {
>>>>>>> f71b942f
    OS_XML xml;
    XML_NODE node = NULL;
    XML_NODE chld_node = NULL;
    char *tmp_file = NULL;
    wm_vulnerability_detector_db parsed_oval;
<<<<<<< HEAD
    const char *OS_VERSION;
    char *path;
=======
    const char *OS_VERSION = NULL;
    distribution dist;
>>>>>>> f71b942f
    char success = 0;

    memset(&xml, 0, sizeof(xml));
    OS_VERSION = update->dist_tag;

<<<<<<< HEAD
    path = update->path;
    mtdebug2(WM_VULNDETECTOR_LOGTAG, VU_UPDATE_PRE);
    if (tmp_file = wm_vulnerability_detector_preparser(path, update->dist_ref), !tmp_file) {
=======
    switch (version) {
        case CVE_PRECISE:
            OS_VERSION = vu_dist[DIS_PRECISE];
            dist = DIS_UBUNTU;
        break;
        case CVE_TRUSTY:
            OS_VERSION = vu_dist[DIS_TRUSTY];
            dist = DIS_UBUNTU;
        break;
        case CVE_XENIAL:
            OS_VERSION = vu_dist[DIS_XENIAL];
            dist = DIS_UBUNTU;
        break;
        case CVE_RHEL5:
            OS_VERSION = vu_dist[DIS_RHEL5];
            dist = DIS_REDHAT;
        break;
        case CVE_RHEL6:
            OS_VERSION = vu_dist[DIS_RHEL6];
            dist = DIS_REDHAT;
        break;
        case CVE_RHEL7:
            OS_VERSION = vu_dist[DIS_RHEL7];
            dist = DIS_REDHAT;
        break;
        default:
            mterror(WM_VULNDETECTOR_LOGTAG, VU_OS_VERSION_ERROR);
            goto free_mem;
        break;
    }

    mtdebug2(WM_VULNDETECTOR_LOGTAG, VU_UPDATE_PRE);
    if (tmp_file = wm_vulnerability_detector_preparser(path, dist), !tmp_file) {
>>>>>>> f71b942f
        goto free_mem;
    }

    mtdebug2(WM_VULNDETECTOR_LOGTAG, VU_UPDATE_PAR);
    if (OS_ReadXML(tmp_file, &xml) < 0) {
        mterror(WM_VULNDETECTOR_LOGTAG, VU_LOAD_CVE_ERROR, OS_VERSION);
        goto free_mem;
    }

    if (node = OS_GetElementsbyNode(&xml, NULL), !node) {
        goto free_mem;
    };

    parsed_oval.vulnerabilities = NULL;
    parsed_oval.info_tests = NULL;
    parsed_oval.file_tests = NULL;
    parsed_oval.info_states = NULL;
    parsed_oval.info_cves = NULL;
    parsed_oval.metadata.product_name = NULL;
    parsed_oval.metadata.product_version = NULL;
    parsed_oval.metadata.schema_version = NULL;
    parsed_oval.metadata.timestamp = NULL;
    os_strdup(OS_VERSION, parsed_oval.OS);

    // Reduces a level of recurrence
    if (chld_node = OS_GetElementsbyNode(&xml, *node), !chld_node) {
        goto free_mem;
    }

    if (wm_vulnerability_detector_parser(&xml, chld_node, &parsed_oval, update, 0) == OS_INVALID) {
        goto free_mem;
    }

    if (wm_vulnerability_detector_check_db()) {
        mterror(WM_VULNDETECTOR_LOGTAG, VU_CHECK_DB_ERROR);
        goto free_mem;
    }

    mtdebug2(WM_VULNDETECTOR_LOGTAG, VU_START_REFRESH_DB, OS_VERSION);

    if (wm_vulnerability_detector_insert(&parsed_oval, update->dist_ref)) {
        mterror(WM_VULNDETECTOR_LOGTAG, VU_REFRESH_DB_ERROR, OS_VERSION);
        goto free_mem;
    }
    mtdebug2(WM_VULNDETECTOR_LOGTAG, VU_STOP_REFRESH_DB, OS_VERSION);

success = 1;
free_mem:
    if (tmp_file) {
        free(tmp_file);
    }
    OS_ClearNode(node);
    OS_ClearNode(chld_node);
    OS_ClearXML(&xml);

    if (success) {
        return 0;
    } else {
        return OS_INVALID;
    }
}

int wm_vulnerability_detector_socketconnect(char *url, in_port_t port) {
	struct sockaddr_in addr, *addr_it;
	int on = 1, sock;
    struct addrinfo hints, *host_info, *hinfo_it;
    char ip_addr[30];

    if(!port) {
        port = DEFAULT_OVAL_PORT;
    }

	*ip_addr = '\0';
	memset(&hints, 0, sizeof hints);
	hints.ai_family = AF_UNSPEC;
	hints.ai_socktype = SOCK_STREAM;
	if (getaddrinfo(url, "http" , &hints , &host_info)) {
        return OS_INVALID;
	}

	for(hinfo_it = host_info; hinfo_it != NULL; hinfo_it = hinfo_it->ai_next) {
		addr_it = (struct sockaddr_in *) hinfo_it->ai_addr;
		if (addr_it->sin_addr.s_addr) {
			strncpy(ip_addr , inet_ntoa(addr_it->sin_addr), sizeof(ip_addr));
<<<<<<< HEAD
=======
            ip_addr[sizeof(ip_addr) - 1] = '\0';
>>>>>>> f71b942f
		}
	}

	freeaddrinfo(host_info);

    if (*ip_addr == '\0') {
        return OS_INVALID;
	}

	inet_pton(AF_INET, ip_addr, &addr.sin_addr);
	addr.sin_port = htons(port);
	addr.sin_family = AF_INET;
	sock = socket(PF_INET, SOCK_STREAM, IPPROTO_TCP);

	if(sock < 0 || connect(sock, (struct sockaddr *)&addr, sizeof(struct sockaddr_in)) < 0) {
        mterror(WM_VULNDETECTOR_LOGTAG, "Cannot connect to %s:%i.", url, (int)port);
        close(sock);
        return OS_INVALID;
	}

    setsockopt(sock, IPPROTO_TCP, TCP_NODELAY, (const char *)&on, sizeof(int));
	return sock;
}

int wm_vulnerability_fetch_oval(update_node *update, const char *OS, int *need_update) {
    int sock = 0;
    SSL_CTX *ctx = NULL;
    SSL *ssl = NULL;
    char *found;
    char *timst;
<<<<<<< HEAD
    long int size;
    long int readed;
    long int oval_size;
    long int octet_rem = 0;
    char buffer[VU_SSL_BUFFER];
    char repo_file[OS_SIZE_2048];
    char repo[OS_SIZE_2048];
    char *low_repo;
    int i;
=======
    int size;
    unsigned int readed;
    unsigned int oval_size;
    char buffer[VU_SSL_BUFFER];
    char repo_file[OS_SIZE_2048];
    char repo[OS_SIZE_2048];
>>>>>>> f71b942f
    FILE *fp = NULL;
    char timestamp_found = 0;
    char octet_stream;
    int attemps = 0;
    *need_update = 1;
    unsigned char success = 1;
    in_port_t port = update->port;

    if (update->path) {
        mtdebug1(WM_VULNDETECTOR_LOGTAG, VU_LOCAL_FETCH, update->path);
        return 0;
    }

    if (!update->url) {
<<<<<<< HEAD
        if (!strcmp(update->dist, vu_dist_tag[DIS_UBUNTU])) {
=======
        if (!strcmp(update->dist, vu_dist[DIS_UBUNTU])) {
            char *low_repo;
            int i;
>>>>>>> f71b942f
            os_strdup(update->version, low_repo);
            for(i = 0; low_repo[i] != '\0'; i++) {
                low_repo[i] = tolower(low_repo[i]);
            }
            snprintf(repo_file, OS_SIZE_2048, UBUNTU_OVAL, low_repo);
            snprintf(repo, OS_SIZE_2048, "%s", CANONICAL_REPO);
            free(low_repo);
<<<<<<< HEAD
        } else if (!strcmp(update->dist, vu_dist_tag[DIS_DEBIAN])) {
            os_strdup(update->version, low_repo);
            for(i = 0; low_repo[i] != '\0'; i++) {
                low_repo[i] = tolower(low_repo[i]);
            }
            snprintf(repo_file, OS_SIZE_2048, DEBIAN_OVAL, low_repo);
            snprintf(repo, OS_SIZE_2048, "%s", DEBIAN_REPO);
            free(low_repo);
        } else if (!strcmp(update->dist, vu_dist_tag[DIS_REDHAT])) {
            snprintf(repo_file, OS_SIZE_2048, REDHAT_OVAL, update->version);
            snprintf(repo, OS_SIZE_2048, "%s", REDHAT_REPO);
        } else if (!strcmp(update->dist, vu_dist_tag[DIS_WINDOWS])) {
            snprintf(repo_file, OS_SIZE_2048, WINDOWS_OVAL, update->version);
            snprintf(repo, OS_SIZE_2048, "%s", CISECURITY_REPO);
        } else if (!strcmp(update->dist, vu_dist_tag[DIS_MACOS])) {
            snprintf(repo_file, OS_SIZE_2048, MACOSX_OVAL, update->version);
            snprintf(repo, OS_SIZE_2048, "%s", CISECURITY_REPO);
=======
        } else if (!strcmp(update->dist, vu_dist[DIS_REDHAT])) {
            snprintf(repo_file, OS_SIZE_2048, REDHAT_OVAL, update->version);
            snprintf(repo, OS_SIZE_2048, "%s", REDHAT_REPO);
>>>>>>> f71b942f
        } else {
            mterror(WM_VULNDETECTOR_LOGTAG, VU_OS_VERSION_ERROR);
            return OS_INVALID;
        }
    } else {
        int offset = 0;
        char *limit;
        if (!strncasecmp(update->url, HTTPS_HEADER, strlen(HTTPS_HEADER))) {
            offset = strlen(HTTPS_HEADER);
        } else if (!strncasecmp(update->url, HTTP_HEADER, strlen(HTTP_HEADER))) {
            offset = strlen(HTTP_HEADER);
        }

        snprintf(repo, OS_SIZE_2048, "%s", update->url + offset);
        if (limit = strchr(repo, '/'), repo) {
            snprintf(repo_file, OS_SIZE_2048, "%s", limit);
            *limit = '\0';
        } else {
            snprintf(repo_file, OS_SIZE_2048, "/");
        }
    }

    snprintf(buffer, VU_SSL_BUFFER, OVAL_REQUEST, repo_file, repo);
    mtdebug1(WM_VULNDETECTOR_LOGTAG, VU_DOWNLOAD, OS);

    if (sock = wm_vulnerability_detector_socketconnect(repo, port), sock < 0) {
        sock = 0;
        success = 0;
        goto free_mem;
    }

    if (ctx = SSL_CTX_new(SSLv23_client_method()), !ctx) {
        mterror(WM_VULNDETECTOR_LOGTAG, VU_SSL_CONTEXT_ERROR);
        success = 0;
        goto free_mem;
    }

    SSL_CTX_set_options(ctx, SSL_MODE_AUTO_RETRY);

    if (ssl = SSL_new(ctx), !ssl) {
        mterror(WM_VULNDETECTOR_LOGTAG, VU_SSL_CREATE_ERROR);
        success = 0;
        goto free_mem;
    }

    if (!SSL_set_fd(ssl, sock)) {
        mterror(WM_VULNDETECTOR_LOGTAG, VU_SSL_LINK_ERROR);
        success = 0;
        goto free_mem;
    }

    if (SSL_connect(ssl) < 1) {
        mterror(WM_VULNDETECTOR_LOGTAG, VU_SSL_CONNECT_ERROR, OS);
        success = 0;
        goto free_mem;
    }

    SSL_write(ssl, buffer, strlen(buffer));
    readed = 0;
    if (fp = fopen(CVE_TEMP_FILE, "w"), !fp) {
        success = 0;
        goto free_mem;
    }

    memset(buffer,0,sizeof(buffer));

    if (size = SSL_read(ssl, buffer, WM_HEADER_SIZE), size < 1) {
        success = 0;
        goto free_mem;
    }

    if (oval_size = wm_read_http_size(buffer), oval_size) {
        octet_stream = 0;
    } else if (found = strstr(buffer, "Content-Type: application/octet-stream"), found){
        octet_stream = 1;
    } else {
        mterror(WM_VULNDETECTOR_LOGTAG, VU_HTTP_HEADER_ERROR);
        success = 0;
        goto free_mem;
    }

    if((found = strstr(buffer, "<?xml version=")) || (found = strstr(buffer, "<oval_definitions"))) {
        // If the first request includes content in addition to headers
        readed = strlen(found);
        fwrite(found, 1, readed, fp);
        timestamp_found = 1;
        goto check_timestamp;
    }

<<<<<<< HEAD
    while ((oval_size != readed || octet_stream) &&
           (size = wm_vulnerability_ssl_request_size(octet_stream, &octet_rem, ssl, oval_size, readed)) > 0 &&
           (size = SSL_read(ssl, buffer, size)) > 0) {
=======
    while (oval_size != readed && (size = SSL_read(ssl, buffer, ((oval_size - readed) > VU_SSL_BUFFER)? VU_SSL_BUFFER : (oval_size - readed))) > 0) {
>>>>>>> f71b942f
        buffer[size] = '\0';
        readed += size;
        octet_rem -= size;

        if (!timestamp_found) {
check_timestamp:
            if (timst = strstr(buffer, "timestamp>"), timst) {
                int update = 1;
                char stored_timestamp[KEY_SIZE];
                int i;
                sqlite3_stmt *stmt = NULL;
                sqlite3 *db;

                if (sqlite3_open_v2(CVE_DB, &db, SQLITE_OPEN_READWRITE, NULL) != SQLITE_OK) {
                    update = 0;
                } else {
                    if (sqlite3_prepare_v2(db, vu_queries[TIMESTAMP_QUERY], -1, &stmt, NULL) != SQLITE_OK) {
                        success = 0;
                        sqlite3_finalize(stmt);
                        sqlite3_close_v2(db);
                        goto free_mem;
                    }
                    sqlite3_bind_text(stmt, 1, OS, -1, NULL);

                    if (sqlite3_step(stmt) == SQLITE_ROW) {
                        char *close_tag;
                        timst = strstr(timst, ">");
                        timst++;
                        if (close_tag = strstr(timst, "<"), close_tag) {
                            *close_tag = '\0';
                            snprintf(stored_timestamp, KEY_SIZE, "%s", sqlite3_column_text(stmt, 0));

                            for (i = 0; stored_timestamp[i] != '\0'; i++) {
                                 if (stored_timestamp[i] == '-' ||
                                     stored_timestamp[i] == ' ' ||
                                     stored_timestamp[i] == ':' ||
                                     stored_timestamp[i] == 'T') {
                                    continue;
                                 }
                                 if (stored_timestamp[i] < timst[i]) {
                                     update = 0;
                                     break;
                                 }
                            }

                            *close_tag = '<';
                        } else {
                            update = 0;
                            mterror(WM_VULNDETECTOR_LOGTAG, VU_DB_TIMESTAMP_OVAL_ERROR, OS);
                        }
                    } else {
                        update = 0;
                        mtdebug1(WM_VULNDETECTOR_LOGTAG, VU_DB_TIMESTAMP_OVAL, OS);
                    }
                    sqlite3_finalize(stmt);
                }

                sqlite3_close_v2(db);

                if (update) {
                    mtdebug1(WM_VULNDETECTOR_LOGTAG, VU_UPDATE_DATE, OS, stored_timestamp);
                    *need_update = 0;
                    goto free_mem;
                }
            }

            attemps++;
            if (attemps == VU_MAX_TIMESTAMP_ATTEMPS) {
                mterror(WM_VULNDETECTOR_LOGTAG, VU_TIMESTAMP_LABEL_ERROR, VU_MAX_TIMESTAMP_ATTEMPS);
                close(sock);
                success = 0;
                goto free_mem;
            }
            if (!timestamp_found) {
                timestamp_found = 1;
            } else {
                continue;
            }
        }
        fwrite(buffer, 1, size, fp);
        memset(buffer,0,sizeof(buffer));
    }

free_mem:
    CRYPTO_cleanup_all_ex_data();
    if (fp) {
        fclose(fp);
    }
    if (sock >= 0) {
        close(sock);
    }
    if (ssl) {
        SSL_free(ssl);
    }
    if (ctx) {
        SSL_CTX_free(ctx);
    }
    if (success) {
        close(sock);
        return 0;
    } else {
        mterror(WM_VULNDETECTOR_LOGTAG, VU_FETCH_ERROR, OS);
        return OS_INVALID;
    }
}

<<<<<<< HEAD
int wm_vulnerability_run_update(update_node *upd, const char *dist, const char *tag) {
    if (wm_vulnerability_check_update_period(upd)) {
        mtinfo(WM_VULNDETECTOR_LOGTAG, VU_STARTING_UPDATE, tag);
        if (wm_vulnerability_check_update(upd, dist)) {
            return OS_INVALID;
        } else {
            mtdebug1(WM_VULNDETECTOR_LOGTAG, VU_OVA_UPDATED, tag);
            upd->last_update = time(NULL);
=======
int wm_vulnerability_detector_updatedb(update_node **updates) {
    int need_update = 1;

    if (updates[CVE_XENIAL] && (updates[CVE_XENIAL]->last_update + (time_t) updates[CVE_XENIAL]->interval) < time(NULL)) {
        mtinfo(WM_VULNDETECTOR_LOGTAG, VU_STARTING_UPDATE, "Ubuntu Xenial");
        if (wm_vulnerability_fetch_oval(updates[CVE_XENIAL], vu_dist[DIS_XENIAL], &need_update) || (need_update && wm_vulnerability_update_oval(updates[CVE_XENIAL]->path, CVE_XENIAL))) {
            return OS_INVALID;
        } else {
            mtdebug1(WM_VULNDETECTOR_LOGTAG, VU_OVA_UPDATED, "Ubuntu Xenial");
            updates[CVE_XENIAL]->last_update = time(NULL);
        }
    }
    if (updates[CVE_TRUSTY] && (updates[CVE_TRUSTY]->last_update + (time_t) updates[CVE_TRUSTY]->interval) < time(NULL)) {
        mtinfo(WM_VULNDETECTOR_LOGTAG, VU_STARTING_UPDATE, "Ubuntu Trusty");
        if (wm_vulnerability_fetch_oval(updates[CVE_TRUSTY], vu_dist[DIS_TRUSTY], &need_update) || (need_update && wm_vulnerability_update_oval(updates[CVE_TRUSTY]->path, CVE_TRUSTY))) {
            return OS_INVALID;
        } else {
            mtdebug1(WM_VULNDETECTOR_LOGTAG, VU_OVA_UPDATED, "Ubuntu Trusty");
            updates[CVE_TRUSTY]->last_update = time(NULL);
        }
    }
    if (updates[CVE_PRECISE] && (updates[CVE_PRECISE]->last_update + (time_t) updates[CVE_PRECISE]->interval) < time(NULL)) {
        mtinfo(WM_VULNDETECTOR_LOGTAG, VU_STARTING_UPDATE, "Ubuntu Precise");
        if (wm_vulnerability_fetch_oval(updates[CVE_PRECISE], vu_dist[DIS_PRECISE], &need_update) || (need_update && wm_vulnerability_update_oval(updates[CVE_TRUSTY]->path, CVE_PRECISE))) {
            return OS_INVALID;
        } else {
            mtdebug1(WM_VULNDETECTOR_LOGTAG, VU_OVA_UPDATED, "Ubuntu Precise");
            updates[CVE_PRECISE]->last_update = time(NULL);
        }
    }

    if (updates[CVE_RHEL5] && (updates[CVE_RHEL5]->last_update + (time_t) updates[CVE_RHEL5]->interval) < time(NULL)) {
        mtinfo(WM_VULNDETECTOR_LOGTAG, VU_STARTING_UPDATE, "Red Hat Enterprise Linux 5");
        if (wm_vulnerability_fetch_oval(updates[CVE_RHEL5], vu_dist[DIS_RHEL5], &need_update) || (need_update && wm_vulnerability_update_oval(updates[CVE_RHEL5]->path, CVE_RHEL5))) {
            return OS_INVALID;
        } else {
            mtdebug1(WM_VULNDETECTOR_LOGTAG, VU_OVA_UPDATED, "Red Hat Enterprise Linux 5");
            updates[CVE_RHEL5]->last_update = time(NULL);
        }
    }
    if (updates[CVE_RHEL6] && (updates[CVE_RHEL6]->last_update + (time_t) updates[CVE_RHEL6]->interval) < time(NULL)) {
        mtinfo(WM_VULNDETECTOR_LOGTAG, VU_STARTING_UPDATE, "Red Hat Enterprise Linux 6");
        if (wm_vulnerability_fetch_oval(updates[CVE_RHEL6], vu_dist[DIS_RHEL6], &need_update) || (need_update && wm_vulnerability_update_oval(updates[CVE_RHEL6]->path, CVE_RHEL6))) {
            return OS_INVALID;
        } else {
            mtdebug1(WM_VULNDETECTOR_LOGTAG, VU_OVA_UPDATED, "Red Hat Enterprise Linux 6");
            updates[CVE_RHEL6]->last_update = time(NULL);
        }
    }
    if (updates[CVE_RHEL7] && (updates[CVE_RHEL7]->last_update + (time_t) updates[CVE_RHEL7]->interval) < time(NULL)) {
        mtinfo(WM_VULNDETECTOR_LOGTAG, VU_STARTING_UPDATE, "Red Hat Enterprise Linux 7");
        if (wm_vulnerability_fetch_oval(updates[CVE_RHEL7], vu_dist[DIS_RHEL7], &need_update) || (need_update && wm_vulnerability_update_oval(updates[CVE_RHEL7]->path, CVE_RHEL7))) {
            return OS_INVALID;
        } else {
            mtdebug1(WM_VULNDETECTOR_LOGTAG, VU_OVA_UPDATED, "Red Hat Enterprise Linux 7");
            updates[CVE_RHEL7]->last_update = time(NULL);
>>>>>>> f71b942f
        }
    }

    return 0;
}


int wm_vulnerability_detector_updatedb(update_node **updates) {
    if (wm_vulnerability_run_update(updates[CVE_XENIAL],   vu_dist_tag[DIS_XENIAL],   vu_dist_ext[DIS_XENIAL])   ||
        wm_vulnerability_run_update(updates[CVE_TRUSTY],   vu_dist_tag[DIS_TRUSTY],   vu_dist_ext[DIS_TRUSTY])   ||
        wm_vulnerability_run_update(updates[CVE_XENIAL],   vu_dist_tag[DIS_PRECISE],  vu_dist_ext[DIS_PRECISE])  ||
        wm_vulnerability_run_update(updates[CVE_STRETCH],  vu_dist_tag[DIS_STRETCH],  vu_dist_ext[DIS_STRETCH])  ||
        wm_vulnerability_run_update(updates[CVE_JESSIE],   vu_dist_tag[DIS_JESSIE],   vu_dist_ext[DIS_JESSIE])   ||
        wm_vulnerability_run_update(updates[CVE_WHEEZY],   vu_dist_tag[DIS_WHEEZY],   vu_dist_ext[DIS_WHEEZY])   ||
        wm_vulnerability_run_update(updates[CVE_RHEL5],    vu_dist_tag[DIS_RHEL5],    vu_dist_ext[DIS_RHEL5])    ||
        wm_vulnerability_run_update(updates[CVE_RHEL6],    vu_dist_tag[DIS_RHEL6],    vu_dist_ext[DIS_RHEL6])    ||
        wm_vulnerability_run_update(updates[CVE_RHEL7],    vu_dist_tag[DIS_RHEL7],    vu_dist_ext[DIS_RHEL7])    ||
        wm_vulnerability_run_update(updates[CVE_WS2016],   vu_dist_tag[DIS_WS2016],   vu_dist_ext[DIS_WS2016])   ||
        wm_vulnerability_run_update(updates[CVE_MACOSX],   vu_dist_tag[DIS_MACOSX],   vu_dist_ext[DIS_MACOSX])) {
        return OS_INVALID;
    }

    return 0;
}

int wm_vulnerability_detector_get_software_info(agent_software *agent, sqlite3 *db, OSHash *agents_triag, unsigned long ignore_time) {
    int sock = 0;
    unsigned int i;
    int size;
    char buffer[OS_MAXSTR];
    char json_str[OS_MAXSTR];
    char scan_id[OS_SIZE_1024];
    int request = VU_SOFTWARE_REQUEST;
    char *found;
    int retval;
    sqlite3_stmt *stmt;
    cJSON *obj = NULL;
    cJSON *package_list = NULL;
    last_scan *scan;
    mtdebug2(WM_VULNDETECTOR_LOGTAG, VU_AGENT_SOFTWARE_REQ, agent->agent_id);

    for (i = 0; i < VU_MAX_WAZUH_DB_ATTEMPS && (sock = OS_ConnectUnixDomain(WDB_LOCAL_SOCK_PATH, SOCK_STREAM, OS_MAXSTR)) < 0; i++) {
        mterror(WM_VULNDETECTOR_LOGTAG, "Unable to connect to socket '%s'. Waiting %d seconds.", WDB_LOCAL_SOCK_PATH, i);
        sleep(i);
    }

    if (i == VU_MAX_WAZUH_DB_ATTEMPS) {
        mterror(WM_VULNDETECTOR_LOGTAG, "Unable to connect to socket '%s'.", WDB_LOCAL_SOCK_PATH);
        return OS_INVALID;
    }

    // Request the ID of the last scan
    size = snprintf(buffer, OS_MAXSTR, vu_queries[VU_SYSC_SCAN_REQUEST], agent->agent_id);
    if (send(sock, buffer, size + 1, 0) < size || (size = recv(sock, buffer, OS_MAXSTR, 0)) < 1) {
        mterror(WM_VULNDETECTOR_LOGTAG, VU_SYSC_SCAN_REQUEST_ERROR, agent->agent_id);
        return OS_INVALID;
    }

    buffer[size] = '\0';
    if (!strncmp(buffer, "ok", 2)) {
        buffer[0] = buffer[1] = ' ';
        // Check empty answers
        if ((found = strchr(buffer, '[')) && *(++found) != '\0' && *found == ']') {
            mtdebug1(WM_VULNDETECTOR_LOGTAG , VU_NO_SYSC_SCANS, agent->agent_id);
            retval = 2;
            goto end;
        }
        size = snprintf(json_str, OS_MAXSTR, "{\"data\":%s}", buffer);
        json_str[size] = '\0';
    } else {
        retval = OS_INVALID;
        goto end;
    }

    if (obj = cJSON_Parse(json_str), obj && cJSON_IsObject(obj)) {
        cJSON_GetObjectItem(obj, "data");
    } else {
        retval = OS_INVALID;
        goto end;
    }

    size = snprintf(scan_id, OS_SIZE_1024, "%i", (int) cJSON_GetObjectItem(obj, "data")->child->child->valuedouble);
    scan_id[size] = '\0';

    cJSON_Delete(obj);
    obj = NULL;

    // Check to see if the scan has already been reported
    if (scan = OSHash_Get(agents_triag, agent->agent_id), scan) {
            if ((scan->last_scan_time + (time_t) ignore_time) < time(NULL)) {
                scan->last_scan_time = time(NULL);
                request = VU_SOFTWARE_FULL_REQ;
            } else if (!strcmp(scan_id, scan->last_scan_id)) {
                // Nothing to do
                close(sock);
                mtdebug2(WM_VULNDETECTOR_LOGTAG, VU_SYS_CHECKED, agent->agent_id, scan_id);
                return 0;
            } else {
                free(scan->last_scan_id);
                os_strdup(scan_id, scan->last_scan_id);
            }
    } else {
        os_calloc(1, sizeof(last_scan), scan);
        os_strdup(scan_id, scan->last_scan_id);
        scan->last_scan_time = time(NULL);
        OSHash_Add(agents_triag, strdup(agent->agent_id), scan);
        request = VU_SOFTWARE_FULL_REQ; // Check all at the first time
    }

    // Request and store packages
    i = 0;
    size = snprintf(buffer, OS_MAXSTR, vu_queries[request], agent->agent_id, scan_id, VU_MAX_PACK_REQ, i);
    if (send(sock, buffer, size + 1, 0) < size) {
        mterror(WM_VULNDETECTOR_LOGTAG, VU_SOFTWARE_REQUEST_ERROR, agent->agent_id);
        close(sock);
        return OS_INVALID;
    }

    while (size = recv(sock, buffer, OS_MAXSTR, 0), size) {
        if (size > 0) {
            if (size < 10) {
                break;
            }
            buffer[size] = '\0';
            if (!strncmp(buffer, "ok", 2)) {
                buffer[0] = buffer[1] = ' ';
                size = snprintf(json_str, OS_MAXSTR, "{\"data\":%s}", buffer);
                json_str[size] = '\0';
            } else {
                retval = OS_INVALID;
                goto end;
            }
            if (obj) {
                cJSON *new_obj;
                cJSON *data;
                if (new_obj = cJSON_Parse(json_str), !new_obj) {
                    retval = OS_INVALID;
                    goto end;
                } else if (!cJSON_IsObject(new_obj)) {
                    free(new_obj);
                    retval = OS_INVALID;
                    goto end;
                }
                data = cJSON_GetObjectItem(new_obj, "data");
                if (data) {
                    cJSON_AddItemToArray(package_list, data->child);
                    free(data->string);
                    free(data);
                }
                free(new_obj);
            } else if (obj = cJSON_Parse(json_str), obj && cJSON_IsObject(obj)) {
                package_list = cJSON_GetObjectItem(obj, "data");
                if (!package_list) {
                    retval = OS_INVALID;
                    goto end;
                }
            } else {
                retval = OS_INVALID;
                goto end;
            }

            i += VU_MAX_PACK_REQ;
            size = snprintf(buffer, OS_MAXSTR, vu_queries[request], agent->agent_id, scan_id, VU_MAX_PACK_REQ, i);
            if (send(sock, buffer, size + 1, 0) < size) {
                mterror(WM_VULNDETECTOR_LOGTAG, VU_SOFTWARE_REQUEST_ERROR, agent->agent_id);
                retval = OS_INVALID;
                goto end;
            }
        } else {
            retval = OS_INVALID;
            goto end;
        }
    }

    // Avoid checking the same packages again
    size = snprintf(buffer, OS_MAXSTR, vu_queries[VU_SYSC_UPDATE_SCAN], agent->agent_id, scan_id);
    if (send(sock, buffer, size + 1, 0) < size) {
        mterror(WM_VULNDETECTOR_LOGTAG, VU_SOFTWARE_REQUEST_ERROR, agent->agent_id);
        retval = OS_INVALID;
        goto end;
    }

    close(sock);
    sock = 0;

    if (package_list) {
        cJSON *name;
        cJSON *version;
        cJSON *architecture;
        sqlite3_exec(db, vu_queries[BEGIN_T], NULL, NULL, NULL);
        for (package_list = package_list->child; package_list; package_list = package_list->next) {
            if (sqlite3_prepare_v2(db, vu_queries[VU_INSERT_AGENTS], -1, &stmt, NULL) != SQLITE_OK) {
<<<<<<< HEAD
                sqlite3_finalize(stmt);
=======
                close(sock);
>>>>>>> f71b942f
                return wm_vulnerability_detector_sql_error(db);
            }
            if ((name = cJSON_GetObjectItem(package_list, "name")) &&
                (version = cJSON_GetObjectItem(package_list, "version")) &&
                (architecture = cJSON_GetObjectItem(package_list, "architecture"))) {

                sqlite3_bind_text(stmt, 1, agent->agent_id, -1, NULL);
                sqlite3_bind_text(stmt, 2, name->valuestring, -1, NULL);
                sqlite3_bind_text(stmt, 3, version->valuestring, -1, NULL);
                sqlite3_bind_text(stmt, 4, architecture->valuestring, -1, NULL);

<<<<<<< HEAD
                if (wm_vulnerability_detector_step(stmt) != SQLITE_DONE) {
                    sqlite3_finalize(stmt);
                    return wm_vulnerability_detector_sql_error(db);
                }
=======
            if (wm_vulnerability_detector_step(stmt) != SQLITE_DONE) {
                sqlite3_finalize(stmt);
                close(sock);
                return wm_vulnerability_detector_sql_error(db);
>>>>>>> f71b942f
            }

            sqlite3_finalize(stmt);
        }
        sqlite3_exec(db, vu_queries[END_T], NULL, NULL, NULL);
        agent->info = 1;
    } else {
        mtdebug1(WM_VULNDETECTOR_LOGTAG, VU_NO_SOFTWARE, agent->agent_id);
    }

    retval = 0;
end:
    if (obj) {
        cJSON_Delete(obj);
    }
    if (sock) {
        close(sock);
    }
    return retval;
}

void * wm_vulnerability_detector_main(wm_vulnerability_detector_t * vulnerability_detector) {
    unsigned long time_sleep = 0;
    wm_vulnerability_detector_flags *flags = &vulnerability_detector->flags;
    update_node **updates = vulnerability_detector->updates;
    int i;

    if (!flags->enabled) {
        mtdebug1(WM_VULNDETECTOR_LOGTAG, "Module disabled. Exiting...");
        pthread_exit(NULL);
    }

    for (i = 0; vulnerability_detector->queue_fd = StartMQ(DEFAULTQPATH, WRITE), vulnerability_detector->queue_fd < 0 && i < WM_MAX_ATTEMPTS; i++) {
        sleep(WM_MAX_WAIT);
    }

    if (i == WM_MAX_ATTEMPTS) {
        mterror(WM_VULNDETECTOR_LOGTAG, "Can't connect to queue.");
        pthread_exit(NULL);
    }

    vu_queue = &vulnerability_detector->queue_fd;

    SSL_library_init();
    SSL_load_error_strings();
    OpenSSL_add_all_algorithms();


    for (i = 0; SSL_library_init() < 0 && i < WM_MAX_ATTEMPTS; i++) {
        sleep(WM_MAX_WAIT);
    }

    if (i == WM_MAX_ATTEMPTS) {
        mterror(WM_VULNDETECTOR_LOGTAG, VU_SSL_LIBRARY_ERROR);
        pthread_exit(NULL);
    }

    if (flags->run_on_start) {
        vulnerability_detector->last_detection = 0;
        for (i = 0; i < OS_SUPP_SIZE; i++) {
            if (updates[i]) {
                updates[i]->last_update = 0;
            }
        }
    } else {
        vulnerability_detector->last_detection = time(NULL);
        for (i = 0; i < OS_SUPP_SIZE; i++) {
            if (updates[i]) {
                updates[i]->last_update = time(NULL);
            }
        }
    }

    if (vulnerability_detector->agents_triag = OSHash_Create(), !vulnerability_detector->agents_triag) {
        mterror(WM_VULNDETECTOR_LOGTAG, VU_CREATE_HASH_ERRO);
        pthread_exit(NULL);
    }

    while (1) {
        // Update CVE databases
        if (flags->u_flags.update &&
            wm_vulnerability_detector_updatedb(vulnerability_detector->updates)) {
                mterror(WM_VULNDETECTOR_LOGTAG, VU_OVAL_UPDATE_ERROR);
        }

        if ((vulnerability_detector->last_detection + (time_t) vulnerability_detector->detection_interval) < time(NULL)) {
            mtinfo(WM_VULNDETECTOR_LOGTAG, VU_START_SCAN);

            if (wm_vunlnerability_detector_set_agents_info(&vulnerability_detector->agents_software)) {
                mterror(WM_VULNDETECTOR_LOGTAG, VU_NO_AGENT_ERROR);
            } else {
                if (wm_vulnerability_detector_check_agent_vulnerabilities(vulnerability_detector->agents_software, vulnerability_detector->agents_triag, vulnerability_detector->ignore_time)) {
                    mterror(WM_VULNDETECTOR_LOGTAG, VU_AG_CHECK_ERR);
                } else {
                    mtinfo(WM_VULNDETECTOR_LOGTAG, VU_END_SCAN);
                }
                agent_software *agent;
                for (agent = vulnerability_detector->agents_software; agent;) {
                    agent_software *agent_aux = agent->next;
                    free(agent->agent_id);
                    free(agent->agent_name);
                    free(agent->agent_ip);
                    free(agent);

                    if (agent_aux) {
                        agent = agent_aux;
                    } else {
                        break;
                    }
                }
                vulnerability_detector->agents_software = NULL;
            }

            vulnerability_detector->last_detection = time(NULL);
        }

        time_t t_now = time(NULL);
        time_sleep = (vulnerability_detector->last_detection + vulnerability_detector->detection_interval) - t_now;
        for (i = 0; i < OS_SUPP_SIZE; i++) {
            if (updates[i]) {
                unsigned long t_diff = (updates[i]->last_update + updates[i]->interval) - t_now;
                if (t_diff < time_sleep) {
                    time_sleep = t_diff;
                }
            }
        }

        sleep(time_sleep);
    }

}

int wm_vunlnerability_detector_set_agents_info(agent_software **agents_software) {
    agent_software *agents;
    keystore keys = KEYSTORE_INITIALIZER;
    keyentry *entry;
    unsigned int i;
    size_t size;
    char agent_info[OS_MAXSTR];
    char m_uname[OS_MAXSTR] = "";
    FILE *fp = NULL;
    char manager_found = 0;
    char *buffer;
    char *uname;
    char *uname_p = NULL;
    char *sep;

    os_strdup(getuname(), uname);

    OS_PassEmptyKeyfile();
    OS_ReadKeys(&keys, 0, 0, 0);
    if (keys.keysize) {
        agents = NULL;
        for (i = 0; i < keys.keysize; i++) {
            entry = keys.keyentries[i];
            if (agents) {
                os_calloc(1, sizeof(agent_software), agents->next);
                agents->next->prev = agents;
                agents = agents->next;
            } else {
                os_calloc(1, sizeof(agent_software), *agents_software);
                agents = *agents_software;
                agents->prev = NULL;
            }

            os_strdup(entry->id, agents->agent_id);
            os_strdup(entry->name, agents->agent_name);
            os_strdup(entry->ip->ip, agents->agent_ip);
            agents->OS = NULL;
            agents->info = 0;
            agents->next = NULL;
        }
    }

    os_calloc(1, sizeof(agent_software), agents);
    if (*agents_software) {
        (*agents_software)->prev = agents;
        agents->next = *agents_software;
    }
    *agents_software = agents;
    agents->prev = NULL;
    size = snprintf(agent_info, OS_MAXSTR, "%s", uname);
    if (buffer = strchr(agent_info, '|'), buffer && (uname_p = strchr(++buffer, '|'), uname_p)) {
        *uname_p = '\0';
    } else {
        free(uname);
        OS_FreeKeys(&keys);
        return OS_INVALID;
    }

    if (sep = strchr(buffer, ' '), sep) {
        *sep = '\0';
    }

    os_strdup("000", agents->agent_id);
    os_strdup("", agents->agent_ip);
    os_strdup(buffer, agents->agent_name);

    ++uname_p;

    // Extracts the operating system of the agents
    for (agents = *agents_software; agents;) {
        if (fp) {
            fclose(fp);
            fp = NULL;
        }

        if (strcmp(agents->agent_id, "000")) {
            manager_found = 0;
            size = snprintf(agent_info, OS_MAXSTR, AGENT_INFO_FILEF, agents->agent_name, agents->agent_ip);
            agent_info[size] = '\0';
        } else {
            manager_found = 1;
        }
        // The agent has never been connected
        if (!manager_found && !(fp = fopen(agent_info, "r" ))) {
            mtdebug1(WM_VULNDETECTOR_LOGTAG, VU_AGENT_INFO_ERROR, agents->agent_name);
            if (agents = skip_agent(agents, agents_software), !agents) {
                break;
            } else {
                continue;
            }
        } else {
            if (manager_found) {
                strncpy(m_uname, uname_p, OS_MAXSTR -1);
                m_uname[OS_MAXSTR - 1] = '\0';
            }
            buffer = agent_info;
            size_t max = OS_MAXSTR;

            // Agent connected or disconnected
            if ((manager_found && ((size = snprintf(agent_info, OS_MAXSTR, "%s", m_uname)) > 0)) ||
                ((size = getline(&buffer, &max, fp)) > 0)) {
                char *base = buffer;
                buffer[size] = '\0';
                if (buffer = strchr(buffer, '['), buffer) {
                    char *end;
                    buffer++;

                    if (end = strchr(agent_info, ']'), end) {
<<<<<<< HEAD

                        if (strstr(base, vu_dist_ext[DIS_WINDOWS])) {
                            if (strstr(base, vu_dist_ext[DIS_WS2016])) {
                                agents->OS = vu_dist_tag[DIS_WS2016];
                            } else {
                                mtdebug1(WM_VULNDETECTOR_LOGTAG, VU_UNS_OS_VERSION, vu_dist_ext[DIS_WS2016], agents->agent_name);
                                if (agents = skip_agent(agents, agents_software), !agents) {
                                    break;
                                } else {
                                    continue;
                                }
                            }
                        } else if (strcasestr(buffer, vu_dist_tag[DIS_UBUNTU])) {
                            if (strstr(buffer, " 16")) {
                                agents->OS = vu_dist_tag[DIS_XENIAL];
                            } else if (strstr(buffer, " 14")) {
                                agents->OS = vu_dist_tag[DIS_TRUSTY];
                            } else if (strstr(buffer, " 12")) {
                                agents->OS = vu_dist_tag[DIS_PRECISE];
                            } else {
                                mtdebug1(WM_VULNDETECTOR_LOGTAG, VU_UNS_OS_VERSION, vu_dist_ext[DIS_UBUNTU], agents->agent_name);
=======
                        if (strcasestr(buffer, vu_dist[DIS_UBUNTU])) {
                            if (strstr(buffer, " 16")) {
                                agents->OS = vu_dist[DIS_XENIAL];
                            } else if (strstr(buffer, " 14")) {
                                agents->OS = vu_dist[DIS_TRUSTY];
                            } else if (strstr(buffer, " 12")) {
                                agents->OS = vu_dist[DIS_PRECISE];
                            } else {
                                mtdebug1(WM_VULNDETECTOR_LOGTAG, VU_UNS_OS_VERSION, vu_dist[DIS_UBUNTU], agents->agent_name);
>>>>>>> f71b942f
                                if (agents = skip_agent(agents, agents_software), !agents) {
                                    break;
                                } else {
                                    continue;
                                }
                            }
<<<<<<< HEAD
                        } else if (strcasestr(buffer, vu_dist_tag[DIS_DEBIAN])) {
                            if (strstr(buffer, " 7")) {
                                agents->OS = vu_dist_tag[DIS_WHEEZY];
                            } else if (strstr(buffer, " 8")) {
                                agents->OS = vu_dist_tag[DIS_JESSIE];
                            } else if (strstr(buffer, " 9")) {
                                agents->OS = vu_dist_tag[DIS_STRETCH];
                            } else {
                                mtdebug1(WM_VULNDETECTOR_LOGTAG, VU_UNS_OS_VERSION, vu_dist_ext[DIS_DEBIAN], agents->agent_name);
                                if (agents = skip_agent(agents, agents_software), !agents) {
                                    break;
                                } else {
                                    continue;
                                }
                            }
                        } else if (strcasestr(buffer, vu_dist_tag[DIS_REDHAT])) {
                            if (strstr(buffer, " 7")) {
                                agents->OS = vu_dist_tag[DIS_RHEL7];
                            } else if (strstr(buffer, " 6")) {
                                agents->OS = vu_dist_tag[DIS_RHEL6];
                            } else if (strstr(buffer, " 5")) {
                                agents->OS = vu_dist_tag[DIS_RHEL5];
                            } else {
                                mtdebug1(WM_VULNDETECTOR_LOGTAG, VU_UNS_OS_VERSION, vu_dist_ext[DIS_REDHAT], agents->agent_name);
=======
                        } else if (strcasestr(buffer, vu_dist[DIS_REDHAT])) {
                            if (strstr(buffer, " 7")) {
                                agents->OS = vu_dist[DIS_RHEL7];
                            } else if (strstr(buffer, " 6")) {
                                agents->OS = vu_dist[DIS_RHEL6];
                            } else if (strstr(buffer, " 5")) {
                                agents->OS = vu_dist[DIS_RHEL5];
                            } else {
                                mtdebug1(WM_VULNDETECTOR_LOGTAG, VU_UNS_OS_VERSION, vu_dist[DIS_REDHAT], agents->agent_name);
>>>>>>> f71b942f
                                if (agents = skip_agent(agents, agents_software), !agents) {
                                    break;
                                } else {
                                    continue;
                                }
                            }
<<<<<<< HEAD
                        } else if (strcasestr(buffer, vu_dist_tag[DIS_CENTOS])) {
                            if (strstr(buffer, " 7")) {
                                agents->OS = vu_dist_tag[DIS_RHEL7];
                            } else if (strstr(buffer, " 6")) {
                                agents->OS = vu_dist_tag[DIS_RHEL6];
                            } else if (strstr(buffer, " 5")) {
                                agents->OS = vu_dist_tag[DIS_RHEL5];
                            } else {
                                mtdebug1(WM_VULNDETECTOR_LOGTAG, VU_UNS_OS_VERSION, vu_dist_ext[DIS_CENTOS], agents->agent_name);
=======
                        } else if (strcasestr(buffer, vu_dist[DIS_CENTOS])) {
                            if (strstr(buffer, " 7")) {
                                agents->OS = vu_dist[DIS_RHEL7];
                            } else if (strstr(buffer, " 6")) {
                                agents->OS = vu_dist[DIS_RHEL6];
                            } else if (strstr(buffer, " 5")) {
                                agents->OS = vu_dist[DIS_RHEL5];
                            } else {
                                mtdebug1(WM_VULNDETECTOR_LOGTAG, VU_UNS_OS_VERSION, vu_dist[DIS_CENTOS], agents->agent_name);
>>>>>>> f71b942f
                                if (agents = skip_agent(agents, agents_software), !agents) {
                                    break;
                                } else {
                                    continue;
                                }
                            }
                        } else { // Operating system not supported in any of its versions
                            mtdebug1(WM_VULNDETECTOR_LOGTAG, VU_AGENT_UNSOPPORTED, agents->agent_name);
                            if (agents = skip_agent(agents, agents_software), !agents) {
                                break;
                            } else {
                                continue;
                            }
                        }
                    } else {
                        mtdebug1(WM_VULNDETECTOR_LOGTAG, VU_UNS_OS" Error getting version.", agents->agent_name);
                        if (agents = skip_agent(agents, agents_software), !agents) {
                            break;
                        } else {
                            continue;
                        }
                    }
                } else { // Operating system not supported in any of its versions
                    mtdebug1(WM_VULNDETECTOR_LOGTAG, VU_AGENT_UNSOPPORTED, agents->agent_name);
                    if (agents = skip_agent(agents, agents_software), !agents) {
                        break;
                    } else {
                        continue;
                    }
                }
            } else { // Agent in pending state
                mtdebug1(WM_VULNDETECTOR_LOGTAG, VU_AGENT_PENDING, agents->agent_name);
                if (agents = skip_agent(agents, agents_software), !agents) {
                    break;
                } else {
                    continue;
                }
            }
            agents = agents->next;
        }
    }

    if (fp) {
        fclose(fp);
    }

    free(uname);
    OS_FreeKeys(&keys);
    return 0;
}

void wm_vulnerability_detector_destroy(wm_vulnerability_detector_t * vulnerability_detector) {
    agent_software *agent;
    update_node **update;
    int i;

    if (vulnerability_detector->agents_triag) {
        OSHash_Free(vulnerability_detector->agents_triag);
    }

    for (i = 0, update = vulnerability_detector->updates; i < OS_SUPP_SIZE; i++) {
        if (update[i]) {
            free(update[i]->dist);
            free(update[i]->version);
            free(update[i]->url);
            free(update[i]->path);
            free(update[i]);
        }
    }

    for (agent = vulnerability_detector->agents_software; agent;) {
        agent_software *agent_aux = agent->next;
        free(agent->agent_id);
        free(agent->agent_name);
        free(agent->agent_ip);
        free(agent);

        if (agent_aux) {
            agent = agent_aux;
        } else {
            break;
        }
    }
    free(vulnerability_detector);
}

#endif<|MERGE_RESOLUTION|>--- conflicted
+++ resolved
@@ -25,7 +25,6 @@
 
 static void * wm_vulnerability_detector_main(wm_vulnerability_detector_t * vulnerability_detector);
 static void wm_vulnerability_detector_destroy(wm_vulnerability_detector_t * vulnerability_detector);
-<<<<<<< HEAD
 static int wm_vulnerability_detector_socketconnect(char *host, in_port_t port);
 static int wm_vulnerability_detector_updatedb(update_node **updates);
 static char * wm_vulnerability_detector_preparser(char *path, distribution dist);
@@ -48,27 +47,6 @@
 static OSRegex * wm_vulnerability_set_packages_patterns();
 static int wm_vulnerability_run_update(update_node *upd, const char *dist, const char *tag);
 static int wm_vulnerability_detector_compare(char *version_it, char *cversion_it);
-=======
-int wm_vulnerability_detector_socketconnect(char *host, in_port_t port);
-int wm_vulnerability_detector_updatedb(update_node **updates);
-char * wm_vulnerability_detector_preparser(char *path, distribution dist);
-int wm_vulnerability_update_oval(char *path, cve_db version);
-int wm_vulnerability_fetch_oval(update_node *update, const char *OS, int *need_update);
-int wm_vulnerability_detector_parser(OS_XML *xml, XML_NODE node, wm_vulnerability_detector_db *parsed_oval, parser_state version, distribution dist);
-int wm_vulnerability_detector_check_db();
-int wm_vulnerability_detector_insert(wm_vulnerability_detector_db *parsed_oval);
-int wm_vulnerability_detector_remove_OS_table(sqlite3 *db, char *TABLE, char *OS);
-int wm_vulnerability_detector_sql_error(sqlite3 *db);
-int wm_vulnerability_detector_sql_exec(sqlite3 *db, char *sql, size_t size, int allows_constr);
-int wm_vulnerability_detector_get_software_info(agent_software *agent, sqlite3 *db, OSHash *agents_triag, unsigned long ignore_time);
-int wm_vulnerability_detector_report_agent_vulnerabilities(agent_software *agents, sqlite3 *db, int max);
-int wm_vulnerability_detector_check_agent_vulnerabilities(agent_software *agents, OSHash *agents_triag, unsigned long ignore_time);
-int wm_vulnerability_detector_sql_prepare(sqlite3 *db, char *sql, size_t size, sqlite3_stmt **stmt);
-int wm_checks_package_vulnerability(char *version, const char *operation, char *operation_value);
-int wm_vulnerability_detector_step(sqlite3_stmt *stmt);
-int wm_vulnerability_create_file(const char *path, const char *source);
-int wm_vulnerability_detector_compare(char *version_it, char *cversion_it);
->>>>>>> f71b942f
 
 int *vu_queue;
 const wm_context WM_VULNDETECTOR_CONTEXT = {
@@ -77,7 +55,6 @@
     (wm_routine)wm_vulnerability_detector_destroy
 };
 
-<<<<<<< HEAD
 const char *vu_dist_tag[] = {
     "UBUNTU",
     "DEBIAN",
@@ -99,6 +76,27 @@
     "UNKNOW"
 };
 
+const char *vu_dist_ext[] = {
+    "Ubuntu",
+    "Debian",
+    "Red Hat",
+    "CentOS",
+    "Microsoft Windows",
+    "Apple Mac OS",
+    "Ubuntu Precise",
+    "Ubuntu Trusty",
+    "Ubuntu Xenial",
+    "Debian Jessie",
+    "Debian Stretch",
+    "Debian Wheezy",
+    "Red Hat Enterprise Linux 5",
+    "Red Hat Enterprise Linux 6",
+    "Red Hat Enterprise Linux 7",
+    "Windows Server 2016",
+    "Mac OS X",
+    "Unknow OS"
+};
+
 OSRegex * wm_vulnerability_set_packages_patterns() {
     int i;
     char result = 0;
@@ -178,20 +176,6 @@
     int need_update = 1;
     return wm_vulnerability_fetch_oval(upd, dist, &need_update) || (need_update && wm_vulnerability_update_oval(upd));
 }
-=======
-const char *vu_dist[] = {
-    "UBUNTU",
-    "REDHAT",
-    "CENTOS",
-    "PRECISE",
-    "TRUSTY",
-    "XENIAL",
-    "RHEL5",
-    "RHEL6",
-    "RHEL7",
-    "UNKNOW"
-};
->>>>>>> f71b942f
 
 int wm_vulnerability_create_file(const char *path, const char *source) {
     const char *ROOT = "root";
@@ -266,7 +250,79 @@
     return result;
 }
 
-<<<<<<< HEAD
+int wm_checks_package_vulnerability(char *version, const char *operation, char *operation_value) {
+    if (operation_value) {
+        if (!strcmp(operation, "less than")) {
+            int size;
+            int result;
+            int version_value, cversion_value;
+            char version_cl[KEY_SIZE];
+            char cversion_cl[KEY_SIZE];
+            char *version_it, *release_it;
+            char *cversion_it, *crelease_it;
+
+            // Copy the original values
+            if (size = snprintf(version_cl, KEY_SIZE, "%s", version), size >= KEY_SIZE) {
+                return OS_INVALID;
+            }
+
+            if (size = snprintf(cversion_cl, KEY_SIZE, "%s", operation_value), size >= KEY_SIZE) {
+                return OS_INVALID;
+            }
+
+            // Check EPOCH
+            if (version_it = strchr(version_cl, ':'), version_it) {
+                *(version_it++) = '\0';
+                version_value = strtol(version_cl, NULL, 10);
+            } else {
+                version_it = version_cl;
+                version_value = 0;
+            }
+            if (cversion_it = strchr(cversion_cl, ':'), cversion_it) {
+                *(cversion_it++) = '\0';
+                cversion_value = strtol(cversion_cl, NULL, 10);
+            } else {
+                cversion_it = cversion_cl;
+                cversion_value = 0;
+            }
+
+            if (version_value > cversion_value) {
+                return 0;
+            } else if (version_value < cversion_value) {
+                return 1;
+            }
+
+            // Separate the version from the revision
+            if (release_it = strchr(version_it, '-'), release_it) {
+                if (*(release_it++) = '\0', *release_it == '\0') {
+                    release_it = NULL;
+                }
+            }
+
+            if (crelease_it = strchr(cversion_it, '-'), crelease_it) {
+                if (*(crelease_it++) = '\0', *crelease_it == '\0') {
+                    crelease_it = NULL;
+                }
+            }
+
+            // Check version
+            if (result = wm_vulnerability_detector_compare(version_it, cversion_it), result != VU_EQUAL) {
+                return result;
+            }
+
+            // Check release
+            result = wm_vulnerability_detector_compare(release_it, crelease_it);
+
+            if (result != VU_EQUAL) {
+                return result;
+            }
+        }
+        // The OVALs supported only contemplate the operation "less than" and "exists"
+        return VU_NOT_VULNERABLE;
+    }
+    return VU_NOT_FIXED;
+}
+
 int wm_vulnerability_detector_compare(char *version_it, char *cversion_it) {
     char *found;
     int i, j;
@@ -285,6 +341,10 @@
     (found = strchr(version_it, '+'))? *found = '\0' : 0;
     (found = strchr(cversion_it, '~'))? *found = '\0' : 0;
     (found = strchr(cversion_it, '+'))? *found = '\0' : 0;
+
+    // For RedHat/CentOS packages
+    (found = strstr(version_it, ".el"))? *found = '\0' : 0;
+    (found = strstr(cversion_it, ".el"))? *found = '\0' : 0;
 
     // Check version
     if (strcmp(version_it, cversion_it)) {
@@ -372,229 +432,6 @@
     return VU_EQUAL;
 }
 
-=======
->>>>>>> f71b942f
-int wm_checks_package_vulnerability(char *version, const char *operation, char *operation_value) {
-    if (operation_value) {
-        if (!strcmp(operation, "less than")) {
-            int size;
-            int result;
-            int version_value, cversion_value;
-            char version_cl[KEY_SIZE];
-            char cversion_cl[KEY_SIZE];
-            char *version_it, *release_it;
-            char *cversion_it, *crelease_it;
-<<<<<<< HEAD
-
-            // Copy the original values
-            if (size = snprintf(version_cl, KEY_SIZE, "%s", version), size < 1) {
-                return OS_INVALID;
-            } else {
-                cversion_cl[size] = '\0';
-            }
-            if (size = snprintf(cversion_cl, KEY_SIZE, "%s", operation_value), size < 1) {
-                return OS_INVALID;
-            } else {
-                cversion_cl[size] = '\0';
-=======
-
-            // Copy the original values
-            if (size = snprintf(version_cl, KEY_SIZE, "%s", version), size >= KEY_SIZE) {
-                return OS_INVALID;
-            }
-
-            if (size = snprintf(cversion_cl, KEY_SIZE, "%s", operation_value), size >= KEY_SIZE) {
-                return OS_INVALID;
->>>>>>> f71b942f
-            }
-
-            // Check EPOCH
-            if (version_it = strchr(version_cl, ':'), version_it) {
-                *(version_it++) = '\0';
-                version_value = strtol(version_cl, NULL, 10);
-            } else {
-                version_it = version_cl;
-                version_value = 0;
-            }
-            if (cversion_it = strchr(cversion_cl, ':'), cversion_it) {
-                *(cversion_it++) = '\0';
-                cversion_value = strtol(cversion_cl, NULL, 10);
-            } else {
-                cversion_it = cversion_cl;
-                cversion_value = 0;
-            }
-
-            if (version_value > cversion_value) {
-                return 0;
-            } else if (version_value < cversion_value) {
-                return 1;
-            }
-
-            // Separate the version from the revision
-            if (release_it = strchr(version_it, '-'), release_it) {
-                if (*(release_it++) = '\0', *release_it == '\0') {
-                    release_it = NULL;
-<<<<<<< HEAD
-                }
-            }
-
-            if (crelease_it = strchr(cversion_it, '-'), crelease_it) {
-                if (*(crelease_it++) = '\0', *crelease_it == '\0') {
-                    crelease_it = NULL;
-                }
-            }
-
-            // Check version
-            if (result = wm_vulnerability_detector_compare(version_it, cversion_it), result != VU_EQUAL) {
-=======
-                }
-            }
-
-            if (crelease_it = strchr(cversion_it, '-'), crelease_it) {
-                if (*(crelease_it++) = '\0', *crelease_it == '\0') {
-                    crelease_it = NULL;
-                }
-            }
-
-            // Check version
-            if (result = wm_vulnerability_detector_compare(version_it, cversion_it), result != VU_EQUAL) {
-                return result;
-            }
-
-            // Check release
-            result = wm_vulnerability_detector_compare(release_it, crelease_it);
-
-            if (result != VU_EQUAL) {
->>>>>>> f71b942f
-                return result;
-            }
-        }
-        // The OVALs supported only contemplate the operation "less than" and "exists"
-        return VU_NOT_VULNERABLE;
-    }
-    return VU_NOT_FIXED;
-}
-
-<<<<<<< HEAD
-            // Check release
-            result = wm_vulnerability_detector_compare(release_it, crelease_it);
-            return result;
-        }
-        // Improve checks
-        return VU_NOT_VULNERABLE;
-    }
-    return VU_NOT_FIXED;
-=======
-int wm_vulnerability_detector_compare(char *version_it, char *cversion_it) {
-    char *found;
-    int i, j;
-    int version_found, cversion_found;
-    int version_value, cversion_value;
-
-    if (version_it && !cversion_it) {
-        return VU_NOT_VULNERABLE;
-    } else if (!version_it && cversion_it) {
-        return VU_VULNERABLE;
-    } else if (!version_it && !cversion_it) {
-        return VU_EQUAL;
-    }
-
-    (found = strchr(version_it, '~'))? *found = '\0' : 0;
-    (found = strchr(version_it, '+'))? *found = '\0' : 0;
-    (found = strchr(cversion_it, '~'))? *found = '\0' : 0;
-    (found = strchr(cversion_it, '+'))? *found = '\0' : 0;
-
-    // For RedHat/CentOS packages
-    (found = strstr(version_it, ".el"))? *found = '\0' : 0;
-    (found = strstr(cversion_it, ".el"))? *found = '\0' : 0;
-
-    // Check version
-    if (strcmp(version_it, cversion_it)) {
-        for (i = 0, j = 0, version_found = 0, cversion_found = 0;;) {
-            if (!version_found) {
-                if (version_it[i] == '\0') {
-                    version_found = 3;
-                } else if (!isdigit(version_it[i])) {
-                    if (i) {
-                        version_found = 1;
-                    } else {
-                        if (isalpha(version_it[i]) && !isalpha(version_it[i + 1])) {
-                            version_found = 2;
-                        } else {
-                            if (*version_it == '.') {
-                                version_it++;
-                            } else {
-                                for (; *version_it != '\0' && !isdigit(*version_it); version_it++);
-                            }
-                            i = 0;
-                        }
-                    }
-                } else {
-                    i++;
-                }
-            }
-
-            if (!cversion_found) {
-                if (cversion_it[j] == '\0') {
-                    cversion_found = 3;
-                } else if (!isdigit(cversion_it[j])) {
-                    if (j) {
-                        cversion_found = 1;
-                    } else {
-                        if (isalpha(cversion_it[j]) && !isalpha(cversion_it[j + 1])) {
-                            cversion_found = 2;
-                        } else {
-                            if (*cversion_it == '.') {
-                                cversion_it++;
-                            } else {
-                                for (; *cversion_it != '\0' && !isdigit(*cversion_it); cversion_it++);
-                            }
-                            j = 0;
-                        }
-                    }
-                } else {
-                    j++;
-                }
-            }
-
-            if (version_found && cversion_found) {
-                if (version_found == 2 && version_found == cversion_found) {
-                    // Check version letter
-                    version_value = *version_it;
-                    cversion_value = *cversion_it;
-                } else {
-                    version_value = strtol(version_it, NULL, 10);
-                    cversion_value = strtol(cversion_it, NULL, 10);
-                }
-                if (version_value > cversion_value) {
-                    return VU_NOT_VULNERABLE;
-                } else if (version_value < cversion_value) {
-                    return VU_VULNERABLE;
-                } else if (version_found != cversion_found) {
-                    // The version with more digits is higher
-                    if (version_found < cversion_found) {
-                        return VU_NOT_VULNERABLE;
-                    } else {
-                        return VU_VULNERABLE;
-                    }
-                } else if (version_found > 2) {
-                    // The version is over
-                    break;
-                }
-                version_found = 0;
-                cversion_found = 0;
-                version_it = &version_it[i];
-                cversion_it = &cversion_it[j];
-                i = 0;
-                j = 0;
-            }
-        }
-    }
-
-    return VU_EQUAL;
->>>>>>> f71b942f
-}
-
 int wm_vulnerability_detector_report_agent_vulnerabilities(agent_software *agents, sqlite3 *db, int max) {
     sqlite3_stmt *stmt = NULL;
     char alert_msg[OS_MAXSTR];
@@ -765,15 +602,10 @@
 
     for (i = 1, agents_it = agents;; i++) {
         if (result = wm_vulnerability_detector_get_software_info(agents_it, db, agents_triag, ignore_time), result == OS_INVALID) {
-<<<<<<< HEAD
-            mterror(WM_VULNDETECTOR_LOGTAG, VU_GET_SOFTWARE_ERROR);
-        } else if (result != 2) {
-=======
             mterror(WM_VULNDETECTOR_LOGTAG, VU_GET_SOFTWARE_ERROR, agents_it->agent_id);
         }
 
         if (result != 2) {
->>>>>>> f71b942f
             if (VU_AGENT_REQUEST_LIMIT && i == VU_AGENT_REQUEST_LIMIT) {
                 wm_vulnerability_detector_report_agent_vulnerabilities(agents_it, db, i);
                 i = 0;
@@ -1180,7 +1012,6 @@
                       //goto free_buffer;
                   }
             }
-<<<<<<< HEAD
         } else if (dist == DIS_DEBIAN) { //5.3
             switch (state) {
                 case V_OVALDEFINITIONS:
@@ -1216,11 +1047,6 @@
         } else if (dist == DIS_REDHAT) { //5.10
             switch (state) {
                 case V_OVALDEFINITIONS:
-=======
-        } else if (dist == DIS_REDHAT) { //5.10
-            switch (state) {
-                case V_OVALDEFINITIONS:
->>>>>>> f71b942f
                     if (found = strstr(buffer, "?>"), found) {
                         state = V_STATES;
                     }
@@ -1321,7 +1147,6 @@
     return tmp_file;
 }
 
-<<<<<<< HEAD
 int wm_vulnerability_detector_parser(OS_XML *xml, XML_NODE node, wm_vulnerability_detector_db *parsed_oval, update_node *update, vu_logic condition) {
     int i, j, k;
     int retval = 0;
@@ -1330,11 +1155,6 @@
     char match;
     int size;
     vulnerability *vuln;
-=======
-int wm_vulnerability_detector_parser(OS_XML *xml, XML_NODE node, wm_vulnerability_detector_db *parsed_oval, parser_state version, distribution dist) {
-    int i, j;
-    int retval = OS_INVALID;
->>>>>>> f71b942f
     char *found;
     XML_NODE chld_node;
     distribution dist = update->dist_ref;
@@ -1431,17 +1251,12 @@
             return OS_INVALID;
         }
 
-<<<<<<< HEAD
         if ((dist == DIS_UBUNTU && !strcmp(node[i]->element, XML_DPKG_LINUX_INFO_STATE)) ||
             (dist == DIS_DEBIAN && !strcmp(node[i]->element, XML_DPKG_INFO_STATE))       ||
             (dist == DIS_REDHAT && !strcmp(node[i]->element, XML_RPM_INFO_STATE))        ||
             (dist == DIS_MACOS && (!strcmp(node[i]->element, XML_MACOS_STATE)            ||
                                    !strcmp(node[i]->element, XML_UNAME_STATE)))          ||
             (dist == DIS_WINDOWS && !strcmp(node[i]->element, XML_REGISTRY_STATE))) {
-=======
-        if ((dist == DIS_UBUNTU && !strcmp(node[i]->element, XML_DPKG_INFO_STATE)) ||
-            (dist == DIS_REDHAT && !strcmp(node[i]->element, XML_RPM_INFO_STATE))) {
->>>>>>> f71b942f
             if (chld_node = OS_GetElementsbyNode(xml, node[i]), !chld_node) {
                 goto invalid_elem;
             }
@@ -1458,7 +1273,6 @@
                     }
                 }
             }
-<<<<<<< HEAD
         } else if ((dist == DIS_UBUNTU && !strcmp(node[i]->element, XML_DPKG_LINUX_INFO_TEST)) ||
                    (dist == DIS_DEBIAN && !strcmp(node[i]->element, XML_DPKG_INFO_TEST))       ||
                    (dist == DIS_REDHAT && !strcmp(node[i]->element, XML_RPM_INFO_TEST))        ||
@@ -1467,10 +1281,6 @@
                                           !strcmp(node[i]->element, XML_FAMILY_TEST)           ||
                                           !strcmp(node[i]->element, XML_UNAME_TEST)))          ||
                    (dist == DIS_WINDOWS && !strcmp(node[i]->element, XML_REGISTRY_TEST))) {
-=======
-        } else if ((dist == DIS_UBUNTU && !strcmp(node[i]->element, XML_DPKG_INFO_TEST)) ||
-                   (dist == DIS_REDHAT && !strcmp(node[i]->element, XML_RPM_INFO_TEST))) {
->>>>>>> f71b942f
             if (chld_node = OS_GetElementsbyNode(xml, node[i]), !chld_node) {
                 goto invalid_elem;
             }
@@ -1486,7 +1296,6 @@
                     os_strdup(node[i]->values[j], parsed_oval->info_tests->id);
                 }
             }
-<<<<<<< HEAD
             if (wm_vulnerability_detector_parser(xml, chld_node, parsed_oval, update, VU_PACKG) == OS_INVALID) {
                 goto end;
             }
@@ -1503,15 +1312,6 @@
             filet->prev = parsed_oval->file_tests;
             parsed_oval->file_tests = filet;
 
-=======
-            if (wm_vulnerability_detector_parser(xml, chld_node, parsed_oval, version, dist)) {
-              goto end;
-          }
-        } else if ((dist == DIS_UBUNTU && !strcmp(node[i]->element, XML_LINUX_DEF_EVR)) ||
-                   (dist == DIS_REDHAT && (!strcmp(node[i]->element, XML_RPM_DEF_EVR)   ||
-                   !strcmp(node[i]->element, XML_RPM_DEF_VERSION)                   ||
-                   !strcmp(node[i]->element, XML_RPM_DEF_SIGN)))) {
->>>>>>> f71b942f
             for (j = 0; node[i]->attributes[j]; j++) {
                 if (!strcmp(node[i]->attributes[j], XML_ID)) {
                     os_strdup(node[i]->values[j], parsed_oval->file_tests->id);
@@ -1539,16 +1339,11 @@
                 }
 
             }
-<<<<<<< HEAD
         } else if ((condition == VU_PACKG) &&
                    ((dist == DIS_UBUNTU && !strcmp(node[i]->element, XML_LINUX_STATE))                                        ||
                    ((dist == DIS_DEBIAN || dist == DIS_WINDOWS || dist == DIS_MACOS) && !strcmp(node[i]->element, XML_STATE)) ||
                    (dist == DIS_REDHAT && !strcmp(node[i]->element, XML_RPM_STATE)))) {
             // Windows oval has multi-state tests
-=======
-        } else if ((dist == DIS_UBUNTU && !strcmp(node[i]->element, XML_LINUX_STATE)) ||
-                   (dist == DIS_REDHAT && !strcmp(node[i]->element, XML_RPM_STATE))) {
->>>>>>> f71b942f
             for (j = 0; node[i]->attributes[j]; j++) {
                 if (!strcmp(node[i]->attributes[j], XML_STATE_REF)) {
                     if (!parsed_oval->info_tests->state) {
@@ -1757,27 +1552,16 @@
                         os_strdup(node[i]->values[j], parsed_oval->vulnerabilities->state_id);
                     }
                 } else if (!strcmp(node[i]->attributes[j], XML_COMMENT)) {
-<<<<<<< HEAD
                     char success = 0;
                     if (dist == DIS_REDHAT && (strstr(node[i]->values[j], install_check)) &&
-=======
-                    if (dist == DIS_REDHAT && (strstr(node[i]->values[j], "is installed")) &&
->>>>>>> f71b942f
                         (found = strstr(node[i]->values[j], XML_RHEL_CHECK))) {
                         int ver;
                         found += strlen(XML_RHEL_CHECK);
                         ver = strtol(found, NULL, 10);
-<<<<<<< HEAD
                         if ((!strcmp(parsed_oval->OS, vu_dist_tag[DIS_RHEL5]) && ver != 5) ||
                             (!strcmp(parsed_oval->OS, vu_dist_tag[DIS_RHEL6]) && ver != 6) ||
                             (!strcmp(parsed_oval->OS, vu_dist_tag[DIS_RHEL7]) && ver != 7)) {
                                 retval = VU_FALSE;
-=======
-                        if ((!strcmp(parsed_oval->OS, vu_dist[DIS_RHEL5]) && ver != 5) ||
-                            (!strcmp(parsed_oval->OS, vu_dist[DIS_RHEL6]) && ver != 6) ||
-                            (!strcmp(parsed_oval->OS, vu_dist[DIS_RHEL7]) && ver != 7)) {
-                                retval = VU_INV_OS;
->>>>>>> f71b942f
                                 goto end;
                         } else {
                             break;
@@ -1795,7 +1579,6 @@
                         parsed_oval->vulnerabilities = vuln;
                     }
 
-<<<<<<< HEAD
                     switch (dist) {
                         case DIS_UBUNTU:
                             if (found = strstr(node[i]->values[j], "'"), found) {
@@ -1885,18 +1668,6 @@
                     }
 
                     if (!success) {
-=======
-                    if (dist == DIS_UBUNTU && (found = strstr(node[i]->values[j], "'"))) {
-                        char *base = ++found;
-                        if (found = strstr(found, "'"), found) {
-                            *found = '\0';
-                            os_strdup(base, parsed_oval->vulnerabilities->package_name);
-                        }
-                    } else if (dist == DIS_REDHAT && (found = strstr(node[i]->values[j], " "))) {
-                        *found = '\0';
-                        os_strdup(node[i]->values[j], parsed_oval->vulnerabilities->package_name);
-                    } else {
->>>>>>> f71b942f
                         mterror(WM_VULNDETECTOR_LOGTAG, VU_PACKAGE_NAME_ERROR);
                         goto end;
                     }
@@ -1937,7 +1708,6 @@
                     }
                 }
             }
-<<<<<<< HEAD
         } else if ((dist == DIS_WINDOWS && !strcmp(node[i]->element, XML_STATUS_CHANGE)) ||
                    (dist == DIS_MACOS && !strcmp(node[i]->element, XML_OVAL_DEF_STATUS_CHANGE))) {
             if (node[i]->attributes && !strcmp(node[i]->content, XML_ACCEPTED)) {
@@ -1952,11 +1722,6 @@
                    (dist == DIS_WINDOWS && !strcmp(node[i]->element, XML_SUBMITTED))  ||
                    (dist == DIS_MACOS && !strcmp(node[i]->element, XML_OVAL_DEF_SUBMITTED))) {
                        if (dist == DIS_REDHAT || dist == DIS_WINDOWS || dist == DIS_MACOS) {
-=======
-        } else if ((dist == DIS_UBUNTU && !strcmp(node[i]->element, XML_PUBLIC_DATE)) ||
-                   (dist == DIS_REDHAT && !strcmp(node[i]->element, XML_ISSUED))) {
-                       if (dist == DIS_REDHAT) {
->>>>>>> f71b942f
                            if (node[i]->attributes) {
                                for (j = 0; node[i]->attributes[j]; j++) {
                                    if (!strcmp(node[i]->attributes[j], XML_DATE)) {
@@ -2002,67 +1767,22 @@
     return OS_INVALID;
 }
 
-<<<<<<< HEAD
 int wm_vulnerability_update_oval(update_node *update) {
-=======
-int wm_vulnerability_update_oval(char *path, cve_db version) {
->>>>>>> f71b942f
     OS_XML xml;
     XML_NODE node = NULL;
     XML_NODE chld_node = NULL;
     char *tmp_file = NULL;
     wm_vulnerability_detector_db parsed_oval;
-<<<<<<< HEAD
     const char *OS_VERSION;
     char *path;
-=======
-    const char *OS_VERSION = NULL;
-    distribution dist;
->>>>>>> f71b942f
     char success = 0;
 
     memset(&xml, 0, sizeof(xml));
     OS_VERSION = update->dist_tag;
 
-<<<<<<< HEAD
     path = update->path;
     mtdebug2(WM_VULNDETECTOR_LOGTAG, VU_UPDATE_PRE);
     if (tmp_file = wm_vulnerability_detector_preparser(path, update->dist_ref), !tmp_file) {
-=======
-    switch (version) {
-        case CVE_PRECISE:
-            OS_VERSION = vu_dist[DIS_PRECISE];
-            dist = DIS_UBUNTU;
-        break;
-        case CVE_TRUSTY:
-            OS_VERSION = vu_dist[DIS_TRUSTY];
-            dist = DIS_UBUNTU;
-        break;
-        case CVE_XENIAL:
-            OS_VERSION = vu_dist[DIS_XENIAL];
-            dist = DIS_UBUNTU;
-        break;
-        case CVE_RHEL5:
-            OS_VERSION = vu_dist[DIS_RHEL5];
-            dist = DIS_REDHAT;
-        break;
-        case CVE_RHEL6:
-            OS_VERSION = vu_dist[DIS_RHEL6];
-            dist = DIS_REDHAT;
-        break;
-        case CVE_RHEL7:
-            OS_VERSION = vu_dist[DIS_RHEL7];
-            dist = DIS_REDHAT;
-        break;
-        default:
-            mterror(WM_VULNDETECTOR_LOGTAG, VU_OS_VERSION_ERROR);
-            goto free_mem;
-        break;
-    }
-
-    mtdebug2(WM_VULNDETECTOR_LOGTAG, VU_UPDATE_PRE);
-    if (tmp_file = wm_vulnerability_detector_preparser(path, dist), !tmp_file) {
->>>>>>> f71b942f
         goto free_mem;
     }
 
@@ -2147,10 +1867,7 @@
 		addr_it = (struct sockaddr_in *) hinfo_it->ai_addr;
 		if (addr_it->sin_addr.s_addr) {
 			strncpy(ip_addr , inet_ntoa(addr_it->sin_addr), sizeof(ip_addr));
-<<<<<<< HEAD
-=======
             ip_addr[sizeof(ip_addr) - 1] = '\0';
->>>>>>> f71b942f
 		}
 	}
 
@@ -2181,7 +1898,6 @@
     SSL *ssl = NULL;
     char *found;
     char *timst;
-<<<<<<< HEAD
     long int size;
     long int readed;
     long int oval_size;
@@ -2191,14 +1907,6 @@
     char repo[OS_SIZE_2048];
     char *low_repo;
     int i;
-=======
-    int size;
-    unsigned int readed;
-    unsigned int oval_size;
-    char buffer[VU_SSL_BUFFER];
-    char repo_file[OS_SIZE_2048];
-    char repo[OS_SIZE_2048];
->>>>>>> f71b942f
     FILE *fp = NULL;
     char timestamp_found = 0;
     char octet_stream;
@@ -2213,13 +1921,7 @@
     }
 
     if (!update->url) {
-<<<<<<< HEAD
         if (!strcmp(update->dist, vu_dist_tag[DIS_UBUNTU])) {
-=======
-        if (!strcmp(update->dist, vu_dist[DIS_UBUNTU])) {
-            char *low_repo;
-            int i;
->>>>>>> f71b942f
             os_strdup(update->version, low_repo);
             for(i = 0; low_repo[i] != '\0'; i++) {
                 low_repo[i] = tolower(low_repo[i]);
@@ -2227,7 +1929,6 @@
             snprintf(repo_file, OS_SIZE_2048, UBUNTU_OVAL, low_repo);
             snprintf(repo, OS_SIZE_2048, "%s", CANONICAL_REPO);
             free(low_repo);
-<<<<<<< HEAD
         } else if (!strcmp(update->dist, vu_dist_tag[DIS_DEBIAN])) {
             os_strdup(update->version, low_repo);
             for(i = 0; low_repo[i] != '\0'; i++) {
@@ -2245,11 +1946,6 @@
         } else if (!strcmp(update->dist, vu_dist_tag[DIS_MACOS])) {
             snprintf(repo_file, OS_SIZE_2048, MACOSX_OVAL, update->version);
             snprintf(repo, OS_SIZE_2048, "%s", CISECURITY_REPO);
-=======
-        } else if (!strcmp(update->dist, vu_dist[DIS_REDHAT])) {
-            snprintf(repo_file, OS_SIZE_2048, REDHAT_OVAL, update->version);
-            snprintf(repo, OS_SIZE_2048, "%s", REDHAT_REPO);
->>>>>>> f71b942f
         } else {
             mterror(WM_VULNDETECTOR_LOGTAG, VU_OS_VERSION_ERROR);
             return OS_INVALID;
@@ -2339,13 +2035,9 @@
         goto check_timestamp;
     }
 
-<<<<<<< HEAD
     while ((oval_size != readed || octet_stream) &&
            (size = wm_vulnerability_ssl_request_size(octet_stream, &octet_rem, ssl, oval_size, readed)) > 0 &&
            (size = SSL_read(ssl, buffer, size)) > 0) {
-=======
-    while (oval_size != readed && (size = SSL_read(ssl, buffer, ((oval_size - readed) > VU_SSL_BUFFER)? VU_SSL_BUFFER : (oval_size - readed))) > 0) {
->>>>>>> f71b942f
         buffer[size] = '\0';
         readed += size;
         octet_rem -= size;
@@ -2452,7 +2144,6 @@
     }
 }
 
-<<<<<<< HEAD
 int wm_vulnerability_run_update(update_node *upd, const char *dist, const char *tag) {
     if (wm_vulnerability_check_update_period(upd)) {
         mtinfo(WM_VULNDETECTOR_LOGTAG, VU_STARTING_UPDATE, tag);
@@ -2461,67 +2152,8 @@
         } else {
             mtdebug1(WM_VULNDETECTOR_LOGTAG, VU_OVA_UPDATED, tag);
             upd->last_update = time(NULL);
-=======
-int wm_vulnerability_detector_updatedb(update_node **updates) {
-    int need_update = 1;
-
-    if (updates[CVE_XENIAL] && (updates[CVE_XENIAL]->last_update + (time_t) updates[CVE_XENIAL]->interval) < time(NULL)) {
-        mtinfo(WM_VULNDETECTOR_LOGTAG, VU_STARTING_UPDATE, "Ubuntu Xenial");
-        if (wm_vulnerability_fetch_oval(updates[CVE_XENIAL], vu_dist[DIS_XENIAL], &need_update) || (need_update && wm_vulnerability_update_oval(updates[CVE_XENIAL]->path, CVE_XENIAL))) {
-            return OS_INVALID;
-        } else {
-            mtdebug1(WM_VULNDETECTOR_LOGTAG, VU_OVA_UPDATED, "Ubuntu Xenial");
-            updates[CVE_XENIAL]->last_update = time(NULL);
-        }
-    }
-    if (updates[CVE_TRUSTY] && (updates[CVE_TRUSTY]->last_update + (time_t) updates[CVE_TRUSTY]->interval) < time(NULL)) {
-        mtinfo(WM_VULNDETECTOR_LOGTAG, VU_STARTING_UPDATE, "Ubuntu Trusty");
-        if (wm_vulnerability_fetch_oval(updates[CVE_TRUSTY], vu_dist[DIS_TRUSTY], &need_update) || (need_update && wm_vulnerability_update_oval(updates[CVE_TRUSTY]->path, CVE_TRUSTY))) {
-            return OS_INVALID;
-        } else {
-            mtdebug1(WM_VULNDETECTOR_LOGTAG, VU_OVA_UPDATED, "Ubuntu Trusty");
-            updates[CVE_TRUSTY]->last_update = time(NULL);
-        }
-    }
-    if (updates[CVE_PRECISE] && (updates[CVE_PRECISE]->last_update + (time_t) updates[CVE_PRECISE]->interval) < time(NULL)) {
-        mtinfo(WM_VULNDETECTOR_LOGTAG, VU_STARTING_UPDATE, "Ubuntu Precise");
-        if (wm_vulnerability_fetch_oval(updates[CVE_PRECISE], vu_dist[DIS_PRECISE], &need_update) || (need_update && wm_vulnerability_update_oval(updates[CVE_TRUSTY]->path, CVE_PRECISE))) {
-            return OS_INVALID;
-        } else {
-            mtdebug1(WM_VULNDETECTOR_LOGTAG, VU_OVA_UPDATED, "Ubuntu Precise");
-            updates[CVE_PRECISE]->last_update = time(NULL);
-        }
-    }
-
-    if (updates[CVE_RHEL5] && (updates[CVE_RHEL5]->last_update + (time_t) updates[CVE_RHEL5]->interval) < time(NULL)) {
-        mtinfo(WM_VULNDETECTOR_LOGTAG, VU_STARTING_UPDATE, "Red Hat Enterprise Linux 5");
-        if (wm_vulnerability_fetch_oval(updates[CVE_RHEL5], vu_dist[DIS_RHEL5], &need_update) || (need_update && wm_vulnerability_update_oval(updates[CVE_RHEL5]->path, CVE_RHEL5))) {
-            return OS_INVALID;
-        } else {
-            mtdebug1(WM_VULNDETECTOR_LOGTAG, VU_OVA_UPDATED, "Red Hat Enterprise Linux 5");
-            updates[CVE_RHEL5]->last_update = time(NULL);
-        }
-    }
-    if (updates[CVE_RHEL6] && (updates[CVE_RHEL6]->last_update + (time_t) updates[CVE_RHEL6]->interval) < time(NULL)) {
-        mtinfo(WM_VULNDETECTOR_LOGTAG, VU_STARTING_UPDATE, "Red Hat Enterprise Linux 6");
-        if (wm_vulnerability_fetch_oval(updates[CVE_RHEL6], vu_dist[DIS_RHEL6], &need_update) || (need_update && wm_vulnerability_update_oval(updates[CVE_RHEL6]->path, CVE_RHEL6))) {
-            return OS_INVALID;
-        } else {
-            mtdebug1(WM_VULNDETECTOR_LOGTAG, VU_OVA_UPDATED, "Red Hat Enterprise Linux 6");
-            updates[CVE_RHEL6]->last_update = time(NULL);
-        }
-    }
-    if (updates[CVE_RHEL7] && (updates[CVE_RHEL7]->last_update + (time_t) updates[CVE_RHEL7]->interval) < time(NULL)) {
-        mtinfo(WM_VULNDETECTOR_LOGTAG, VU_STARTING_UPDATE, "Red Hat Enterprise Linux 7");
-        if (wm_vulnerability_fetch_oval(updates[CVE_RHEL7], vu_dist[DIS_RHEL7], &need_update) || (need_update && wm_vulnerability_update_oval(updates[CVE_RHEL7]->path, CVE_RHEL7))) {
-            return OS_INVALID;
-        } else {
-            mtdebug1(WM_VULNDETECTOR_LOGTAG, VU_OVA_UPDATED, "Red Hat Enterprise Linux 7");
-            updates[CVE_RHEL7]->last_update = time(NULL);
->>>>>>> f71b942f
-        }
-    }
-
+        }
+    }
     return 0;
 }
 
@@ -2711,11 +2343,8 @@
         sqlite3_exec(db, vu_queries[BEGIN_T], NULL, NULL, NULL);
         for (package_list = package_list->child; package_list; package_list = package_list->next) {
             if (sqlite3_prepare_v2(db, vu_queries[VU_INSERT_AGENTS], -1, &stmt, NULL) != SQLITE_OK) {
-<<<<<<< HEAD
                 sqlite3_finalize(stmt);
-=======
                 close(sock);
->>>>>>> f71b942f
                 return wm_vulnerability_detector_sql_error(db);
             }
             if ((name = cJSON_GetObjectItem(package_list, "name")) &&
@@ -2727,17 +2356,11 @@
                 sqlite3_bind_text(stmt, 3, version->valuestring, -1, NULL);
                 sqlite3_bind_text(stmt, 4, architecture->valuestring, -1, NULL);
 
-<<<<<<< HEAD
                 if (wm_vulnerability_detector_step(stmt) != SQLITE_DONE) {
                     sqlite3_finalize(stmt);
+                    close(sock);
                     return wm_vulnerability_detector_sql_error(db);
                 }
-=======
-            if (wm_vulnerability_detector_step(stmt) != SQLITE_DONE) {
-                sqlite3_finalize(stmt);
-                close(sock);
-                return wm_vulnerability_detector_sql_error(db);
->>>>>>> f71b942f
             }
 
             sqlite3_finalize(stmt);
@@ -2978,7 +2601,6 @@
                     buffer++;
 
                     if (end = strchr(agent_info, ']'), end) {
-<<<<<<< HEAD
 
                         if (strstr(base, vu_dist_ext[DIS_WINDOWS])) {
                             if (strstr(base, vu_dist_ext[DIS_WS2016])) {
@@ -3000,24 +2622,12 @@
                                 agents->OS = vu_dist_tag[DIS_PRECISE];
                             } else {
                                 mtdebug1(WM_VULNDETECTOR_LOGTAG, VU_UNS_OS_VERSION, vu_dist_ext[DIS_UBUNTU], agents->agent_name);
-=======
-                        if (strcasestr(buffer, vu_dist[DIS_UBUNTU])) {
-                            if (strstr(buffer, " 16")) {
-                                agents->OS = vu_dist[DIS_XENIAL];
-                            } else if (strstr(buffer, " 14")) {
-                                agents->OS = vu_dist[DIS_TRUSTY];
-                            } else if (strstr(buffer, " 12")) {
-                                agents->OS = vu_dist[DIS_PRECISE];
-                            } else {
-                                mtdebug1(WM_VULNDETECTOR_LOGTAG, VU_UNS_OS_VERSION, vu_dist[DIS_UBUNTU], agents->agent_name);
->>>>>>> f71b942f
                                 if (agents = skip_agent(agents, agents_software), !agents) {
                                     break;
                                 } else {
                                     continue;
                                 }
                             }
-<<<<<<< HEAD
                         } else if (strcasestr(buffer, vu_dist_tag[DIS_DEBIAN])) {
                             if (strstr(buffer, " 7")) {
                                 agents->OS = vu_dist_tag[DIS_WHEEZY];
@@ -3042,24 +2652,12 @@
                                 agents->OS = vu_dist_tag[DIS_RHEL5];
                             } else {
                                 mtdebug1(WM_VULNDETECTOR_LOGTAG, VU_UNS_OS_VERSION, vu_dist_ext[DIS_REDHAT], agents->agent_name);
-=======
-                        } else if (strcasestr(buffer, vu_dist[DIS_REDHAT])) {
-                            if (strstr(buffer, " 7")) {
-                                agents->OS = vu_dist[DIS_RHEL7];
-                            } else if (strstr(buffer, " 6")) {
-                                agents->OS = vu_dist[DIS_RHEL6];
-                            } else if (strstr(buffer, " 5")) {
-                                agents->OS = vu_dist[DIS_RHEL5];
-                            } else {
-                                mtdebug1(WM_VULNDETECTOR_LOGTAG, VU_UNS_OS_VERSION, vu_dist[DIS_REDHAT], agents->agent_name);
->>>>>>> f71b942f
                                 if (agents = skip_agent(agents, agents_software), !agents) {
                                     break;
                                 } else {
                                     continue;
                                 }
                             }
-<<<<<<< HEAD
                         } else if (strcasestr(buffer, vu_dist_tag[DIS_CENTOS])) {
                             if (strstr(buffer, " 7")) {
                                 agents->OS = vu_dist_tag[DIS_RHEL7];
@@ -3069,17 +2667,6 @@
                                 agents->OS = vu_dist_tag[DIS_RHEL5];
                             } else {
                                 mtdebug1(WM_VULNDETECTOR_LOGTAG, VU_UNS_OS_VERSION, vu_dist_ext[DIS_CENTOS], agents->agent_name);
-=======
-                        } else if (strcasestr(buffer, vu_dist[DIS_CENTOS])) {
-                            if (strstr(buffer, " 7")) {
-                                agents->OS = vu_dist[DIS_RHEL7];
-                            } else if (strstr(buffer, " 6")) {
-                                agents->OS = vu_dist[DIS_RHEL6];
-                            } else if (strstr(buffer, " 5")) {
-                                agents->OS = vu_dist[DIS_RHEL5];
-                            } else {
-                                mtdebug1(WM_VULNDETECTOR_LOGTAG, VU_UNS_OS_VERSION, vu_dist[DIS_CENTOS], agents->agent_name);
->>>>>>> f71b942f
                                 if (agents = skip_agent(agents, agents_software), !agents) {
                                     break;
                                 } else {
