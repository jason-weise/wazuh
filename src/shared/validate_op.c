--- conflicted
+++ resolved
@@ -12,19 +12,6 @@
 static char *_read_file(const char *high_name, const char *low_name, const char *defines_file) __attribute__((nonnull(3)));
 static const char *__gethour(const char *str, char *ossec_hour) __attribute__((nonnull));
 
-<<<<<<< HEAD
-=======
-#ifndef WIN32
-static const char *ip_address_regex =
-    "^[0-9]{1,3}\\.[0-9]{1,3}\\.[0-9]{1,3}\\.[0-9]{1,3}/?"
-    "([0-9]{0,2}|[0-9]{1,3}\\.[0-9]{1,3}\\.[0-9]{1,3}\\.[0-9]{1,3})$";
-#endif /* !WIN32 */
-
-/* Global variables */
-static int _mask_inited = 0;
-static unsigned int _netmasks[33];
-
->>>>>>> 757435a6
 
 /* Read the file and return a string the matches the following
  * format: high_name.low_name.
@@ -121,77 +108,8 @@
     return (NULL);
 }
 
-<<<<<<< HEAD
-
-
-/** getDefine_Int.
- * Gets an integer definition. This function always return on
- * success or exit on error.
-=======
-/* Get netmask based on the integer value */
-int getNetmask(unsigned int mask, char *strmask, size_t size)
-{
-    int i = 0;
-
-    strmask[0] = '\0';
-
-    if (mask == 0) {
-        snprintf(strmask, size, "/any");
-        return (1);
-    }
-
-    for (i = 0; i <= 31; i++) {
-        if (htonl(_netmasks[i]) == mask) {
-            snprintf(strmask, size, "/%d", i);
-            break;
-        }
-    }
-
-    return (1);
-}
-
-/* Initialize netmasks -- taken from snort util.c */
-static void _init_masks()
-{
-    _mask_inited = 1;
-    _netmasks[0] = 0x0;
-    _netmasks[1] = 0x80000000;
-    _netmasks[2] = 0xC0000000;
-    _netmasks[3] = 0xE0000000;
-    _netmasks[4] = 0xF0000000;
-    _netmasks[5] = 0xF8000000;
-    _netmasks[6] = 0xFC000000;
-    _netmasks[7] = 0xFE000000;
-    _netmasks[8] = 0xFF000000;
-    _netmasks[9] = 0xFF800000;
-    _netmasks[10] = 0xFFC00000;
-    _netmasks[11] = 0xFFE00000;
-    _netmasks[12] = 0xFFF00000;
-    _netmasks[13] = 0xFFF80000;
-    _netmasks[14] = 0xFFFC0000;
-    _netmasks[15] = 0xFFFE0000;
-    _netmasks[16] = 0xFFFF0000;
-    _netmasks[17] = 0xFFFF8000;
-    _netmasks[18] = 0xFFFFC000;
-    _netmasks[19] = 0xFFFFE000;
-    _netmasks[20] = 0xFFFFF000;
-    _netmasks[21] = 0xFFFFF800;
-    _netmasks[22] = 0xFFFFFC00;
-    _netmasks[23] = 0xFFFFFE00;
-    _netmasks[24] = 0xFFFFFF00;
-    _netmasks[25] = 0xFFFFFF80;
-    _netmasks[26] = 0xFFFFFFC0;
-    _netmasks[27] = 0xFFFFFFE0;
-    _netmasks[28] = 0xFFFFFFF0;
-    _netmasks[29] = 0xFFFFFFF8;
-    _netmasks[30] = 0xFFFFFFFC;
-    _netmasks[31] = 0xFFFFFFFE;
-    _netmasks[32] = 0xFFFFFFFF;
-}
-
 /* Get an integer definition. This function always return on
  * success or exits on error.
->>>>>>> 757435a6
  */
 int getDefine_Int(const char *high_name, const char *low_name, int min, int max)
 {
@@ -237,16 +155,9 @@
 
     memset(&temp_ip, 0, sizeof(struct _os_ip));
 
-<<<<<<< HEAD
-    /* Extracting ip address */
-    if (OS_IsValidIP(ip_address, &temp_ip) == 0)
-    {
-        return(!_true);
-=======
     /* Extract IP address */
-    if ((net.s_addr = inet_addr(ip_address)) <= 0) {
+    if (OS_IsValidIP(ip_address, &temp_ip) == 0) {
         return (!_true);
->>>>>>> 757435a6
     }
 
     /* If negate is set */
@@ -254,18 +165,11 @@
         _true = 0;
     }
 
-<<<<<<< HEAD
-    /* Checking if ip is in thatip & netmask */
+    /* Check if IP is in thatip & netmask */
     if (sacmp((struct sockaddr *) &temp_ip.ss, 
               (struct sockaddr *) &that_ip->ss,
-              that_ip->prefixlength))
-    {
-        return(_true);
-=======
-    /* Check if IP is in thatip & netmask */
-    if ((net.s_addr & that_ip->netmask) == that_ip->ip_address) {
+              that_ip->prefixlength)) {
         return (_true);
->>>>>>> 757435a6
     }
 
     /* Didn't match */
@@ -283,16 +187,9 @@
 
     memset(&temp_ip, 0, sizeof(struct _os_ip));
 
-<<<<<<< HEAD
-    /* Extracting ip address */
-    if (OS_IsValidIP(ip_address, &temp_ip) == 0)
-    {
-        return(!_true);
-=======
     /* Extract IP address */
-    if ((net.s_addr = inet_addr(ip_address)) <= 0) {
+    if (OS_IsValidIP(ip_address, &temp_ip) == 0) {
         return (!_true);
->>>>>>> 757435a6
     }
 
     while (*list_of_ips) {
@@ -302,17 +199,11 @@
             _true = 0;
         }
 
-<<<<<<< HEAD
         /* Checking if ip is in thatip & netmask */
         if (sacmp((struct sockaddr *) &temp_ip.ss, 
                   (struct sockaddr *) &l_ip->ss,
-                  l_ip->prefixlength))
-        {
-            return(_true); 
-=======
-        if ((net.s_addr & l_ip->netmask) == l_ip->ip_address) {
+                  l_ip->prefixlength)) {
             return (_true);
->>>>>>> 757435a6
         }
         list_of_ips++;
     }
@@ -320,18 +211,10 @@
     return (!_true);
 }
 
-<<<<<<< HEAD
-
 /** int OS_IsValidIP(char *ip_address, os_ip *final_ip)
- * Validates if an ip address is in the right
- * format.
- * Returns 0 if doesn't match or 1 if it is an ip or 2 an ip with cidr.
- * ** On success this function may modify the value of ip_address
-=======
-/* Validate if an IP address is in the right format
+ * Validate if an IP address is in the right format
  * Returns 0 if doesn't match or 1 if it is an IP or 2 an IP with CIDR.
  * WARNING: On success this function may modify the value of ip_address
->>>>>>> 757435a6
  */
 int OS_IsValidIP(const char *ip_address, os_ip *final_ip)
 {
@@ -353,26 +236,20 @@
         ip_address++;
     }
 
-<<<<<<< HEAD
-    if(strcmp(ip_address, "any") == 0)
-    {
+    if(strcmp(ip_address, "any") == 0) {
         strcpy((char *) ip_address, "::/0");   
     }
 
     /* Getting the cidr/netmask if available */
     tmp_str = strchr(ip_address,'/');
-    if(tmp_str)
-    {
+    if(tmp_str) {
         *tmp_str = '\0';
         tmp_str++;
 
         /* Cidr */
-        if(strlen(tmp_str) <= 3)
-        {
+        if(strlen(tmp_str) <= 3) {
             cidr = atoi(tmp_str);
-        }
-        else
-        {
+        } else {
             return(0);
         }
     }
@@ -380,33 +257,26 @@
     /* No cidr available */
     memset(&hints, 0, sizeof(struct addrinfo));
     hints.ai_flags = AI_NUMERICHOST;
-    if (getaddrinfo(ip_address, NULL, &hints, &result) != 0)
-    {
+    if (getaddrinfo(ip_address, NULL, &hints, &result) != 0) {
         return(0);
     }
 
     switch (result->ai_family)
     {
     case AF_INET:
-        if (cidr >=0 && cidr <= 32)
-        {
+        if (cidr >=0 && cidr <= 32) {
             prefixlength = cidr;
             break;
-        }
-        else if (cidr < 0)
-        {
+        } else if (cidr < 0) {
             prefixlength = 32;
             break;
         }
         return(0);
     case AF_INET6:
-        if (cidr >=0 && cidr <= 128)
-        {
+        if (cidr >=0 && cidr <= 128) {
             prefixlength = cidr;
             break;
-        }
-        else if (cidr < 0)
-        {
+        } else if (cidr < 0) {
             prefixlength = 128;
             break;
         }
@@ -415,8 +285,7 @@
         return(0);
     }
 
-    if (final_ip)
-    {
+    if (final_ip) {
         memcpy(&(final_ip->ss), result->ai_addr, result->ai_addrlen);
         final_ip->prefixlength = prefixlength;
     }
@@ -424,116 +293,6 @@
     freeaddrinfo(result);
     return((cidr >= 0) ? 2 : 1);
 }
-
-=======
-#ifndef WIN32
-    /* Check against the basic regex */
-    if (!OS_PRegex(ip_address, ip_address_regex)) {
-        if (strcmp(ip_address, "any") != 0) {
-            return (0);
-        }
-    }
-#else
-
-    if (strcmp(ip_address, "any") != 0) {
-        const char *tmp_ip;
-        int dots = 0;
-        tmp_ip = ip_address;
-        while (*tmp_ip != '\0') {
-            if ((*tmp_ip < '0' ||
-                    *tmp_ip > '9') &&
-                    *tmp_ip != '.' &&
-                    *tmp_ip != '/') {
-                /* Invalid IP */
-                return (0);
-            }
-            if (*tmp_ip == '.') {
-                dots++;
-            }
-            tmp_ip++;
-        }
-        if (dots < 3 || dots > 6) {
-            return (0);
-        }
-    }
-#endif
-
-    /* Get the CIDR/netmask if available */
-    tmp_str = strchr(ip_address, '/');
-    if (tmp_str) {
-        int cidr;
-        struct in_addr net;
-
-        *tmp_str = '\0';
-        tmp_str++;
-
-        /* CIDR */
-        if (strlen(tmp_str) <= 2) {
-            cidr = atoi(tmp_str);
-            if ((cidr >= 0) && (cidr <= 32)) {
-                if (!_mask_inited) {
-                    _init_masks();
-                }
-                nmask = _netmasks[cidr];
-                nmask = htonl(nmask);
-            } else {
-                return (0);
-            }
-        }
-        /* Full netmask */
-        else {
-            /* Init the masks */
-            if (!_mask_inited) {
-                _init_masks();
-            }
-
-            if (strcmp(tmp_str, "255.255.255.255") == 0) {
-                nmask = htonl(_netmasks[32]);
-            } else {
-                if ((nmask = inet_addr(ip_address)) <= 0) {
-                    return (0);
-                }
-            }
-        }
-
-        if ((net.s_addr = inet_addr(ip_address)) <= 0) {
-            if (strcmp("0.0.0.0", ip_address) == 0) {
-                net.s_addr = 0;
-            } else {
-                return (0);
-            }
-        }
-
-        if (final_ip) {
-            final_ip->ip_address = net.s_addr & nmask;
-            final_ip->netmask = nmask;
-        }
-
-        tmp_str--;
-        *tmp_str = '/';
-
-        return (2);
-    }
-
-    /* No CIDR available */
-    else {
-        struct in_addr net;
-        nmask = 32;
-
-        if (strcmp("any", ip_address) == 0) {
-            net.s_addr = 0;
-            nmask = 0;
-        } else if ((net.s_addr = inet_addr(ip_address)) <= 0) {
-            return (0);
-        }
-
-        if (final_ip) {
-            final_ip->ip_address = net.s_addr;
-
-            if (!_mask_inited) {
-                _init_masks();
-            }
->>>>>>> 757435a6
 
 /** int sacmp(struct sockaddr *sa1, struct sockaddr *sa2, int prefixlength)
  * Compares two sockaddrs up to prefixlength.
@@ -565,7 +324,6 @@
         return(!_true);
     }
 
-<<<<<<< HEAD
     switch (sa2->sa_family)
     {
     case AF_INET:
@@ -575,49 +333,34 @@
     case AF_INET6:
         addr2 = (char *) &(((struct sockaddr_in6 *) sa2)->sin6_addr);
         realaf2 = AF_INET6;
-        if (IN6_IS_ADDR_V4MAPPED((struct in6_addr *) addr2))
-        {   /* shift the pointer for a mapped address */
+        if (IN6_IS_ADDR_V4MAPPED((struct in6_addr *) addr2)) {
+            /* shift the pointer for a mapped address */
             addr1 += (sizeof (struct in6_addr)) - (sizeof (struct in_addr));
             realaf2 = AF_INET;
-=======
-        /* IP without CIDR */
-        if (nmask) {
-            return (1);
->>>>>>> 757435a6
         }
         break;
     default:
         return(!_true);
     }
 
-<<<<<<< HEAD
-    if (realaf1 != realaf2)
-    {
+    if (realaf1 != realaf2) {
         return(!_true);
     }
 
     ip_div = div(prefixlength, 8);
 
-    for (i=0; i < ip_div.quot; i++)
-    {
-        if (addr1[i] != addr2[i])
-        {
+    for (i=0; i < ip_div.quot; i++) {
+        if (addr1[i] != addr2[i]) {
             return(!_true);
         }
     }
-    if (ip_div.rem)
-    {
+    if (ip_div.rem) {
         modbits = ((char) ~0) << (8 - ip_div.rem);
-        if ( (addr1[i] & modbits) != (addr2[i] & modbits) )
-        {
+        if ( (addr1[i] & modbits) != (addr2[i] & modbits) ) {
             return(!_true);
         }
     }
     return(_true);
-=======
-        return (2);
-    }
->>>>>>> 757435a6
 }
 
 
