/* Copyright (C) 2015, Wazuh Inc.
 * Copyright (C) 2009 Trend Micro Inc.
 * All rights reserved.
 *
 * This program is free software; you can redistribute it
 * and/or modify it under the terms of the GNU General Public
 * License (version 2) as published by the FSF - Free Software
 * Foundation
 */

#include "shared.h"
#include "string.h"
#include "../os_regex/os_regex.h"
#include "string_op.h"

#ifdef WIN32
#ifdef EVENTCHANNEL_SUPPORT
#define _WIN32_WINNT 0x0600
#endif
#endif

/* Trim CR and/or LF from the last positions of a string */
void os_trimcrlf(char *str)
{
    if (str == NULL) {
        return;
    }

    if (*str == '\0') {
        return;
    }

    size_t len = strlen(str);
    len--;

    while (str[len] == '\n' || str[len] == '\r') {
        str[len] = '\0';

        if (len == 0) {
            break;
        }

        len--;
    }
}

/* Remove offending char (e.g., double quotes) from source */
char *os_strip_char(const char *source, char remove)
{
    char *clean;
    const char *iterator = source;
    size_t length = 0;
    int i;

    /* Figure out how much memory to allocate */
    for ( ; *iterator; iterator++ ) {
        if ( *iterator != remove ) {
            length++;
        }
    }

    /* Allocate the memory */
    if ( (clean = (char *) malloc( length + 1 )) == NULL ) {
        // Return NULL
        return NULL;
    }
    memset(clean, '\0', length + 1);

    /* Remove the characters */
    iterator = source;
    for ( i = 0; *iterator; iterator++ ) {
        if ( *iterator != remove ) {
            clean[i] = *iterator;
            i++;
        }
    }

    return clean;
}

/* Do a substring */
int os_substr(char *dest, const char *src, size_t position, ssize_t length)
{
    dest[0] = '\0';

    if ( length <= 0  ) {
        /* Unsupported negative length string */
        return -3;
    }
    if ( src == NULL ) {
        return -2;
    }
    if ( position >= strlen(src) ) {
        return -1;
    }

    strncat(dest, (src + position), (size_t) length);

    return 0;
}

/* Escape a set of characters */
char *os_shell_escape(const char *src)
{
    /* Maximum Length of the String is 2 times the current length */
    char shell_escapes[22] = { '\\', '"', '\'', '\t', ';', '`', '>', '<', '|', '#',
                             '*', '[', ']', '{', '}', '&', '$', '!', ':', '(', ')'
                           };

    char *escaped_string;
    size_t length = 0;
    int i = 0;

    if (src == NULL) {
        return NULL;
    }

    /* Determine how long the string will be */
    const char *iterator = src;
    for (; *iterator; iterator++) {
        if (strchr(shell_escapes, *iterator)) {
            if ((*iterator == '\\') && *(iterator+1) && strchr(shell_escapes, *(iterator+1))) {
                // avoid scape because it's already scaped
                iterator++;
            }
            length++;
        }
        length++;
    }
    /* Allocate memory */
    if ((escaped_string = (char *) calloc(1, length + 1 )) == NULL) {
        return NULL;
    }

    /* Escape the escapable characters */
    iterator = src;
    for (i = 0; *iterator; iterator++) {
        if (strchr(shell_escapes, *iterator)) {
            if ((*iterator == '\\') && *(iterator+1) && strchr(shell_escapes, *(iterator+1))) {
                // avoid scape because it's already scaped
                escaped_string[i] = *iterator;
                i++;
                iterator++;
            } else {
                escaped_string[i] = '\\';
                i++;
            }
        }
        escaped_string[i] = *iterator;
        i++;
    }

    return escaped_string;
}

/* Count the number of repetitions of needle at haystack */
size_t os_strcnt(const char *haystack, char needle) {
    size_t count = 0;
    char *ptr;

    for (ptr = strchr(haystack, needle); ptr; ptr = strchr(ptr + 1, needle))
        count++;

    return count;
}

// Trim whitespaces from string

char * w_strtrim(char * string) {
    char *c;
    char *d;

    if(string != NULL) {
        string = &string[strspn(string, " ")];
        for (c = string + strcspn(string, " "); *(d = c + strspn(c, " ")); c = d + strcspn(d, " "));
        *c = '\0';
    }
    return string;
}

// Add a dynamic field with object nesting
void W_JSON_AddField(cJSON *root, const char *key, const char *value) {

    cJSON *object;
    char *current;
    char *nest = strchr(key, '.');
    size_t length;

    if (nest) {
        length = nest - key;
        os_malloc(length + 1, current);
        strncpy(current, key, length);
        current[length] = '\0';

        if (object = cJSON_GetObjectItem(root, current), object) {
            if (cJSON_IsObject(object)) {
                W_JSON_AddField(object, nest + 1, value);
            }
        } else {
            cJSON_AddItemToObject(root, current, object = cJSON_CreateObject());
            W_JSON_AddField(object, nest + 1, value);
        }

        free(current);
    } else if (!cJSON_GetObjectItem(root, key)) {
        const char *jsonErrPtr;
        cJSON * value_json = NULL;

        if (*value == '[' &&
           (value_json = cJSON_ParseWithOpts(value, &jsonErrPtr, 0), value_json) &&
           (*jsonErrPtr == '\0')) {
            cJSON_AddItemToObject(root, key, value_json);
        } else {
            if (value_json) {
                cJSON_Delete(value_json);
            }
            cJSON_AddStringToObject(root, key, value);
        }
    }
}

void csv_list_to_json_str_array(char * const csv_list, char **buffer)
{
    cJSON *array = cJSON_CreateArray();
    char *remaining_str = NULL;
    char *element = strtok_r(csv_list, ",", &remaining_str);

    while (element) {
        cJSON *obj = cJSON_CreateString(element);
        cJSON_AddItemToArray(array, obj);
        element = strtok_r(NULL, ",", &remaining_str);
    }
    *buffer = cJSON_Print(array);
    cJSON_Delete(array);
}

// Searches haystack for needle. Returns 1 if needle is found in haystack.
int w_str_in_array(const char * needle, const char ** haystack) {
    int i;

    if (!(needle && haystack)) {
        return 0;
    }

    for (i = 0; haystack[i]; i++) {
        if (strcmp(needle, haystack[i]) == 0) {
            return 1;
        }
    }

    return 0;
}

/* Filter escape characters */

char* filter_special_chars(const char *string) {
    int i, j = 0;
    int n = strlen(string);
    char *filtered = malloc(n + 1);

    if (!filtered)
        return NULL;

    for (i = 0; i <= n; i++)
        filtered[j++] = (string[i] == '\\') ? string[++i] : string[i];

    return filtered;
}

// Replace substrings

char * wstr_replace(const char * string, const char * search, const char * replace) {
    char * result;
    const char * scur;
    const char * snext;
    size_t wi = 0;
    size_t zcur;

    if (!(string && search && replace)) {
        return NULL;
    }

    const size_t ZSEARCH = strlen(search);
    const size_t ZREPLACE = strlen(replace);

    os_malloc(sizeof(char), result);

    for (scur = string; snext = strstr(scur, search), snext; scur = snext + ZSEARCH) {
        zcur = snext - scur;
        os_realloc(result, wi + zcur + ZREPLACE + 1, result);
        memcpy(result + wi, scur, zcur);
        wi += zcur;
        memcpy(result + wi, replace, ZREPLACE);
        wi += ZREPLACE;
    }

    // Copy last chunk

    zcur = strlen(scur);
    os_realloc(result, wi + zcur + 1, result);
    memcpy(result + wi, scur, zcur);
    wi += zcur;

    result[wi] = '\0';
    return result;
}

// Locate first occurrence of non escaped character in string

char * wstr_chr(char * str, int character) {
    char escaped = 0;

    for (;*str != '\0'; str++) {
        if (!escaped) {
            if (*str == character) {
                return str;
            }
            if (*str == '\\') {
                escaped = 1;
            }
        } else {
            escaped = 0;
        }
    }

    return NULL;
}

#ifdef WIN32

char *convert_windows_string(LPCWSTR string)
{
    char *dest = NULL;
    size_t size = 0;
    int result = 0;

    if (string == NULL) {
        return (NULL);
    }

    /* Determine size required */
    size = WideCharToMultiByte(CP_UTF8,
                               WC_ERR_INVALID_CHARS,
                               string,
                               -1,
                               NULL,
                               0,
                               NULL,
                               NULL);

    if (size == 0) {
        mferror(
            "Could not WideCharToMultiByte() when determining size which returned (%lu)",
            GetLastError());
        return (NULL);
    }

    if ((dest = calloc(size, sizeof(char))) == NULL) {
        mferror(
            "Could not calloc() memory for WideCharToMultiByte() which returned [(%d)-(%s)]",
            errno,
            strerror(errno)
        );
        return (NULL);
    }

    result = WideCharToMultiByte(CP_UTF8,
                                 WC_ERR_INVALID_CHARS,
                                 string,
                                 -1,
                                 dest,
                                 size,
                                 NULL,
                                 NULL);

    if (result == 0) {
        mferror(
            "Could not WideCharToMultiByte() which returned (%lu)",
            GetLastError());
        free(dest);
        return (NULL);
    }

    return (dest);
}

#endif

// Free string array
void free_strarray(char ** array) {
    int i;

    if (array) {
        for (i = 0; array[i]; ++i) {
            free(array[i]);
        }

        free(array);
    }
}

<<<<<<< HEAD
// Get the size of a string array
size_t strarray_size(char ** array) {
    size_t size = 0;

    if (array) {
        while (array[size]) {
            size++;
        }
    }
    return size;
}

=======
>>>>>>> ed299a32
char * wstr_delete_repeated_groups(const char * string){
    char **aux;
    char *result = NULL;
    int i, k;

    aux = OS_StrBreak(MULTIGROUP_SEPARATOR, string, MAX_GROUPS_PER_MULTIGROUP);

    for (i=0; aux[i] != NULL; i++) {
        for (k=0; k < i; k++){
            if (!strcmp(aux[k], aux[i])) {
                break;
            }
        }

        // If no duplicate found, append
        if (k == i) {
            wm_strcat(&result, aux[i], MULTIGROUP_SEPARATOR);
        }
    }

    free_strarray(aux);
    return result;
}


// Concatenate strings with optional separator

int wm_strcat(char **str1, const char *str2, char sep) {
    size_t len1;
    size_t len2;

    if (str2) {
        len2 = strlen(str2);

        if (*str1) {
            len1 = strlen(*str1);
            os_realloc(*str1, len1 + len2 + (sep ? 2 : 1), *str1);

            if (sep)
                memcpy(*str1 + (len1++), &sep, 1);
        } else {
            len1 = 0;
            os_malloc(len2 + 1, *str1);
        }

        memcpy(*str1 + len1, str2, len2 + 1);
        return 0;
    } else
        return -1;
}

int wstr_end(char *str, const char *str_end) {
    size_t str_len = strlen(str);
    size_t str_end_len = strlen(str_end);
    return str_end_len <= str_len && !strcmp(str + str_len - str_end_len, str_end);
}

void wstr_split(char *str, char *delim, char *replace_delim, int occurrences, char ***splitted_str) {
    char *new_delim = replace_delim ? replace_delim : delim;
    size_t new_delim_size = strlen(replace_delim ? replace_delim : delim);
    int count = 0;
    int splitted_count;
    char *str_cpy, *str_cpy_ref;
    char *str_it;
    char **acc_strs;
    char *saveptr;

    if (occurrences < 1) {
        return;
    }

    os_strdup(str, str_cpy);
    str_cpy_ref = str_cpy;
    str_it = strtok_r(str_cpy, delim, &saveptr);

    os_calloc(occurrences, sizeof(char *), acc_strs);

    for (splitted_count = 0; *splitted_str && (*splitted_str)[splitted_count]; splitted_count++);

    for (; str_it && *str_it; count++) {
        os_strdup(str_it, acc_strs[count]);

        if (count == occurrences - 1) {
            // Add a new term
            size_t term_size;
            char *new_term_it;

            for (count = term_size = 0; count < occurrences; count++) {
                term_size += strlen(acc_strs[count]);
            }

            term_size += (occurrences - 1) * new_delim_size + 1;

            os_realloc(*splitted_str, (splitted_count + 2) * sizeof(char *), *splitted_str);
            os_calloc(term_size, sizeof(char), (*splitted_str)[splitted_count]);
            (*splitted_str)[splitted_count + 1] = NULL;

            for (count = 0, new_term_it = (*splitted_str)[splitted_count]; count < occurrences; count++) {
                if (count) {
                    strncpy(new_term_it, new_delim, term_size);
                    term_size -= new_delim_size;
                    new_term_it += new_delim_size;
                }
                strncpy(new_term_it, acc_strs[count], term_size);
                term_size -= strlen(acc_strs[count]);
                new_term_it += strlen(acc_strs[count]);
                os_free(acc_strs[count]);
            }

            splitted_count++;
            count = -1;
        }
        str_it = strtok_r(NULL, delim, &saveptr);
    }

    // Remove residual terms (they are discarded)
    for (count = 0; acc_strs[count]; count++) {
        free(acc_strs[count]);
    }
    free(acc_strs);
    free(str_cpy_ref);
}

/* Check if the specified string is already in the array */
int w_is_str_in_array(char *const *ar, const char *str)
{
    while (*ar) {
        if (strcmp(*ar, str) == 0) {
            return (1);
        }
        ar++;
    }
    return (0);
}

// Remove zeros from the end of the decimal number
void w_remove_zero_dec(char *str_number) {
    char *base;
    char *number_end;

    if (base = strchr(str_number, '.'), base) {
        for (number_end = base; *number_end; number_end++);
        for (--number_end; base != number_end && *number_end == '0'; number_end--) {
            *number_end = '\0';
        }
    }
}

/* Similar to strtok_r but checks for full delim appearances */
char *w_strtok_r_str_delim(const char *delim, char **remaining_str)
{
    if (!*remaining_str) {
        return NULL;
    }

    if (!delim || *delim == '\0') {
        char *str = *remaining_str;
        *remaining_str = NULL;
        return str;
    }

    char *delim_found = NULL;
    size_t delim_len = strlen(delim);

    while ((delim_found = strstr(*remaining_str, delim))) {
        if (*remaining_str == delim_found) {
            *remaining_str += delim_len;
            continue;
        }
        break;
    }

    if (**remaining_str == '\0') {
        return NULL;
    }

    char *token = *remaining_str;

    if((delim_found = strstr(*remaining_str, delim))) {
        *delim_found = '\0';
        *remaining_str = delim_found + delim_len;
    } else {
        *remaining_str = NULL;
    }

    return token;
}


// Returns the characters number of the string source if, only if, source is included completely in str, 0 in other case.
int w_compare_str(const char * source, const char * str) {
    int matching = 0;
    size_t source_lenght;

    if (!(source && str)) {
        return -1;
    }

    source_lenght = strlen(source);
    if (source_lenght > strlen(str)) {
        return -2;
    }

    // Match if result is 0
    matching = strncmp(source, str, source_lenght);

    return matching == 0 ? source_lenght : 0;
}

const char * find_string_in_array(char * const string_array[], size_t array_len, const char * const str, const size_t str_len)
{
    if (!string_array || !str){
        return NULL;
    }

    size_t i;
    for (i = 0; i < array_len; ++i) {
        if (strncmp(str, string_array[i], str_len) == 0) {
            return string_array[i];
        }
    }

    return NULL;
}

// Parse boolean string

int w_parse_bool(const char * string) {
    return (strcmp(string, "yes") == 0) ? 1 : (strcmp(string, "no") == 0) ? 0 : -1;
}

// Parse positive time string into seconds

long w_parse_time(const char * string) {
    char * end;
    long seconds = strtol(string, &end, 10);

    if (seconds < 0 || (seconds == LONG_MAX && errno == ERANGE)) {
        return -1;
    }

    switch (*end) {
    case '\0':
        break;
    case 'w':
        seconds *= W_WEEK_SECONDS;
        break;
    case 'd':
        seconds *= W_DAY_SECONDS;
        break;
    case 'h':
        seconds *= W_HOUR_SECONDS;
        break;
    case 'm':
        seconds *= W_MINUTE_SECONDS;
        break;
    case 's':
        break;
    default:
        return -1;
    }

    return seconds >= 0 ? seconds : -1;
}

// Parse positive size string into bytes

ssize_t w_parse_size(const char * string) {
    char c;
    ssize_t size;

    switch (sscanf(string, "%zd%c", &size, &c)) {
    case 1:
        break;

    case 2:
        switch (c) {
        case 'G':
        case 'g':
            size *= 1073741824;
            break;
        case 'M':
        case 'm':
            size *= 1048576;
            break;
        case 'K':
        case 'k':
            size *= 1024;
            break;
        case 'B':
        case 'b':
            break;
        default:
            return -1;
        }

        break;

    default:
        return -1;
    }

    return size >= 0 ? size : -1;
}

// Get time unit from seconds

char*  w_seconds_to_time_unit(long seconds, bool long_format) {

    if (seconds < 0) {
        return "invalid";
    }
    else if (seconds >= W_WEEK_SECONDS) {
        return long_format ? W_WEEKS_L : W_WEEKS_S ;
    }
    else if (seconds >= W_DAY_SECONDS) {
        return long_format ? W_DAYS_L : W_DAYS_S ;
    }
    else if (seconds >= W_HOUR_SECONDS) {
        return long_format ? W_HOURS_L : W_HOURS_S ;
    }
    else if (seconds >= W_MINUTE_SECONDS) {
       return long_format ? W_MINUTES_L : W_MINUTES_S ;
    }
    else {
       return long_format ? W_SECONDS_L : W_SECONDS_S ;
    }
}

// Get time value from seconds

long w_seconds_to_time_value(long seconds) {

    if(seconds < 0) {
        return -1;
    }
    else if (seconds >= W_WEEK_SECONDS) {
        return seconds/W_WEEK_SECONDS;
    }
    else if (seconds >= W_DAY_SECONDS) {
        return seconds/W_DAY_SECONDS;
    }
    else if (seconds >= W_HOUR_SECONDS) {
        return seconds/W_HOUR_SECONDS;
    }
    else if (seconds >= W_MINUTE_SECONDS) {
        return seconds/W_MINUTE_SECONDS;
    }
    else {
        return seconds;
    }
}

char* decode_hex_buffer_2_ascii_buffer(const char * const encoded_buffer, const size_t buffer_size)
{
    if (!encoded_buffer) {
        return NULL;
    }

    /* each ASCII character has 2 digits in its HEX form, hence its length must be even */
    if (buffer_size % 2 != 0) {
        return NULL;
    }

    const size_t decoded_len = buffer_size / 2;
    char *decoded_buffer;
    os_calloc(decoded_len + 1, sizeof(char), decoded_buffer);

    size_t i;
    for(i = 0; i < decoded_len; ++i) {
        if (1 != sscanf(encoded_buffer + 2 * i, "%2hhx", decoded_buffer + i)) {
            os_free(decoded_buffer);
            return NULL;
        }
    }

    return decoded_buffer;
}

// Length of the initial segment of s which consists entirely of non-escaped bytes different from reject

size_t strcspn_escaped(const char * s, char reject) {
    char charset[3] = { '\\', reject };

    size_t len = strlen(s);
    size_t spn_len = 0;

    do {
        spn_len += strcspn(s + spn_len, charset);

        if (s[spn_len] == '\\') {
            spn_len += 2;
        } else {
            return spn_len;
        }
    } while (spn_len < len);

    return len;
}

// Escape JSON reserved characters

char * wstr_escape_json(const char * string) {
    const char escape_map[] = {
        ['\b'] = 'b',
        ['\t'] = 't',
        ['\n'] = 'n',
        ['\f'] = 'f',
        ['\r'] = 'r',
        ['\"'] = '\"',
        ['\\'] = '\\'
    };

    size_t i = 0;   // Read position
    size_t j = 0;   // Write position
    size_t z;       // Span length

    char * output;
    os_malloc(1, output);

    do {
        z = strcspn(string + i, "\b\t\n\f\r\"\\");

        if (string[i + z] == '\0') {
            // End of string
            os_realloc(output, j + z + 1, output);
            strncpy(output + j, string + i, z);
        } else {
            // Reserved character
            os_realloc(output, j + z + 3, output);
            strncpy(output + j, string + i, z);
            output[j + z] = '\\';
            output[j + z + 1] = escape_map[(int)string[i + z]];
            z++;
            j++;
        }

        j += z;
        i += z;
    } while (string[i] != '\0');

    output[j] = '\0';
    return output;
}

// Unescape JSON reserved characters

char * wstr_unescape_json(const char * string) {
    const char UNESCAPE_MAP[] = {
        ['b'] = '\b',
        ['t'] = '\t',
        ['n'] = '\n',
        ['f'] = '\f',
        ['r'] = '\r',
        ['\"'] = '\"',
        ['\\'] = '\\'
    };

    size_t i = 0;   // Read position
    size_t j = 0;   // Write position
    size_t z;       // Span length

    char * output;
    os_malloc(1, output);

    do {
        z = strcspn(string + i, "\\");

        // Extend output and copy
        os_realloc(output, j + z + 3, output);
        strncpy(output + j, string + i, z);

        i += z;
        j += z;

        if (string[i] != '\0') {
            // Peek byte following '\'
            switch (string[++i]) {
            case '\0':
                // End of string
                output[j++] = '\\';
                break;

            case 'b':
            case 't':
            case 'n':
            case 'f':
            case 'r':
            case '\"':
            case '\\':
                // Escaped character
                output[j++] = UNESCAPE_MAP[(int)string[i++]];
                break;

            default:
                // Bad escape
                output[j++] = '\\';
                output[j++] = string[i++];
            }
        }
    } while (string[i] != '\0');

    output[j] = '\0';
    return output;
}

// Lowercase a string

char * w_tolower_str(const char *string) {
    char *tolower_str;
    int count;

    if (!string) {
        return NULL;
    }

    os_malloc(1, tolower_str);

    for(count = 0; string[count]; count++) {
        os_realloc(tolower_str, count + 2, tolower_str);
        tolower_str[count] = tolower(string[count]);
    }

    tolower_str[count] = '\0';

    return tolower_str;
}

// Verify the string is not truncated after executing snprintf

int os_snprintf(char *str, size_t size, const char *format, ...) {
    size_t ret;
    va_list args;

    va_start(args, format);
    ret = vsnprintf(str, size, format, args);
    if (ret >= size) {
        mwarn("String may be truncated because it is too long.");
    }
    va_end(args);

    return ret;
}

// Remove a substring from a string

char * w_remove_substr(char *str, const char *sub) {
    char *p, *q, *r;

    if (!str || !sub) {
        return NULL;
    }

    if ((q = r = strstr(str, sub)) != NULL) {
        size_t len = strlen(sub);
        while ((r = strstr(p = r + len, sub)) != NULL) {
            while (p < r)
                *q++ = *p++;
        }
        while ((*q++ = *p++) != '\0')
            continue;
    }
    return str;
}

char * w_strndup(const char * str, size_t n) {

    char * str_cpy = NULL;
    size_t str_len;

    if (str == NULL) {
        return str_cpy;
    }

    if (str_len = strlen(str), str_len > n) {
        str_len = n;
    }

    os_malloc(str_len + 1, str_cpy);
    if (str_len > 0) {
        memcpy(str_cpy, str, str_len);
    }

    str_cpy[str_len] = '\0';

    return str_cpy;
}

char ** w_string_split(const char *string_to_split, const char *delim, int max_array_size) {
    char **paths = NULL;
    char *state;
    char *token;
    int i = 0;
    char *aux;

    os_calloc(1, sizeof(char *), paths);

    if (!string_to_split || !delim) {
        return paths;
    }
    os_strdup(string_to_split, aux);

    for(token = strtok_r(aux, delim, &state); token; token = strtok_r(NULL, delim, &state)){
        os_realloc(paths, (i + 2) * sizeof(char *), paths);
        os_strdup(token, paths[i]);
        paths[i + 1] = NULL;
        i++;
        if (max_array_size && i >= max_array_size) break;
    }
    os_free(aux);

    return paths;
}

// Append two strings

char* w_strcat(char *a, const char *b, size_t n) {
    if (a == NULL) {
        return w_strndup(b, n);
    }

    size_t a_len = strlen(a);
    size_t output_len = a_len + n;

    os_realloc(a, output_len + 1, a);

    memcpy(a + a_len, b, n);
    a[output_len] = '\0';

    return a;
}

// Append a string into the n-th position of a string array

char** w_strarray_append(char **array, char *string, int n) {
    os_realloc(array, sizeof(char *) * (n + 2), array);
    array[n] = string;
    array[n + 1] = NULL;

    return array;
}

// Tokenize string separated by spaces, respecting double-quotes

char** w_strtok(const char *string) {
    bool quoting = false;
    int output_n = 0;
    char *accum = NULL;
    char **output;

    os_calloc(1, sizeof(char*), output);

    const char *i;
    const char *j;

    for (i = string; (j = strpbrk(i, " \"\\")) != NULL; i = j + 1) {
        switch (*j) {
        case ' ':
            if (quoting) {
                accum = w_strcat(accum, i, j - i + 1);
            } else {
                if (j > i) {
                    accum = w_strcat(accum, i, j - i);
                }

                if (accum != NULL) {
                    output = w_strarray_append(output, accum, output_n++);
                    accum = NULL;
                }
            }

            break;

        case '\"':
            if (j > i || quoting) {
                accum = w_strcat(accum, i, j - i);
            }

            quoting = !quoting;
            break;

        case '\\':
            if (j > i) {
                accum = w_strcat(accum, i, j - i);
            }

            if (j[1] != '\0') {
                accum = w_strcat(accum, ++j, 1);
            }
        }
    }

    if (*i != '\0') {
        accum = w_strcat(accum, i, strlen(i));
    }

    if (accum != NULL) {
        output = w_strarray_append(output, accum, output_n);
    }

    return output;
}

char* w_strcat_list(char ** list, char sep_char) {

    char * concatenation = NULL;
    char sep[] = {sep_char, '\0'};

    if (list != NULL) {
        char ** FIRST_ELEMENT = list;
        while (*list != NULL) {
            if (list != FIRST_ELEMENT) {
                concatenation = w_strcat(concatenation, sep, 1);
            }
            concatenation = w_strcat(concatenation, *list, w_strlen(*list));
            list++;
        }
    }

    return concatenation;
}<|MERGE_RESOLUTION|>--- conflicted
+++ resolved
@@ -399,7 +399,6 @@
     }
 }
 
-<<<<<<< HEAD
 // Get the size of a string array
 size_t strarray_size(char ** array) {
     size_t size = 0;
@@ -412,8 +411,6 @@
     return size;
 }
 
-=======
->>>>>>> ed299a32
 char * wstr_delete_repeated_groups(const char * string){
     char **aux;
     char *result = NULL;
