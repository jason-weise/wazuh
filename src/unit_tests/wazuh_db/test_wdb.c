--- conflicted
+++ resolved
@@ -482,11 +482,7 @@
     will_return(__wrap_sqlite3_finalize, SQLITE_OK);
 
     // wdb_stmt_cache
-<<<<<<< HEAD
-   expect_string(__wrap__merror, formatted_msg, error_message);
-=======
     expect_string(__wrap__merror, formatted_msg, error_message);
->>>>>>> bafdb03f
     expect_string(__wrap__mdebug1, formatted_msg, "Cannot cache statement");
 
     sqlite3_stmt* result = wdb_init_stmt_in_cache(data->wdb,WDB_STMT_SIZE);
