--- conflicted
+++ resolved
@@ -70,11 +70,7 @@
     list(APPEND upgrade_names "test_wm_agent_upgrade_agent")
     list(APPEND upgrade_flags "-Wl,--wrap,_mterror -Wl,--wrap,_mterror_exit -Wl,--wrap,_mtinfo -Wl,--wrap,_mtdebug1 -Wl,--wrap,wm_sendmsg -Wl,--wrap,fopen -Wl,--wrap,fgets -Wl,--wrap,fclose -Wl,--wrap,StartMQ -Wl,--wrap,sleep -Wl,--wrap,close \
                                -Wl,--wrap,isChroot -Wl,--wrap,OS_BindUnixDomain -Wl,--wrap,select -Wl,--wrap,close -Wl,--wrap,accept -Wl,--wrap,OS_RecvSecureTCP -Wl,--wrap,OS_SendSecureTCP -Wl,--wrap,wm_agent_upgrade_process_command \
-<<<<<<< HEAD
-                               -Wl,--wrap,fflush -Wl,--wrap,fread -Wl,--wrap,fseek -Wl,--wrap,fwrite -Wl,--wrap,remove -Wl,--wrap,getpid -Wl,--wrap,CreateThread -Wl,--wrap,fgetpos -Wl,--wrap=fgetc")
-=======
-                               -Wl,--wrap,fflush -Wl,--wrap,fread -Wl,--wrap,fseek -Wl,--wrap,fwrite -Wl,--wrap,remove -Wl,--wrap,getpid -Wl,--wrap,CreateThread -Wl,--wrap,unlink")
->>>>>>> b6abdf8e
+                               -Wl,--wrap,fflush -Wl,--wrap,fread -Wl,--wrap,fseek -Wl,--wrap,fwrite -Wl,--wrap,remove -Wl,--wrap,getpid -Wl,--wrap,CreateThread -Wl,--wrap,unlink -Wl,--wrap,fgetpos -Wl,--wrap=fgetc")
 
     list(APPEND upgrade_names "test_wm_agent_upgrade_com")
     list(APPEND upgrade_flags "-Wl,--wrap,w_ref_parent_folder -Wl,--wrap,_merror -Wl,--wrap,w_wpk_unsign -Wl,--wrap,unlink -Wl,--wrap,getpid -Wl,--wrap,gzopen \
