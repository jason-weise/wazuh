--- conflicted
+++ resolved
@@ -1222,10 +1222,7 @@
 void test_wm_task_manager_get_upgrade_task_status_ok(void **state)
 {
     int agent_id = 78;
-<<<<<<< HEAD
     char *node = "node03";
-=======
->>>>>>> b7c88ed9
     char *status = NULL;
     int task_id = 6;
 
@@ -1253,11 +1250,7 @@
 
     will_return(__wrap_sqlite3_close_v2,0);
 
-<<<<<<< HEAD
     int ret = wm_task_manager_get_upgrade_task_status(agent_id, node, &status);
-=======
-    int ret = wm_task_manager_get_upgrade_task_status(agent_id, &status);
->>>>>>> b7c88ed9
 
     *state = status;
 
@@ -1268,10 +1261,7 @@
 void test_wm_task_manager_get_upgrade_task_status_no_task_id_ok(void **state)
 {
     int agent_id = 78;
-<<<<<<< HEAD
     char *node = "node03";
-=======
->>>>>>> b7c88ed9
     char *status = NULL;
     int task_id = 0;
 
@@ -1293,30 +1283,21 @@
 
     will_return(__wrap_sqlite3_close_v2,0);
 
-<<<<<<< HEAD
     int ret = wm_task_manager_get_upgrade_task_status(agent_id, node, &status);
-=======
-    int ret = wm_task_manager_get_upgrade_task_status(agent_id, &status);
->>>>>>> b7c88ed9
 
     assert_int_equal(ret, WM_TASK_SUCCESS);
     assert_null(status);
 }
 
-<<<<<<< HEAD
-void test_wm_task_manager_get_task_status_step_err(void **state)
+void test_wm_task_manager_get_upgrade_task_status_step_err(void **state)
 {
     int agent_id = 78;
     char *node = "node03";
-=======
-void test_wm_task_manager_get_upgrade_task_status_step2_err(void **state)
-{
-    int agent_id = 78;
     char *status = NULL;
     int task_id = 6;
 
     expect_string(__wrap_sqlite3_open_v2, filename, TASKS_DB);
-    expect_value(__wrap_sqlite3_open_v2, flags, SQLITE_OPEN_READONLY);
+    expect_value(__wrap_sqlite3_open_v2, flags, SQLITE_OPEN_READWRITE);
     will_return(__wrap_sqlite3_open_v2, 1);
     will_return(__wrap_sqlite3_open_v2, SQLITE_OK);
 
@@ -1326,17 +1307,6 @@
     expect_value(__wrap_sqlite3_bind_int, value, agent_id);
     will_return(__wrap_sqlite3_bind_int, 0);
 
-    will_return(__wrap_sqlite3_step, SQLITE_ROW);
-
-    expect_value(__wrap_sqlite3_column_int, iCol, 0);
-    will_return(__wrap_sqlite3_column_int, task_id);
-
-    will_return(__wrap_sqlite3_prepare_v2, SQLITE_OK);
-
-    expect_value(__wrap_sqlite3_bind_int, index, 1);
-    expect_value(__wrap_sqlite3_bind_int, value, task_id);
-    will_return(__wrap_sqlite3_bind_int, 0);
-
     will_return(__wrap_sqlite3_step, SQLITE_ERROR);
 
     expect_string(__wrap__mterror, tag, "wazuh-modulesd:task-manager");
@@ -1349,33 +1319,23 @@
 
     will_return(__wrap_sqlite3_close_v2,0);
 
-    int ret = wm_task_manager_get_upgrade_task_status(agent_id, &status);
+    int ret = wm_task_manager_get_upgrade_task_status(agent_id, node, &status);
 
     assert_int_equal(ret, OS_INVALID);
     assert_null(status);
 }
 
-void test_wm_task_manager_get_upgrade_task_status_prepare2_err(void **state)
+void test_wm_task_manager_get_upgrade_task_status_prepare_err(void **state)
 {
     int agent_id = 78;
+    char *node = "node03";
     char *status = NULL;
     int task_id = 6;
 
     expect_string(__wrap_sqlite3_open_v2, filename, TASKS_DB);
-    expect_value(__wrap_sqlite3_open_v2, flags, SQLITE_OPEN_READONLY);
-    will_return(__wrap_sqlite3_open_v2, 1);
-    will_return(__wrap_sqlite3_open_v2, SQLITE_OK);
-
-    will_return(__wrap_sqlite3_prepare_v2, SQLITE_OK);
-
-    expect_value(__wrap_sqlite3_bind_int, index, 1);
-    expect_value(__wrap_sqlite3_bind_int, value, agent_id);
-    will_return(__wrap_sqlite3_bind_int, 0);
-
-    will_return(__wrap_sqlite3_step, SQLITE_ROW);
-
-    expect_value(__wrap_sqlite3_column_int, iCol, 0);
-    will_return(__wrap_sqlite3_column_int, task_id);
+    expect_value(__wrap_sqlite3_open_v2, flags, SQLITE_OPEN_READWRITE);
+    will_return(__wrap_sqlite3_open_v2, 1);
+    will_return(__wrap_sqlite3_open_v2, SQLITE_OK);
 
     will_return(__wrap_sqlite3_prepare_v2, SQLITE_ERROR);
 
@@ -1389,131 +1349,44 @@
 
     will_return(__wrap_sqlite3_close_v2,0);
 
-    int ret = wm_task_manager_get_upgrade_task_status(agent_id, &status);
+    int ret = wm_task_manager_get_upgrade_task_status(agent_id, node, &status);
 
     assert_int_equal(ret, OS_INVALID);
     assert_null(status);
 }
 
-void test_wm_task_manager_get_upgrade_task_status_step_err(void **state)
+void test_wm_task_manager_get_upgrade_task_status_open_err(void **state)
 {
     int agent_id = 78;
->>>>>>> b7c88ed9
+    char *node = "node03";
     char *status = NULL;
     int task_id = 6;
 
     expect_string(__wrap_sqlite3_open_v2, filename, TASKS_DB);
     expect_value(__wrap_sqlite3_open_v2, flags, SQLITE_OPEN_READWRITE);
     will_return(__wrap_sqlite3_open_v2, 1);
-    will_return(__wrap_sqlite3_open_v2, SQLITE_OK);
-
-    will_return(__wrap_sqlite3_prepare_v2, SQLITE_OK);
-
-    expect_value(__wrap_sqlite3_bind_int, index, 1);
-    expect_value(__wrap_sqlite3_bind_int, value, agent_id);
-    will_return(__wrap_sqlite3_bind_int, 0);
-
-    will_return(__wrap_sqlite3_step, SQLITE_ERROR);
-
-    expect_string(__wrap__mterror, tag, "wazuh-modulesd:task-manager");
-    expect_string(__wrap__mterror, formatted_msg, "(8279): Couldn't execute SQL statement.");
-
-    will_return(__wrap_sqlite3_errmsg, "ERROR MESSAGE");
-
-    expect_string(__wrap__mterror, tag, "wazuh-modulesd:task-manager");
-    expect_string(__wrap__mterror, formatted_msg, "(8277): SQL error: 'ERROR MESSAGE'");
-
-    will_return(__wrap_sqlite3_close_v2,0);
-
-<<<<<<< HEAD
+    will_return(__wrap_sqlite3_open_v2, SQLITE_ERROR);
+
+    expect_string(__wrap__mterror, tag, "wazuh-modulesd:task-manager");
+    expect_string(__wrap__mterror, formatted_msg, "(8276): DB couldn't be opened.");
+
+    will_return(__wrap_sqlite3_errmsg, "ERROR MESSAGE");
+
+    expect_string(__wrap__mterror, tag, "wazuh-modulesd:task-manager");
+    expect_string(__wrap__mterror, formatted_msg, "(8277): SQL error: 'ERROR MESSAGE'");
+
+    will_return(__wrap_sqlite3_close_v2,0);
+
     int ret = wm_task_manager_get_upgrade_task_status(agent_id, node, &status);
-=======
-    int ret = wm_task_manager_get_upgrade_task_status(agent_id, &status);
->>>>>>> b7c88ed9
 
     assert_int_equal(ret, OS_INVALID);
     assert_null(status);
 }
 
-void test_wm_task_manager_get_upgrade_task_status_prepare_err(void **state)
-{
-    int agent_id = 78;
-<<<<<<< HEAD
+void test_wm_task_manager_update_upgrade_task_status_ok(void **state)
+{
+    int agent_id = 115;
     char *node = "node03";
-=======
->>>>>>> b7c88ed9
-    char *status = NULL;
-    int task_id = 6;
-
-    expect_string(__wrap_sqlite3_open_v2, filename, TASKS_DB);
-    expect_value(__wrap_sqlite3_open_v2, flags, SQLITE_OPEN_READWRITE);
-    will_return(__wrap_sqlite3_open_v2, 1);
-    will_return(__wrap_sqlite3_open_v2, SQLITE_OK);
-
-    will_return(__wrap_sqlite3_prepare_v2, SQLITE_ERROR);
-
-    expect_string(__wrap__mterror, tag, "wazuh-modulesd:task-manager");
-    expect_string(__wrap__mterror, formatted_msg, "(8278): Couldn't prepare SQL statement.");
-
-    will_return(__wrap_sqlite3_errmsg, "ERROR MESSAGE");
-
-    expect_string(__wrap__mterror, tag, "wazuh-modulesd:task-manager");
-    expect_string(__wrap__mterror, formatted_msg, "(8277): SQL error: 'ERROR MESSAGE'");
-
-    will_return(__wrap_sqlite3_close_v2,0);
-
-<<<<<<< HEAD
-    int ret = wm_task_manager_get_upgrade_task_status(agent_id, node, &status);
-=======
-    int ret = wm_task_manager_get_upgrade_task_status(agent_id, &status);
->>>>>>> b7c88ed9
-
-    assert_int_equal(ret, OS_INVALID);
-    assert_null(status);
-}
-
-void test_wm_task_manager_get_upgrade_task_status_open_err(void **state)
-{
-    int agent_id = 78;
-<<<<<<< HEAD
-    char *node = "node03";
-=======
->>>>>>> b7c88ed9
-    char *status = NULL;
-    int task_id = 6;
-
-    expect_string(__wrap_sqlite3_open_v2, filename, TASKS_DB);
-    expect_value(__wrap_sqlite3_open_v2, flags, SQLITE_OPEN_READWRITE);
-    will_return(__wrap_sqlite3_open_v2, 1);
-    will_return(__wrap_sqlite3_open_v2, SQLITE_ERROR);
-
-    expect_string(__wrap__mterror, tag, "wazuh-modulesd:task-manager");
-    expect_string(__wrap__mterror, formatted_msg, "(8276): DB couldn't be opened.");
-
-    will_return(__wrap_sqlite3_errmsg, "ERROR MESSAGE");
-
-    expect_string(__wrap__mterror, tag, "wazuh-modulesd:task-manager");
-    expect_string(__wrap__mterror, formatted_msg, "(8277): SQL error: 'ERROR MESSAGE'");
-
-    will_return(__wrap_sqlite3_close_v2,0);
-
-<<<<<<< HEAD
-    int ret = wm_task_manager_get_upgrade_task_status(agent_id, node, &status);
-=======
-    int ret = wm_task_manager_get_upgrade_task_status(agent_id, &status);
->>>>>>> b7c88ed9
-
-    assert_int_equal(ret, OS_INVALID);
-    assert_null(status);
-}
-
-void test_wm_task_manager_update_upgrade_task_status_ok(void **state)
-{
-    int agent_id = 115;
-<<<<<<< HEAD
-    char *node = "node03";
-=======
->>>>>>> b7c88ed9
     char *status = "Done";
     char *node_old = "node03";
     char *status_old = "In progress";
@@ -1567,11 +1440,7 @@
 
     will_return(__wrap_sqlite3_close_v2,0);
 
-<<<<<<< HEAD
     int ret = wm_task_manager_update_upgrade_task_status(agent_id, node, status, error);
-=======
-    int ret = wm_task_manager_update_upgrade_task_status(agent_id, status, error);
->>>>>>> b7c88ed9
 
     assert_int_equal(ret, WM_TASK_SUCCESS);
 }
@@ -1579,10 +1448,7 @@
 void test_wm_task_manager_update_upgrade_task_status_old_status_err(void **state)
 {
     int agent_id = 115;
-<<<<<<< HEAD
     char *node = "node03";
-=======
->>>>>>> b7c88ed9
     char *status = "Done";
     char *node_old = "node03";
     char *status_old = "Done";
@@ -1612,11 +1478,7 @@
 
     will_return(__wrap_sqlite3_close_v2,0);
 
-<<<<<<< HEAD
     int ret = wm_task_manager_update_upgrade_task_status(agent_id, node, status, NULL);
-=======
-    int ret = wm_task_manager_update_upgrade_task_status(agent_id, status, NULL);
->>>>>>> b7c88ed9
 
     assert_int_equal(ret, WM_TASK_DATABASE_NO_TASK);
 }
@@ -1624,10 +1486,7 @@
 void test_wm_task_manager_update_upgrade_task_status_task_id_err(void **state)
 {
     int agent_id = 115;
-<<<<<<< HEAD
     char *node = "node03";
-=======
->>>>>>> b7c88ed9
     char *status = "Done";
     int task_id = 0;
 
@@ -1649,11 +1508,7 @@
 
     will_return(__wrap_sqlite3_close_v2,0);
 
-<<<<<<< HEAD
     int ret = wm_task_manager_update_upgrade_task_status(agent_id, node, status, NULL);
-=======
-    int ret = wm_task_manager_update_upgrade_task_status(agent_id, status, NULL);
->>>>>>> b7c88ed9
 
     assert_int_equal(ret, WM_TASK_DATABASE_NO_TASK);
 }
@@ -1661,30 +1516,18 @@
 void test_wm_task_manager_update_upgrade_task_status_status_err(void **state)
 {
     int agent_id = 115;
-<<<<<<< HEAD
     char *node = "node03";
     char *status = "Timeout";
 
     int ret = wm_task_manager_update_upgrade_task_status(agent_id, node, status, NULL);
-=======
-    char *status = "Timeout";
-
-    int ret = wm_task_manager_update_upgrade_task_status(agent_id, status, NULL);
->>>>>>> b7c88ed9
 
     assert_int_equal(ret, WM_TASK_INVALID_STATUS);
 }
 
-<<<<<<< HEAD
-void test_wm_task_manager_update_task_status_step2_err(void **state)
+void test_wm_task_manager_update_upgrade_task_status_step2_err(void **state)
 {
     int agent_id = 115;
     char *node = "node03";
-=======
-void test_wm_task_manager_update_upgrade_task_status_step3_err(void **state)
-{
-    int agent_id = 115;
->>>>>>> b7c88ed9
     char *status = "Done";
     char *node_old = "node03";
     char *status_old = "In progress";
@@ -1741,25 +1584,15 @@
 
     will_return(__wrap_sqlite3_close_v2,0);
 
-<<<<<<< HEAD
     int ret = wm_task_manager_update_upgrade_task_status(agent_id, node, status, NULL);
-=======
-    int ret = wm_task_manager_update_upgrade_task_status(agent_id, status, NULL);
->>>>>>> b7c88ed9
-
-    assert_int_equal(ret, OS_INVALID);
-}
-
-<<<<<<< HEAD
-void test_wm_task_manager_update_task_status_prepare2_err(void **state)
+
+    assert_int_equal(ret, OS_INVALID);
+}
+
+void test_wm_task_manager_update_upgrade_task_status_prepare2_err(void **state)
 {
     int agent_id = 115;
     char *node = "node03";
-=======
-void test_wm_task_manager_update_upgrade_task_status_prepare3_err(void **state)
-{
-    int agent_id = 115;
->>>>>>> b7c88ed9
     char *status = "Done";
     char *node_old = "node03";
     char *status_old = "In progress";
@@ -1799,17 +1632,15 @@
 
     will_return(__wrap_sqlite3_close_v2,0);
 
-<<<<<<< HEAD
     int ret = wm_task_manager_update_upgrade_task_status(agent_id, node, status, NULL);
-=======
-    int ret = wm_task_manager_update_upgrade_task_status(agent_id, status, NULL);
-
-    assert_int_equal(ret, OS_INVALID);
-}
-
-void test_wm_task_manager_update_upgrade_task_status_step2_err(void **state)
+
+    assert_int_equal(ret, OS_INVALID);
+}
+
+void test_wm_task_manager_update_upgrade_task_status_step_err(void **state)
 {
     int agent_id = 115;
+    char *node = "node03";
     char *status = "Done";
     int task_id = 36;
 
@@ -1824,17 +1655,6 @@
     expect_value(__wrap_sqlite3_bind_int, value, agent_id);
     will_return(__wrap_sqlite3_bind_int, 0);
 
-    will_return(__wrap_sqlite3_step, SQLITE_ROW);
-
-    expect_value(__wrap_sqlite3_column_int, iCol, 0);
-    will_return(__wrap_sqlite3_column_int, task_id);
-
-    will_return(__wrap_sqlite3_prepare_v2, SQLITE_OK);
-
-    expect_value(__wrap_sqlite3_bind_int, index, 1);
-    expect_value(__wrap_sqlite3_bind_int, value, task_id);
-    will_return(__wrap_sqlite3_bind_int, 0);
-
     will_return(__wrap_sqlite3_step, SQLITE_ERROR);
 
     expect_string(__wrap__mterror, tag, "wazuh-modulesd:task-manager");
@@ -1847,14 +1667,15 @@
 
     will_return(__wrap_sqlite3_close_v2,0);
 
-    int ret = wm_task_manager_update_upgrade_task_status(agent_id, status, NULL);
-
-    assert_int_equal(ret, OS_INVALID);
-}
-
-void test_wm_task_manager_update_upgrade_task_status_prepare2_err(void **state)
+    int ret = wm_task_manager_update_upgrade_task_status(agent_id, node, status, NULL);
+
+    assert_int_equal(ret, OS_INVALID);
+}
+
+void test_wm_task_manager_update_upgrade_task_status_prepare_err(void **state)
 {
     int agent_id = 115;
+    char *node = "node03";
     char *status = "Done";
     int task_id = 36;
 
@@ -1863,17 +1684,6 @@
     will_return(__wrap_sqlite3_open_v2, 1);
     will_return(__wrap_sqlite3_open_v2, SQLITE_OK);
 
-    will_return(__wrap_sqlite3_prepare_v2, SQLITE_OK);
-
-    expect_value(__wrap_sqlite3_bind_int, index, 1);
-    expect_value(__wrap_sqlite3_bind_int, value, agent_id);
-    will_return(__wrap_sqlite3_bind_int, 0);
-
-    will_return(__wrap_sqlite3_step, SQLITE_ROW);
-
-    expect_value(__wrap_sqlite3_column_int, iCol, 0);
-    will_return(__wrap_sqlite3_column_int, task_id);
-
     will_return(__wrap_sqlite3_prepare_v2, SQLITE_ERROR);
 
     expect_string(__wrap__mterror, tag, "wazuh-modulesd:task-manager");
@@ -1886,120 +1696,34 @@
 
     will_return(__wrap_sqlite3_close_v2,0);
 
-    int ret = wm_task_manager_update_upgrade_task_status(agent_id, status, NULL);
->>>>>>> b7c88ed9
-
-    assert_int_equal(ret, OS_INVALID);
-}
-
-void test_wm_task_manager_update_upgrade_task_status_step_err(void **state)
+    int ret = wm_task_manager_update_upgrade_task_status(agent_id, node, status, NULL);
+
+    assert_int_equal(ret, OS_INVALID);
+}
+
+void test_wm_task_manager_update_upgrade_task_status_open_err(void **state)
 {
     int agent_id = 115;
-<<<<<<< HEAD
     char *node = "node03";
-=======
->>>>>>> b7c88ed9
     char *status = "Done";
     int task_id = 36;
 
     expect_string(__wrap_sqlite3_open_v2, filename, TASKS_DB);
     expect_value(__wrap_sqlite3_open_v2, flags, SQLITE_OPEN_READWRITE);
     will_return(__wrap_sqlite3_open_v2, 1);
-    will_return(__wrap_sqlite3_open_v2, SQLITE_OK);
-
-    will_return(__wrap_sqlite3_prepare_v2, SQLITE_OK);
-
-    expect_value(__wrap_sqlite3_bind_int, index, 1);
-    expect_value(__wrap_sqlite3_bind_int, value, agent_id);
-    will_return(__wrap_sqlite3_bind_int, 0);
-
-    will_return(__wrap_sqlite3_step, SQLITE_ERROR);
-
-    expect_string(__wrap__mterror, tag, "wazuh-modulesd:task-manager");
-    expect_string(__wrap__mterror, formatted_msg, "(8279): Couldn't execute SQL statement.");
-
-    will_return(__wrap_sqlite3_errmsg, "ERROR MESSAGE");
-
-    expect_string(__wrap__mterror, tag, "wazuh-modulesd:task-manager");
-    expect_string(__wrap__mterror, formatted_msg, "(8277): SQL error: 'ERROR MESSAGE'");
-
-    will_return(__wrap_sqlite3_close_v2,0);
-
-<<<<<<< HEAD
+    will_return(__wrap_sqlite3_open_v2, SQLITE_ERROR);
+
+    expect_string(__wrap__mterror, tag, "wazuh-modulesd:task-manager");
+    expect_string(__wrap__mterror, formatted_msg, "(8276): DB couldn't be opened.");
+
+    will_return(__wrap_sqlite3_errmsg, "ERROR MESSAGE");
+
+    expect_string(__wrap__mterror, tag, "wazuh-modulesd:task-manager");
+    expect_string(__wrap__mterror, formatted_msg, "(8277): SQL error: 'ERROR MESSAGE'");
+
+    will_return(__wrap_sqlite3_close_v2,0);
+
     int ret = wm_task_manager_update_upgrade_task_status(agent_id, node, status, NULL);
-=======
-    int ret = wm_task_manager_update_upgrade_task_status(agent_id, status, NULL);
->>>>>>> b7c88ed9
-
-    assert_int_equal(ret, OS_INVALID);
-}
-
-void test_wm_task_manager_update_upgrade_task_status_prepare_err(void **state)
-{
-    int agent_id = 115;
-<<<<<<< HEAD
-    char *node = "node03";
-=======
->>>>>>> b7c88ed9
-    char *status = "Done";
-    int task_id = 36;
-
-    expect_string(__wrap_sqlite3_open_v2, filename, TASKS_DB);
-    expect_value(__wrap_sqlite3_open_v2, flags, SQLITE_OPEN_READWRITE);
-    will_return(__wrap_sqlite3_open_v2, 1);
-    will_return(__wrap_sqlite3_open_v2, SQLITE_OK);
-
-    will_return(__wrap_sqlite3_prepare_v2, SQLITE_ERROR);
-
-    expect_string(__wrap__mterror, tag, "wazuh-modulesd:task-manager");
-    expect_string(__wrap__mterror, formatted_msg, "(8278): Couldn't prepare SQL statement.");
-
-    will_return(__wrap_sqlite3_errmsg, "ERROR MESSAGE");
-
-    expect_string(__wrap__mterror, tag, "wazuh-modulesd:task-manager");
-    expect_string(__wrap__mterror, formatted_msg, "(8277): SQL error: 'ERROR MESSAGE'");
-
-    will_return(__wrap_sqlite3_close_v2,0);
-
-<<<<<<< HEAD
-    int ret = wm_task_manager_update_upgrade_task_status(agent_id, node, status, NULL);
-=======
-    int ret = wm_task_manager_update_upgrade_task_status(agent_id, status, NULL);
->>>>>>> b7c88ed9
-
-    assert_int_equal(ret, OS_INVALID);
-}
-
-void test_wm_task_manager_update_upgrade_task_status_open_err(void **state)
-{
-    int agent_id = 115;
-<<<<<<< HEAD
-    char *node = "node03";
-=======
->>>>>>> b7c88ed9
-    char *status = "Done";
-    int task_id = 36;
-
-    expect_string(__wrap_sqlite3_open_v2, filename, TASKS_DB);
-    expect_value(__wrap_sqlite3_open_v2, flags, SQLITE_OPEN_READWRITE);
-    will_return(__wrap_sqlite3_open_v2, 1);
-    will_return(__wrap_sqlite3_open_v2, SQLITE_ERROR);
-
-    expect_string(__wrap__mterror, tag, "wazuh-modulesd:task-manager");
-    expect_string(__wrap__mterror, formatted_msg, "(8276): DB couldn't be opened.");
-
-    will_return(__wrap_sqlite3_errmsg, "ERROR MESSAGE");
-
-    expect_string(__wrap__mterror, tag, "wazuh-modulesd:task-manager");
-    expect_string(__wrap__mterror, formatted_msg, "(8277): SQL error: 'ERROR MESSAGE'");
-
-    will_return(__wrap_sqlite3_close_v2,0);
-
-<<<<<<< HEAD
-    int ret = wm_task_manager_update_upgrade_task_status(agent_id, node, status, NULL);
-=======
-    int ret = wm_task_manager_update_upgrade_task_status(agent_id, status, NULL);
->>>>>>> b7c88ed9
 
     assert_int_equal(ret, OS_INVALID);
 }
@@ -2007,10 +1731,7 @@
 void test_wm_task_manager_get_upgrade_task_by_agent_id_ok(void **state)
 {
     int agent_id = 88;
-<<<<<<< HEAD
     char *node = NULL;
-=======
->>>>>>> b7c88ed9
     char *module = NULL;
     char *command = NULL;
     char *status = NULL;
@@ -2030,21 +1751,13 @@
     expect_value(__wrap_sqlite3_bind_int, value, agent_id);
     will_return(__wrap_sqlite3_bind_int, 0);
 
-<<<<<<< HEAD
-=======
-
->>>>>>> b7c88ed9
     will_return(__wrap_sqlite3_step, SQLITE_ROW);
 
     expect_value(__wrap_sqlite3_column_int, iCol, 0);
     will_return(__wrap_sqlite3_column_int, task_id);
 
     expect_value_count(__wrap_sqlite3_column_text, iCol, 2, 2);
-<<<<<<< HEAD
     will_return_count(__wrap_sqlite3_column_text, "node05", 2);
-=======
-    will_return_count(__wrap_sqlite3_column_text, "upgrade_module", 2);
->>>>>>> b7c88ed9
 
     expect_value_count(__wrap_sqlite3_column_text, iCol, 3, 2);
     will_return_count(__wrap_sqlite3_column_text, "upgrade_module", 2);
@@ -2066,20 +1779,13 @@
 
     will_return(__wrap_sqlite3_close_v2,0);
 
-<<<<<<< HEAD
     int ret = wm_task_manager_get_upgrade_task_by_agent_id(agent_id, &node, &module, &command, &status, &error, &update_time, &last_update);
-=======
-    int ret = wm_task_manager_get_upgrade_task_by_agent_id(agent_id, &module, &command, &status, &error, &create_time, &last_update);
->>>>>>> b7c88ed9
 
     state[0] = node;
     state[1] = module;
 
     assert_int_equal(ret, task_id);
-<<<<<<< HEAD
     assert_string_equal(node, "node05");
-=======
->>>>>>> b7c88ed9
     assert_string_equal(module, "upgrade_module");
     assert_string_equal(command, "upgrade");
     assert_int_equal(update_time, 12345);
@@ -2090,16 +1796,12 @@
     os_free(command);
     os_free(status);
     os_free(error);
-    os_free(module);
 }
 
 void test_wm_task_manager_get_upgrade_task_by_agent_id_task_id_err(void **state)
 {
     int agent_id = 88;
-<<<<<<< HEAD
     char *node = NULL;
-=======
->>>>>>> b7c88ed9
     char *module = NULL;
     char *command = NULL;
     char *status = NULL;
@@ -2126,11 +1828,7 @@
 
     will_return(__wrap_sqlite3_close_v2,0);
 
-<<<<<<< HEAD
     int ret = wm_task_manager_get_upgrade_task_by_agent_id(agent_id, &node, &module, &command, &status, &error, &update_time, &last_update);
-=======
-    int ret = wm_task_manager_get_upgrade_task_by_agent_id(agent_id, &module, &command, &status, &error, &create_time, &last_update);
->>>>>>> b7c88ed9
 
     assert_int_equal(ret, OS_NOTFOUND);
     assert_null(module);
@@ -2143,10 +1841,7 @@
 void test_wm_task_manager_get_upgrade_task_by_agent_id_step_err(void **state)
 {
     int agent_id = 88;
-<<<<<<< HEAD
     char *node = NULL;
-=======
->>>>>>> b7c88ed9
     char *module = NULL;
     char *command = NULL;
     char *status = NULL;
@@ -2166,10 +1861,6 @@
     expect_value(__wrap_sqlite3_bind_int, value, agent_id);
     will_return(__wrap_sqlite3_bind_int, 0);
 
-<<<<<<< HEAD
-=======
-
->>>>>>> b7c88ed9
     will_return(__wrap_sqlite3_step, SQLITE_ERROR);
 
     expect_string(__wrap__mterror, tag, "wazuh-modulesd:task-manager");
@@ -2182,11 +1873,7 @@
 
     will_return(__wrap_sqlite3_close_v2,0);
 
-<<<<<<< HEAD
     int ret = wm_task_manager_get_upgrade_task_by_agent_id(agent_id, &node, &module, &command, &status, &error, &update_time, &last_update);
-=======
-    int ret = wm_task_manager_get_upgrade_task_by_agent_id(agent_id, &module, &command, &status, &error, &create_time, &last_update);
->>>>>>> b7c88ed9
 
     assert_int_equal(ret, OS_INVALID);
     assert_null(module);
@@ -2199,10 +1886,7 @@
 void test_wm_task_manager_get_upgrade_task_by_agent_id_prepare_err(void **state)
 {
     int agent_id = 88;
-<<<<<<< HEAD
     char *node = NULL;
-=======
->>>>>>> b7c88ed9
     char *module = NULL;
     char *command = NULL;
     char *status = NULL;
@@ -2228,11 +1912,7 @@
 
     will_return(__wrap_sqlite3_close_v2,0);
 
-<<<<<<< HEAD
     int ret = wm_task_manager_get_upgrade_task_by_agent_id(agent_id, &node, &module, &command, &status, &error, &update_time, &last_update);
-=======
-    int ret = wm_task_manager_get_upgrade_task_by_agent_id(agent_id, &module, &command, &status, &error, &create_time, &last_update);
->>>>>>> b7c88ed9
 
     assert_int_equal(ret, OS_INVALID);
     assert_null(module);
@@ -2245,10 +1925,7 @@
 void test_wm_task_manager_get_upgrade_task_by_agent_id_open_err(void **state)
 {
     int agent_id = 88;
-<<<<<<< HEAD
     char *node = NULL;
-=======
->>>>>>> b7c88ed9
     char *module = NULL;
     char *command = NULL;
     char *status = NULL;
@@ -2272,11 +1949,7 @@
 
     will_return(__wrap_sqlite3_close_v2,0);
 
-<<<<<<< HEAD
     int ret = wm_task_manager_get_upgrade_task_by_agent_id(agent_id, &node, &module, &command, &status, &error, &update_time, &last_update);
-=======
-    int ret = wm_task_manager_get_upgrade_task_by_agent_id(agent_id, &module, &command, &status, &error, &create_time, &last_update);
->>>>>>> b7c88ed9
 
     assert_int_equal(ret, OS_INVALID);
     assert_null(module);
@@ -2545,33 +2218,8 @@
         cmocka_unit_test(test_wm_task_manager_insert_task_prepare_err),
         cmocka_unit_test(test_wm_task_manager_insert_task_open_err),
         //wm_task_manager_get_upgrade_task_status
-<<<<<<< HEAD
-        cmocka_unit_test_teardown(test_wm_task_manager_get_task_status_ok, teardown_strings),
-        cmocka_unit_test(test_wm_task_manager_get_task_status_no_task_id_ok),
-        cmocka_unit_test(test_wm_task_manager_get_task_status_step_err),
-        cmocka_unit_test(test_wm_task_manager_get_task_status_prepare_err),
-        cmocka_unit_test(test_wm_task_manager_get_task_status_open_err),
-        // wm_task_manager_update_upgrade_task_status
-        cmocka_unit_test(test_wm_task_manager_update_task_status_ok),
-        cmocka_unit_test(test_wm_task_manager_update_task_status_old_status_err),
-        cmocka_unit_test(test_wm_task_manager_update_task_status_task_id_err),
-        cmocka_unit_test(test_wm_task_manager_update_task_status_status_err),
-        cmocka_unit_test(test_wm_task_manager_update_task_status_step2_err),
-        cmocka_unit_test(test_wm_task_manager_update_task_status_prepare2_err),
-        cmocka_unit_test(test_wm_task_manager_update_task_status_step_err),
-        cmocka_unit_test(test_wm_task_manager_update_task_status_prepare_err),
-        cmocka_unit_test(test_wm_task_manager_update_task_status_open_err),
-        // wm_task_manager_get_upgrade_task_by_agent_id
-        cmocka_unit_test_teardown(test_wm_task_manager_get_task_by_agent_id_and_module_ok, teardown_strings),
-        cmocka_unit_test(test_wm_task_manager_get_task_by_agent_id_and_module_task_id_err),
-        cmocka_unit_test(test_wm_task_manager_get_task_by_agent_id_and_module_step_err),
-        cmocka_unit_test(test_wm_task_manager_get_task_by_agent_id_and_module_prepare_err),
-        cmocka_unit_test(test_wm_task_manager_get_task_by_agent_id_and_module_open_err),
-=======
         cmocka_unit_test_teardown(test_wm_task_manager_get_upgrade_task_status_ok, teardown_strings),
         cmocka_unit_test(test_wm_task_manager_get_upgrade_task_status_no_task_id_ok),
-        cmocka_unit_test(test_wm_task_manager_get_upgrade_task_status_step2_err),
-        cmocka_unit_test(test_wm_task_manager_get_upgrade_task_status_prepare2_err),
         cmocka_unit_test(test_wm_task_manager_get_upgrade_task_status_step_err),
         cmocka_unit_test(test_wm_task_manager_get_upgrade_task_status_prepare_err),
         cmocka_unit_test(test_wm_task_manager_get_upgrade_task_status_open_err),
@@ -2580,8 +2228,6 @@
         cmocka_unit_test(test_wm_task_manager_update_upgrade_task_status_old_status_err),
         cmocka_unit_test(test_wm_task_manager_update_upgrade_task_status_task_id_err),
         cmocka_unit_test(test_wm_task_manager_update_upgrade_task_status_status_err),
-        cmocka_unit_test(test_wm_task_manager_update_upgrade_task_status_step3_err),
-        cmocka_unit_test(test_wm_task_manager_update_upgrade_task_status_prepare3_err),
         cmocka_unit_test(test_wm_task_manager_update_upgrade_task_status_step2_err),
         cmocka_unit_test(test_wm_task_manager_update_upgrade_task_status_prepare2_err),
         cmocka_unit_test(test_wm_task_manager_update_upgrade_task_status_step_err),
@@ -2593,7 +2239,6 @@
         cmocka_unit_test(test_wm_task_manager_get_upgrade_task_by_agent_id_step_err),
         cmocka_unit_test(test_wm_task_manager_get_upgrade_task_by_agent_id_prepare_err),
         cmocka_unit_test(test_wm_task_manager_get_upgrade_task_by_agent_id_open_err),
->>>>>>> b7c88ed9
         // wm_task_manager_get_task_by_task_id
         cmocka_unit_test_teardown(test_wm_task_manager_get_task_by_task_id_ok, teardown_strings),
         cmocka_unit_test(test_wm_task_manager_get_task_by_task_id_task_id_err),
