/*
 * Copyright (C) 2015-2020, Wazuh Inc.
 *
 * This program is free software; you can redistribute it
 * and/or modify it under the terms of the GNU General Public
 * License (version 2) as published by the FSF - Free Software
 * Foundation.
 */

#include <stdarg.h>
#include <stddef.h>
#include <setjmp.h>
#include <cmocka.h>
#include <stdio.h>
#include <string.h>

#include "shared.h"
#include "../../os_auth/auth.h"
#include "../../headers/sec.h"
#include "../../addagent/manage_agents.h"

#include "../wrappers/posix/dirent_wrappers.h"
#include "../wrappers/wazuh/shared/debug_op_wrappers.h"
#include "../wrappers/wazuh/os_auth/os_auth_wrappers.h"

#define EXISTENT_AGENT1 "ExistentAgent1"
#define EXISTENT_AGENT2 "ExistentAgent2"
#define EXISTENT_AGENT3 "ExistentAgent3"
#define NEW_AGENT1      "Agent1"
#define NEW_AGENT2      "Agent2"
#define EXISTENT_IP1    "192.0.0.255"
#define EXISTENT_IP2    "192.0.0.254"
#define NEW_IP1         "192.0.0.0"
#define NEW_IP2         "192.0.0.1"
#define ANY_IP          "any"
#define EXISTENT_GROUP1 "ExistentGroup1"
#define EXISTENT_GROUP2 "ExistentGroup2"
#define UNKNOWN_GROUP   "UnknownGroup"
//MAX_AGENTS is redifined in makefile as MAXAGENTS?=100000
#undef MAX_AGENTS
#define MAX_AGENTS 100000

/* redefinitons/wrapping */
<<<<<<< HEAD
=======
void __wrap__merror(const char * file, int line, const char * func, const char *msg, ...) {
    char formatted_msg[OS_MAXSTR];
    va_list args;

    va_start(args, msg);
    vsnprintf(formatted_msg, OS_MAXSTR, msg, args);
    va_end(args);

    check_expected(formatted_msg);
}

void __wrap__mwarn(const char * file, int line, const char * func, const char *msg, ...) {
    char formatted_msg[OS_MAXSTR];
    va_list args;

    va_start(args, msg);
    vsnprintf(formatted_msg, OS_MAXSTR, msg, args);
    va_end(args);

    check_expected(formatted_msg);
}

void __wrap__minfo(const char * file, int line, const char * func, const char *msg, ...) {
    char formatted_msg[OS_MAXSTR];
    va_list args;

    va_start(args, msg);
    vsnprintf(formatted_msg, OS_MAXSTR, msg, args);
    va_end(args);

    check_expected(formatted_msg);
}

int __wrap__mdebug1(const char * file, int line, const char * func, const char *msg, ...) {
    return 1;
}

void __wrap_OS_RemoveAgentGroup(const char *id) {    
}

void __wrap_add_remove(const keyentry *entry) {
}

int __wrap_opendir() {
    return mock();
}

int __wrap_closedir() {
    return 1;
}
>>>>>>> e2df9964

void keys_init(keystore *keys, int rehash_keys, int save_removed) {
    /* Initialize hashes */
    keys->keyhash_id = OSHash_Create();
    keys->keyhash_ip = OSHash_Create();
    keys->keyhash_sock = OSHash_Create();

    if (!(keys->keyhash_id && keys->keyhash_ip && keys->keyhash_sock)) {
        merror_exit(MEM_ERROR, errno, strerror(errno));
    }

    /* Initialize structure */
    os_calloc(1, sizeof(keyentry*), keys->keyentries);
    keys->keysize = 0;
    keys->id_counter = 0;
    keys->flags.rehash_keys = rehash_keys;
    keys->flags.save_removed = save_removed;

    /* Add additional entry for sender == keysize */
    os_calloc(1, sizeof(keyentry), keys->keyentries[keys->keysize]);
    w_mutex_init(&keys->keyentries[keys->keysize]->mutex, NULL);
}

//Params used on enrollment
typedef struct _enrollment_param {
    char* ip;
    char* name;
    char* groups;
} enrollment_param;

//Error responses
typedef struct _enrollment_response {
    w_err_t err;
    char* response;
} enrollment_response;


extern struct keynode *queue_insert;
extern struct keynode *queue_remove;
extern struct keynode * volatile *insert_tail;
extern struct keynode * volatile *remove_tail;

/* setup/teardowns */
static int setup_group(void **state) {
    keys_init(&keys, 0, !config.flags.clear_removed);
    OS_AddNewAgent(&keys, NULL, EXISTENT_AGENT1, EXISTENT_IP1, NULL);
    OS_AddNewAgent(&keys, NULL, EXISTENT_AGENT2, EXISTENT_IP2, NULL);
    OS_AddNewAgent(&keys, NULL, EXISTENT_AGENT3, ANY_IP, NULL);

    if (gethostname(shost, sizeof(shost) - 1) < 0) {
        strncpy(shost, "localhost", sizeof(shost) - 1);
        shost[sizeof(shost) - 1] = '\0';
    }

    /* Initialize queues */
    insert_tail = &queue_insert;
    remove_tail = &queue_remove;

    return 0;
}

static int teardown_group(void **state) {
    OS_FreeKeys(&keys);

    return 0;
}

int setup_validate_force_insert_0(void **state) {
    config.flags.force_insert = 0;
    return 0;
}

int setup_validate_force_insert_1(void **state) {
    config.flags.force_insert = 1;
    return 0;
}

int setup_validate_register_limit(void **state) {
    config.flags.force_insert = 0;
    config.flags.register_limit = 1;
    return 0;
}

/* tests */

static void test_w_auth_validate_data(void **state) {

    char response[2048] = {0};
    w_err_t err;

    /* New agent / IP*/
    response[0] = '\0';
    err = w_auth_validate_data(response,NEW_IP1, NEW_AGENT1, NULL);
    assert_int_equal(err, OS_SUCCESS);
    assert_string_equal(response, "");

    /* any IP*/
    response[0] = '\0';
    err = w_auth_validate_data(response,ANY_IP, NEW_AGENT1, NULL);
    assert_int_equal(err, OS_SUCCESS);
    assert_string_equal(response, "");

    /* Existent IP */
    response[0] = '\0';
    expect_string(__wrap__merror, formatted_msg, "Duplicated IP "EXISTENT_IP1);
    err = w_auth_validate_data(response,EXISTENT_IP1, NEW_AGENT1, NULL);
    assert_int_equal(err, OS_INVALID);
<<<<<<< HEAD
    assert_string_equal(response, "ERROR: Duplicated IP: "EXISTENT_IP1"\n\n");
=======
    assert_string_equal(response, "ERROR: Duplicated IP: "EXISTENT_IP1"");  
>>>>>>> e2df9964

    /* Existent Agent Name */
    response[0] = '\0';
    expect_string(__wrap__merror, formatted_msg, "Invalid agent name "EXISTENT_AGENT1" (duplicated)");
    err = w_auth_validate_data(response,NEW_IP1, EXISTENT_AGENT1, NULL);
    assert_int_equal(err, OS_INVALID);
<<<<<<< HEAD
    assert_string_equal(response, "ERROR: Duplicated agent name: "EXISTENT_AGENT1"\n\n");

=======
    assert_string_equal(response, "ERROR: Duplicated agent name: "EXISTENT_AGENT1"");  
   
>>>>>>> e2df9964
   /* Manager name */
   char host_name[512];
    if (gethostname(host_name, sizeof(shost) - 1) < 0) {
        strncpy(host_name, "localhost", sizeof(host_name) - 1);
        host_name[sizeof(host_name) - 1] = '\0';
    }
<<<<<<< HEAD
    char err_response[2048];
    snprintf(err_response, 2048, "ERROR: Invalid agent name: %s\n\n", host_name) ;
    char merror_message[2048];
    snprintf(merror_message, 2048, "Invalid agent name %s (same as manager)", host_name);
    expect_string(__wrap__merror, formatted_msg, merror_message);
=======
    char err_response[2048];    
    snprintf(err_response, 2048, "ERROR: Invalid agent name: %s", host_name) ;
    char merror_message[2048];    
    snprintf(merror_message, 2048, "Invalid agent name %s (same as manager)", host_name);  
    expect_string(__wrap__merror, formatted_msg, merror_message);        
>>>>>>> e2df9964
    err = w_auth_validate_data(response,NEW_IP1, host_name, NULL);
    assert_int_equal(err, OS_INVALID);
    assert_string_equal(response, err_response);

    /* Check no agent was deleted*/
    assert_true(keys.keysize == 3);
    int index = 0;
    index = OS_IsAllowedName(&keys, EXISTENT_AGENT1);
    assert_true(index >= 0);
    index = OS_IsAllowedName(&keys, EXISTENT_AGENT2);
    assert_true(index >= 0);
}

static void test_w_auth_validate_data_force_insert(void **state) {

    char response[2048] = {0};
    w_err_t err;

    /* Duplicated IP*/
    response[0] = '\0';
    expect_string(__wrap__minfo, formatted_msg, "Duplicated IP '"EXISTENT_IP1"' (001). Saving backup.");
    err = w_auth_validate_data(response, EXISTENT_IP1, NEW_AGENT1, NULL);
    assert_int_equal(err, OS_SUCCESS);
    assert_string_equal(response, "");

     /* Duplicated Name*/
    response[0] = '\0';
    expect_string(__wrap__minfo, formatted_msg, "Duplicated name '"EXISTENT_AGENT2"' (002). Saving backup.");
    err = w_auth_validate_data(response, NEW_IP2, EXISTENT_AGENT2, NULL);
    assert_int_equal(err, OS_SUCCESS);
    assert_string_equal(response, "");

    /* Check agents were deleted*/
    int index = 0;
    index = OS_IsAllowedIP(&keys, EXISTENT_IP1);
    assert_true(index < 0);
    index = OS_IsAllowedName(&keys, EXISTENT_AGENT2);
    assert_true(index < 0);
}

static void test_w_auth_validate_data_register_limit(void **state) {
    char response[2048] = {0};
    char agent_name[2048] = "agent_x";
    char error_message[2048];
    w_err_t err;


    //Filling most of keys element with a fixed key to reduce computing time
    char fixed_key[KEYSIZE] = "1234";
    for(unsigned i=0; i<MAX_AGENTS-10; i++) {
        OS_AddNewAgent(&keys, NULL, agent_name, ANY_IP, fixed_key);
    }

    //Adding last keys as usual
    for(unsigned i=0; i<10; i++) {
        snprintf(agent_name, 2048, "__agent_%d", i);
        response[0] = '\0';
        if(keys.keysize >= (MAX_AGENTS - 2)) {
            snprintf(error_message, 2048, AG_MAX_ERROR, MAX_AGENTS - 2);
            expect_string(__wrap__merror, formatted_msg, error_message);
            err = w_auth_validate_data(response,ANY_IP, agent_name, NULL);
            assert_int_equal(err, OS_INVALID);
<<<<<<< HEAD
            assert_string_equal(response, "ERROR: The maximum number of agents has been reached\n\n");
=======
            assert_string_equal(response, "ERROR: The maximum number of agents has been reached");  
>>>>>>> e2df9964
        }
        else {
            err = w_auth_validate_data(response,ANY_IP, agent_name, NULL);
            assert_int_equal(err, OS_SUCCESS);
            assert_string_equal(response, "");
        }
        OS_AddNewAgent(&keys, NULL, agent_name, ANY_IP, NULL);
    }
}

static void test_w_auth_validate_groups(void **state) {
    w_err_t err;
    char response[2048] = {0};

    /* Existent group */
    will_return(__wrap_opendir, 1);
    response[0] = '\0';
    err = w_auth_validate_groups(EXISTENT_GROUP1, response);
    assert_int_equal(err, OS_SUCCESS);
    assert_string_equal(response, "");

    /* Non existent group*/
    will_return(__wrap_opendir, 0);
    expect_string(__wrap__merror, formatted_msg, "Invalid group: "UNKNOWN_GROUP);
    response[0] = '\0';
    err = w_auth_validate_groups(UNKNOWN_GROUP, response);
    assert_int_equal(err, OS_INVALID);
    assert_string_equal(response, "ERROR: Invalid group: "UNKNOWN_GROUP"");

    /* Existent multigroups */
    will_return(__wrap_opendir, 1);
    will_return(__wrap_opendir, 1);
    response[0] = '\0';
    err = w_auth_validate_groups(EXISTENT_GROUP1","EXISTENT_GROUP2, response);
    assert_int_equal(err, OS_SUCCESS);
    assert_string_equal(response, "");

    /* One Non Existent on multigroups */
    will_return(__wrap_opendir, 1);
    will_return(__wrap_opendir, 1);
    will_return(__wrap_opendir, 0);
    expect_string(__wrap__merror, formatted_msg, "Invalid group: "UNKNOWN_GROUP);
    response[0] = '\0';
    err = w_auth_validate_groups(EXISTENT_GROUP1","EXISTENT_GROUP2","UNKNOWN_GROUP, response);
    assert_int_equal(err, OS_INVALID);
    assert_string_equal(response, "ERROR: Invalid group: "UNKNOWN_GROUP"");

}


int main(void) {

    const struct CMUnitTest tests[] = {
        cmocka_unit_test(test_w_auth_validate_groups),
        cmocka_unit_test_setup(test_w_auth_validate_data, setup_validate_force_insert_0),
        cmocka_unit_test_setup(test_w_auth_validate_data_force_insert, setup_validate_force_insert_1),
        cmocka_unit_test_setup(test_w_auth_validate_data_register_limit, setup_validate_register_limit),

    };

    return cmocka_run_group_tests(tests, setup_group, teardown_group);
}<|MERGE_RESOLUTION|>--- conflicted
+++ resolved
@@ -41,59 +41,6 @@
 #define MAX_AGENTS 100000
 
 /* redefinitons/wrapping */
-<<<<<<< HEAD
-=======
-void __wrap__merror(const char * file, int line, const char * func, const char *msg, ...) {
-    char formatted_msg[OS_MAXSTR];
-    va_list args;
-
-    va_start(args, msg);
-    vsnprintf(formatted_msg, OS_MAXSTR, msg, args);
-    va_end(args);
-
-    check_expected(formatted_msg);
-}
-
-void __wrap__mwarn(const char * file, int line, const char * func, const char *msg, ...) {
-    char formatted_msg[OS_MAXSTR];
-    va_list args;
-
-    va_start(args, msg);
-    vsnprintf(formatted_msg, OS_MAXSTR, msg, args);
-    va_end(args);
-
-    check_expected(formatted_msg);
-}
-
-void __wrap__minfo(const char * file, int line, const char * func, const char *msg, ...) {
-    char formatted_msg[OS_MAXSTR];
-    va_list args;
-
-    va_start(args, msg);
-    vsnprintf(formatted_msg, OS_MAXSTR, msg, args);
-    va_end(args);
-
-    check_expected(formatted_msg);
-}
-
-int __wrap__mdebug1(const char * file, int line, const char * func, const char *msg, ...) {
-    return 1;
-}
-
-void __wrap_OS_RemoveAgentGroup(const char *id) {    
-}
-
-void __wrap_add_remove(const keyentry *entry) {
-}
-
-int __wrap_opendir() {
-    return mock();
-}
-
-int __wrap_closedir() {
-    return 1;
-}
->>>>>>> e2df9964
 
 void keys_init(keystore *keys, int rehash_keys, int save_removed) {
     /* Initialize hashes */
@@ -201,43 +148,26 @@
     expect_string(__wrap__merror, formatted_msg, "Duplicated IP "EXISTENT_IP1);
     err = w_auth_validate_data(response,EXISTENT_IP1, NEW_AGENT1, NULL);
     assert_int_equal(err, OS_INVALID);
-<<<<<<< HEAD
-    assert_string_equal(response, "ERROR: Duplicated IP: "EXISTENT_IP1"\n\n");
-=======
-    assert_string_equal(response, "ERROR: Duplicated IP: "EXISTENT_IP1"");  
->>>>>>> e2df9964
+    assert_string_equal(response, "ERROR: Duplicated IP: "EXISTENT_IP1"");
 
     /* Existent Agent Name */
     response[0] = '\0';
     expect_string(__wrap__merror, formatted_msg, "Invalid agent name "EXISTENT_AGENT1" (duplicated)");
     err = w_auth_validate_data(response,NEW_IP1, EXISTENT_AGENT1, NULL);
     assert_int_equal(err, OS_INVALID);
-<<<<<<< HEAD
-    assert_string_equal(response, "ERROR: Duplicated agent name: "EXISTENT_AGENT1"\n\n");
-
-=======
-    assert_string_equal(response, "ERROR: Duplicated agent name: "EXISTENT_AGENT1"");  
-   
->>>>>>> e2df9964
+    assert_string_equal(response, "ERROR: Duplicated agent name: "EXISTENT_AGENT1"");
+
    /* Manager name */
    char host_name[512];
     if (gethostname(host_name, sizeof(shost) - 1) < 0) {
         strncpy(host_name, "localhost", sizeof(host_name) - 1);
         host_name[sizeof(host_name) - 1] = '\0';
     }
-<<<<<<< HEAD
     char err_response[2048];
-    snprintf(err_response, 2048, "ERROR: Invalid agent name: %s\n\n", host_name) ;
+    snprintf(err_response, 2048, "ERROR: Invalid agent name: %s", host_name) ;
     char merror_message[2048];
     snprintf(merror_message, 2048, "Invalid agent name %s (same as manager)", host_name);
     expect_string(__wrap__merror, formatted_msg, merror_message);
-=======
-    char err_response[2048];    
-    snprintf(err_response, 2048, "ERROR: Invalid agent name: %s", host_name) ;
-    char merror_message[2048];    
-    snprintf(merror_message, 2048, "Invalid agent name %s (same as manager)", host_name);  
-    expect_string(__wrap__merror, formatted_msg, merror_message);        
->>>>>>> e2df9964
     err = w_auth_validate_data(response,NEW_IP1, host_name, NULL);
     assert_int_equal(err, OS_INVALID);
     assert_string_equal(response, err_response);
@@ -300,11 +230,7 @@
             expect_string(__wrap__merror, formatted_msg, error_message);
             err = w_auth_validate_data(response,ANY_IP, agent_name, NULL);
             assert_int_equal(err, OS_INVALID);
-<<<<<<< HEAD
-            assert_string_equal(response, "ERROR: The maximum number of agents has been reached\n\n");
-=======
-            assert_string_equal(response, "ERROR: The maximum number of agents has been reached");  
->>>>>>> e2df9964
+            assert_string_equal(response, "ERROR: The maximum number of agents has been reached");
         }
         else {
             err = w_auth_validate_data(response,ANY_IP, agent_name, NULL);
