/*
 * Copyright (C) 2015-2021, Wazuh Inc.
 *
 * This program is free software; you can redistribute it
 * and/or modify it under the terms of the GNU General Public
 * License (version 2) as published by the FSF - Free Software
 * Foundation.
 */

#include <stdarg.h>
#include <stddef.h>
#include <setjmp.h>
#include <cmocka.h>

#include <winsock2.h>
#include <windows.h>
#include <aclapi.h>
#include <sddl.h>
#include <winevt.h>

#include "wrappers/common.h"
#include "wrappers/libc/stdio_wrappers.h"
#include "wrappers/libc/stdlib_wrappers.h"
#include "wrappers/wazuh/shared/debug_op_wrappers.h"
#include "wrappers/wazuh/shared/file_op_wrappers.h"
#include "wrappers/wazuh/shared/fs_op_wrappers.h"
#include "wrappers/wazuh/shared/hash_op_wrappers.h"
#include "wrappers/wazuh/shared/mq_op_wrappers.h"
#include "wrappers/wazuh/shared/string_op_wrappers.h"
#include "wrappers/wazuh/shared/randombytes_wrappers.h"
#include "wrappers/wazuh/syscheckd/config_wrappers.h"
#include "wrappers/wazuh/syscheckd/create_db_wrappers.h"
#include "wrappers/wazuh/wazuh_modules/wm_exec_wrappers.h"
#include "wrappers/wazuh/shared/validate_op_wrappers.h"


#include "syscheckd/syscheck.h"

int set_winsacl(const char *dir, directory_t *configuration);
extern int set_privilege(HANDLE hdle, LPCTSTR privilege, int enable);
extern int w_update_sacl(const char *obj_path);
extern char *get_whodata_path(const short unsigned int *win_path);
extern int whodata_path_filter(char **path);
extern void whodata_adapt_path(char **path);
extern int whodata_check_arch();
extern int is_valid_sacl(PACL sacl, int is_file);
extern void replace_device_path(char **path);
extern int get_drive_names(wchar_t *volume_name, char *device);
extern int get_volume_names();
extern void notify_SACL_change(char *dir);
extern int whodata_hash_add(OSHash *table, char *id, void *data, char *tag);
extern void restore_sacls();
extern int restore_audit_policies();
extern void audit_restore();
extern int check_object_sacl(char *obj, int is_file);
extern void set_subscription_query(wchar_t *query);
extern int set_policies();
extern void whodata_list_set_values();
extern void whodata_list_remove_multiple(size_t quantity);
unsigned long WINAPI whodata_callback(EVT_SUBSCRIBE_NOTIFY_ACTION action, __attribute__((unused)) void *_void, EVT_HANDLE event);
extern int whodata_audit_start();
extern PEVT_VARIANT whodata_event_render(EVT_HANDLE event);
extern int whodata_get_event_id(const PEVT_VARIANT raw_data, short *event_id);
extern int whodata_get_handle_id(const PEVT_VARIANT raw_data, unsigned __int64 *handle_id);
extern int whodata_get_access_mask(const PEVT_VARIANT raw_data, unsigned long *mask);
extern int whodata_event_parse(const PEVT_VARIANT raw_data, whodata_evt *event_data);

extern char sys_64;
extern PSID everyone_sid;
extern size_t ev_sid_size;
extern int restore_policies;
extern EVT_HANDLE context;

extern const wchar_t* event_fields[];

const int NUM_EVENTS = 10;
int SIZE_EVENTS;

const PWCHAR WCS_TEST_PATH = L"C:\\Windows\\a\\path";
const char *STR_TEST_PATH = "c:\\windows\\a\\path";

/**************************************************************************/
/*******************Helper functions*************************************/
static void successful_whodata_event_render(EVT_HANDLE event, PEVT_VARIANT raw_data) {
    /* EvtRender first call */
    expect_value(wrap_EvtRender, Context, context);
    expect_value(wrap_EvtRender, Fragment, event);
    expect_value(wrap_EvtRender, Flags, EvtRenderEventValues);
    expect_value(wrap_EvtRender, BufferSize, 0); // BufferSize
    will_return(wrap_EvtRender, NULL); // Buffer
    will_return(wrap_EvtRender, SIZE_EVENTS); // BufferUsed
    will_return(wrap_EvtRender, 0); // PropertyCount
    will_return(wrap_EvtRender, 0);

    /* EvtRender second call */
    expect_value(wrap_EvtRender, Context, context);
    expect_value(wrap_EvtRender, Fragment, event);
    expect_value(wrap_EvtRender, Flags, EvtRenderEventValues);
    expect_value(wrap_EvtRender, BufferSize, SIZE_EVENTS); // BufferSize
    will_return(wrap_EvtRender, raw_data); // Buffer
    will_return(wrap_EvtRender, SIZE_EVENTS); // BufferUsed
    will_return(wrap_EvtRender, 9); // PropertyCount
    will_return(wrap_EvtRender, 1);
}

/**************************************************************************/
/*************************WRAPS - FIXTURES*********************************/
int syscheck_teardown(void ** state) {

    expect_function_call_any(__wrap_pthread_rwlock_wrlock);
    expect_function_call_any(__wrap_pthread_mutex_lock);
    expect_function_call_any(__wrap_pthread_mutex_unlock);
    expect_function_call_any(__wrap_pthread_rwlock_unlock);

    // Free wdata
    if (syscheck.wdata.fd) {
        OSHash_Free(syscheck.wdata.fd);
    }

    if (syscheck.wdata.directories) {
        OSHash_Free(syscheck.wdata.directories);
    }

    if (syscheck.wdata.drive) {
        free_strarray(syscheck.wdata.drive);
    }

    if (syscheck.wdata.device) {
        free_strarray(syscheck.wdata.device);
    }

    syscheck.wdata.fd = NULL;
    syscheck.wdata.directories = NULL;
    syscheck.wdata.drive = NULL;
    syscheck.wdata.device = NULL;

    // Free everything else in syscheck
    Free_Syscheck(&syscheck);

    syscheck.scan_day = NULL;
    syscheck.scan_time = NULL;
    syscheck.ignore = NULL;
    syscheck.ignore_regex = NULL;
    syscheck.nodiff = NULL;
    syscheck.nodiff_regex = NULL;
    syscheck.directories = NULL;
    syscheck.key_ignore = NULL;
    syscheck.key_ignore_regex = NULL;
    syscheck.registry = NULL;
    syscheck.realtime = NULL;
    syscheck.prefilter_cmd = NULL;
    syscheck.audit_key = NULL;

    return 0;
}

int test_group_setup(void **state) {
    int ret;
    OS_XML xml;
    XML_NODE node;
    XML_NODE chld_node;
    OS_ReadXML("../test_syscheck.conf", &xml);
    node = OS_GetElementsbyNode(&xml, NULL);
    chld_node = OS_GetElementsbyNode(&xml, node[0]);

    expect_function_call_any(__wrap_pthread_rwlock_wrlock);
    expect_function_call_any(__wrap_pthread_rwlock_unlock);
    expect_function_call_any(__wrap_pthread_mutex_lock);
    expect_function_call_any(__wrap_pthread_mutex_unlock);
    expect_function_call_any(__wrap_pthread_rwlock_rdlock);
    expect_any_always(__wrap__mdebug1, formatted_msg);
    will_return_always(__wrap_getDefine_Int, 0);

    ret = Read_Syscheck(&xml, chld_node, &syscheck, CWMODULE, 0);
    OS_ClearNode(chld_node);
    OS_ClearNode(node);
    OS_ClearXML(&xml);


    SIZE_EVENTS = sizeof(EVT_VARIANT) * NUM_EVENTS;
    test_mode = 1;
    return ret;
}

static int test_group_teardown(void **state) {
    test_mode = 0;

    if (syscheck_teardown(state) != 0)
        return -1;

    return 0;
}

OSHash * __real_OSHash_Create();
int __real_OSHash_SetFreeDataPointer(OSHash * self, void(free_data_function)(void *));
static int setup_whodata_callback_group(void ** state) {
#ifdef TEST_WINAGENT
    will_return_count(__wrap_os_random, 12345, 2);
#endif
    if (syscheck.wdata.directories = __real_OSHash_Create(), !syscheck.wdata.directories) {
        return -1;
    }

    __real_OSHash_SetFreeDataPointer(syscheck.wdata.directories, free);

    expect_function_call_any(__wrap_pthread_rwlock_wrlock);
    expect_function_call_any(__wrap_pthread_mutex_lock);
    expect_function_call_any(__wrap_pthread_mutex_unlock);
    expect_function_call_any(__wrap_pthread_rwlock_unlock);

    syscheck.directories = OSList_Create();
    if (syscheck.directories == NULL) {
        return -1;
    }

    int options = CHECK_SIZE | CHECK_PERM | CHECK_OWNER | CHECK_GROUP | CHECK_MTIME | CHECK_INODE |
                  CHECK_MD5SUM | CHECK_SHA1SUM | CHECK_SHA256SUM | CHECK_ATTRS | WHODATA_ACTIVE;
    directory_t *directory0 = fim_create_directory("c:\\windows", options, NULL, 50, NULL, -1, 0);
    directory0->dirs_status.status = WD_CHECK_WHODATA;

    OSList_InsertData(syscheck.directories, NULL, directory0);

    OSHash_Add_ex_check_data = 0;
    SIZE_EVENTS = sizeof(EVT_VARIANT) * NUM_EVENTS;
    test_mode = 1;
    return 0;
}

static int teardown_whodata_callback_group(void ** state) {
    if (test_group_teardown(state))
        return -1;

    OSHash_Add_ex_check_data = 1;
    return 0;
}

static int setup_wdata_dirs_cleanup(void ** state) {
#ifdef TEST_WINAGENT
    will_return_count(__wrap_os_random, 12345, 2);
#endif
    if (syscheck.wdata.directories = __real_OSHash_Create(), !syscheck.wdata.directories) {
        return -1;
    }

    __real_OSHash_SetFreeDataPointer(syscheck.wdata.directories, free);

    syscheck.directories = OSList_Create();
    if (syscheck.directories == NULL) {
        return -1;
    }

    return 0;
}

static int teardown_memblock(void **state) {
    if(*state)
        free(*state);

    return 0;
}

static int teardown_wdata_device() {
    free_strarray(syscheck.wdata.device);
    free_strarray(syscheck.wdata.drive);

    syscheck.wdata.device = NULL;
    syscheck.wdata.drive = NULL;

    return 0;
}

static int setup_replace_device_path(void **state) {
    syscheck.wdata.device = calloc(10, sizeof(char*));
    syscheck.wdata.drive = calloc(10, sizeof(char *));

    if(syscheck.wdata.device == NULL || syscheck.wdata.drive == NULL)
        return -1;

    return 0;
}

static int teardown_replace_device_path(void **state) {
    if(teardown_wdata_device(state))
        return -1;

    if(teardown_memblock(state))
        return -1;

    return 0;
}

static int teardown_reset_errno(void **state) {
    errno = 0;
    return 0;
}

static int setup_state_checker(void ** state) {
    expect_function_call_any(__wrap_pthread_rwlock_wrlock);
    expect_function_call_any(__wrap_pthread_mutex_lock);
    expect_function_call_any(__wrap_pthread_mutex_unlock);
    expect_function_call_any(__wrap_pthread_rwlock_unlock);

    syscheck.directories = OSList_Create();
    if (!syscheck.directories) {
        return -1;
    }

    directory_t *directory0 = fim_create_directory("c:\\a\\path", WHODATA_ACTIVE, NULL, 50, NULL, -1, 0);
    directory0->dirs_status.status = WD_CHECK_WHODATA;
    directory0->dirs_status.object_type = WD_STATUS_DIR_TYPE;
    directory0->dirs_status.status = WD_CHECK_WHODATA | WD_STATUS_EXISTS;

    OSList_InsertData(syscheck.directories, NULL, directory0);

#ifdef TEST_WINAGENT
    will_return_count(__wrap_os_random, 12345, 2);
#endif

    if (syscheck.wdata.directories = __real_OSHash_Create(), !syscheck.wdata.directories) {
        return -1;
    }

    __real_OSHash_SetFreeDataPointer(syscheck.wdata.directories, free);

    test_mode = 1;

    return 0;
}

static int teardown_state_checker(void ** state) {
    test_mode = 0;

    if (syscheck_teardown(state) != 0)
        return -1;

    return 0;
}

static int teardown_whodata_audit_start(void ** state) {
    syscheck.wdata.directories = NULL;
    syscheck.wdata.fd = NULL;

    return 0;
}

static int setup_win_whodata_evt(void **state) {
    whodata_evt *w_evt = calloc(1, sizeof(whodata_evt));

    if(!w_evt)
        return -1;

    *state = w_evt;

    return 0;
}

static int teardown_win_whodata_evt(void **state) {
    whodata_evt *w_evt = *state;

    free_whodata_event(w_evt);

    return 0;
}

static int teardown_whodata_callback_restore_globals(void ** state) {
    expect_function_call_any(__wrap_pthread_rwlock_rdlock);
    expect_function_call_any(__wrap_pthread_mutex_lock);
    expect_function_call_any(__wrap_pthread_mutex_unlock);
    expect_function_call_any(__wrap_pthread_rwlock_unlock);

    directory_t *directory0 = ((directory_t *)OSList_GetDataFromIndex(syscheck.directories, 0));
    directory0->dirs_status.status |= WD_CHECK_WHODATA;
    directory0->recursion_level = 50;
    return 0;
}

static int teardown_state_checker_restore_globals(void ** state) {
    expect_function_call_any(__wrap_pthread_rwlock_wrlock);
    expect_function_call_any(__wrap_pthread_mutex_lock);
    expect_function_call_any(__wrap_pthread_mutex_unlock);
    expect_function_call_any(__wrap_pthread_rwlock_unlock);

    OSList_CleanNodes(syscheck.directories);
    directory_t *directory0 = fim_create_directory("c:\\a\\path", WHODATA_ACTIVE, NULL, 50, NULL, -1, 0);

    directory0->dirs_status.object_type = WD_STATUS_DIR_TYPE;
    directory0->dirs_status.status = WD_CHECK_WHODATA | WD_STATUS_EXISTS;

    OSList_InsertData(syscheck.directories, NULL, directory0);

    return 0;
}

static int teardown_clean_directories_hash(void ** state) {
    // Destroy and recreate the hash table for future tests
    OSHash_Free(syscheck.wdata.directories);

#ifdef TEST_WINAGENT
    will_return_count(__wrap_os_random, 12345, 2);
#endif

    if (syscheck.wdata.directories = __real_OSHash_Create(), !syscheck.wdata.directories) {
        return -1;
    }

    __real_OSHash_SetFreeDataPointer(syscheck.wdata.directories, free);

    return 0;
}

/**************************************************************************/
/***************************set_winsacl************************************/
void test_set_winsacl_failed_opening(void **state) {
    char debug_msg[OS_MAXSTR];

    expect_function_call_any(__wrap_pthread_rwlock_rdlock);
    expect_function_call_any(__wrap_pthread_mutex_lock);
    expect_function_call_any(__wrap_pthread_mutex_unlock);
    expect_function_call_any(__wrap_pthread_rwlock_unlock);

    snprintf(debug_msg, OS_MAXSTR, FIM_SACL_CONFIGURE, ((directory_t *)OSList_GetDataFromIndex(syscheck.directories, 0))->path);
    expect_string(__wrap__mtdebug2, tag, SYSCHECK_LOGTAG);
    expect_string(__wrap__mtdebug2, formatted_msg, debug_msg);

    will_return(wrap_GetCurrentProcess, (HANDLE)4321);
    expect_value(wrap_OpenProcessToken, DesiredAccess, TOKEN_ADJUST_PRIVILEGES);
    will_return(wrap_OpenProcessToken, (HANDLE)123456);
    will_return(wrap_OpenProcessToken, 0);

    will_return(wrap_GetLastError, (unsigned int) 500);
    expect_string(__wrap__mterror, tag, SYSCHECK_LOGTAG);
    expect_string(__wrap__mterror, formatted_msg, "(6648): OpenProcessToken() failed. Error '500'.");

    set_winsacl(((directory_t *)OSList_GetDataFromIndex(syscheck.directories, 0))->path, ((directory_t *)OSList_GetDataFromIndex(syscheck.directories, 0)));
}

void test_set_winsacl_failed_privileges(void **state) {
    char debug_msg[OS_MAXSTR];

    expect_function_call_any(__wrap_pthread_rwlock_rdlock);
    expect_function_call_any(__wrap_pthread_mutex_lock);
    expect_function_call_any(__wrap_pthread_mutex_unlock);
    expect_function_call_any(__wrap_pthread_rwlock_unlock);

    snprintf(debug_msg, OS_MAXSTR, FIM_SACL_CONFIGURE, ((directory_t *)OSList_GetDataFromIndex(syscheck.directories, 0))->path);
    expect_string(__wrap__mtdebug2, tag, SYSCHECK_LOGTAG);
    expect_string(__wrap__mtdebug2, formatted_msg, debug_msg);

    will_return(wrap_GetCurrentProcess, (HANDLE)4321);
    expect_value(wrap_OpenProcessToken, DesiredAccess, TOKEN_ADJUST_PRIVILEGES);
    will_return(wrap_OpenProcessToken, (HANDLE)123456);
    will_return(wrap_OpenProcessToken, 1);

    expect_string(wrap_LookupPrivilegeValue, lpName, "SeSecurityPrivilege");
    will_return(wrap_LookupPrivilegeValue, 0);
    will_return(wrap_LookupPrivilegeValue, 0); // Fail lookup privilege

    will_return(wrap_GetLastError, (unsigned int) 500);
    expect_string(__wrap__mterror, tag, SYSCHECK_LOGTAG);
    expect_string(__wrap__mterror, formatted_msg,  "(6647): Could not find the 'SeSecurityPrivilege' privilege. Error: 500");

    will_return(wrap_GetLastError, (unsigned int) 501);
    expect_string(__wrap__mterror, tag, SYSCHECK_LOGTAG);
    expect_string(__wrap__mterror, formatted_msg,  "(6659): The privilege could not be activated. Error: '501'.");

    expect_value(wrap_CloseHandle, hObject, (HANDLE)123456);
    will_return(wrap_CloseHandle, 0);
    set_winsacl(((directory_t *)OSList_GetDataFromIndex(syscheck.directories, 0))->path, ((directory_t *)OSList_GetDataFromIndex(syscheck.directories, 0)));
}

void test_set_winsacl_failed_security_descriptor(void **state) {
    char debug_msg[OS_MAXSTR];

    expect_function_call_any(__wrap_pthread_rwlock_rdlock);
    expect_function_call_any(__wrap_pthread_mutex_lock);
    expect_function_call_any(__wrap_pthread_mutex_unlock);
    expect_function_call_any(__wrap_pthread_rwlock_unlock);

    snprintf(debug_msg, OS_MAXSTR, FIM_SACL_CONFIGURE, ((directory_t *)OSList_GetDataFromIndex(syscheck.directories, 0))->path);
    expect_string(__wrap__mtdebug2, tag, SYSCHECK_LOGTAG);
    expect_string(__wrap__mtdebug2, formatted_msg, debug_msg);

    will_return(wrap_GetCurrentProcess, (HANDLE)4321);
    expect_value(wrap_OpenProcessToken, DesiredAccess, TOKEN_ADJUST_PRIVILEGES);
    will_return(wrap_OpenProcessToken, (HANDLE)123456);
    will_return(wrap_OpenProcessToken, 1);

    expect_string(wrap_LookupPrivilegeValue, lpName, "SeSecurityPrivilege");
    will_return(wrap_LookupPrivilegeValue, 0);
    will_return(wrap_LookupPrivilegeValue, 1);

    // Increase privileges
    expect_value(wrap_AdjustTokenPrivileges, TokenHandle, (HANDLE)123456);
    expect_value(wrap_AdjustTokenPrivileges, DisableAllPrivileges, 0);
    will_return(wrap_AdjustTokenPrivileges, 1);
    expect_string(__wrap__mtdebug2, tag, SYSCHECK_LOGTAG);
    expect_string(__wrap__mtdebug2, formatted_msg, "(6268): The 'SeSecurityPrivilege' privilege has been added.");

    // GetNamedSecurity
    expect_string(wrap_GetNamedSecurityInfo, pObjectName, ((directory_t *)OSList_GetDataFromIndex(syscheck.directories, 0))->path);
    expect_value(wrap_GetNamedSecurityInfo, ObjectType, SE_FILE_OBJECT);
    expect_value(wrap_GetNamedSecurityInfo, SecurityInfo, SACL_SECURITY_INFORMATION);
    will_return(wrap_GetNamedSecurityInfo, NULL);
    will_return(wrap_GetNamedSecurityInfo, NULL);
    will_return(wrap_GetNamedSecurityInfo, -1);
    expect_string(__wrap__mterror, tag, SYSCHECK_LOGTAG);
    expect_string(__wrap__mterror, formatted_msg, "(6650): GetNamedSecurityInfo() failed. Error '-1'");

    // Reduce Privilege
    expect_string(wrap_LookupPrivilegeValue, lpName, "SeSecurityPrivilege");
    will_return(wrap_LookupPrivilegeValue, 234567);
    will_return(wrap_LookupPrivilegeValue, 1);
    expect_value(wrap_AdjustTokenPrivileges, TokenHandle, (HANDLE)123456);
    expect_value(wrap_AdjustTokenPrivileges, DisableAllPrivileges, 0);
    will_return(wrap_AdjustTokenPrivileges, 1);
    expect_string(__wrap__mtdebug2, tag, SYSCHECK_LOGTAG);
    expect_string(__wrap__mtdebug2, formatted_msg, "(6269): The 'SeSecurityPrivilege' privilege has been removed.");

    expect_value(wrap_CloseHandle, hObject, (HANDLE)123456);
    will_return(wrap_CloseHandle, 0);

    set_winsacl(((directory_t *)OSList_GetDataFromIndex(syscheck.directories, 0))->path, ((directory_t *)OSList_GetDataFromIndex(syscheck.directories, 0)));
}

void test_set_winsacl_no_need_to_configure_acl(void **state) {
    ACL old_sacl;
    ACCESS_ALLOWED_ACE ace;
    SECURITY_DESCRIPTOR security_descriptor;
    SID_IDENTIFIER_AUTHORITY world_auth = {SECURITY_WORLD_SID_AUTHORITY};
    int ret;

    expect_function_call_any(__wrap_pthread_rwlock_rdlock);
    expect_function_call_any(__wrap_pthread_mutex_lock);
    expect_function_call_any(__wrap_pthread_mutex_unlock);
    expect_function_call_any(__wrap_pthread_rwlock_unlock);

    expect_string(__wrap__mtdebug2, tag, SYSCHECK_LOGTAG);
    expect_string(__wrap__mtdebug2, formatted_msg, "(6266): The SACL of 'C:\\a\\path' will be configured.");

    will_return(wrap_GetCurrentProcess, (HANDLE)4321);
    expect_value(wrap_OpenProcessToken, DesiredAccess, TOKEN_ADJUST_PRIVILEGES);
    will_return(wrap_OpenProcessToken, (HANDLE)123456);
    will_return(wrap_OpenProcessToken, 1);

    // Inside set_privilege
    {
        expect_string(wrap_LookupPrivilegeValue, lpName, "SeSecurityPrivilege");
        will_return(wrap_LookupPrivilegeValue, 234567);
        will_return(wrap_LookupPrivilegeValue, 1);

        expect_value(wrap_AdjustTokenPrivileges, TokenHandle, (HANDLE)123456);
        expect_value(wrap_AdjustTokenPrivileges, DisableAllPrivileges, 0);
        will_return(wrap_AdjustTokenPrivileges, 1);

        expect_string(__wrap__mtdebug2, tag, SYSCHECK_LOGTAG);
        expect_string(__wrap__mtdebug2, formatted_msg, "(6268): The 'SeSecurityPrivilege' privilege has been added.");
    }

    // GetNamedSecurity
    expect_string(wrap_GetNamedSecurityInfo, pObjectName, "C:\\a\\path");
    expect_value(wrap_GetNamedSecurityInfo, ObjectType, SE_FILE_OBJECT);
    expect_value(wrap_GetNamedSecurityInfo, SecurityInfo, SACL_SECURITY_INFORMATION);
    will_return(wrap_GetNamedSecurityInfo, &old_sacl);
    will_return(wrap_GetNamedSecurityInfo, &security_descriptor);
    will_return(wrap_GetNamedSecurityInfo, ERROR_SUCCESS);

    // Inside is_valid_sacl
    {
        everyone_sid = NULL;
        ev_sid_size = 1;

        // Set the ACL and ACE data
        ace.Header.AceFlags = CONTAINER_INHERIT_ACE | OBJECT_INHERIT_ACE | SUCCESSFUL_ACCESS_ACE_FLAG;
        ace.Mask = FILE_WRITE_DATA | FILE_APPEND_DATA | WRITE_DAC | FILE_WRITE_ATTRIBUTES | DELETE;

        expect_memory(wrap_AllocateAndInitializeSid, pIdentifierAuthority, &world_auth, 6);
        expect_value(wrap_AllocateAndInitializeSid, nSubAuthorityCount, 1);
        will_return(wrap_AllocateAndInitializeSid, 1);

        will_return(wrap_GetAce, &ace);
        will_return(wrap_GetAce, 1);

        will_return(wrap_EqualSid, 1);
    }

    // Inside set_privilege
    {
        expect_string(wrap_LookupPrivilegeValue, lpName, "SeSecurityPrivilege");
        will_return(wrap_LookupPrivilegeValue, 234567);
        will_return(wrap_LookupPrivilegeValue, 1);

        expect_value(wrap_AdjustTokenPrivileges, TokenHandle, (HANDLE)123456);
        expect_value(wrap_AdjustTokenPrivileges, DisableAllPrivileges, 0);
        will_return(wrap_AdjustTokenPrivileges, 1);

        expect_string(__wrap__mtdebug2, tag, SYSCHECK_LOGTAG);
        expect_string(__wrap__mtdebug2, formatted_msg, "(6269): The 'SeSecurityPrivilege' privilege has been removed.");
    }

    expect_value(wrap_CloseHandle, hObject, (HANDLE)123456);
    will_return(wrap_CloseHandle, 0);

    ret = set_winsacl("C:\\a\\path", ((directory_t *)OSList_GetDataFromIndex(syscheck.directories, 0)));

    assert_int_equal(ret, 0);
}

void test_set_winsacl_unable_to_get_acl_info(void **state) {
    ACL old_sacl;
    SECURITY_DESCRIPTOR security_descriptor;
    SID_IDENTIFIER_AUTHORITY world_auth = {SECURITY_WORLD_SID_AUTHORITY};
    int ret;

    expect_function_call_any(__wrap_pthread_rwlock_rdlock);
    expect_function_call_any(__wrap_pthread_mutex_lock);
    expect_function_call_any(__wrap_pthread_mutex_unlock);
    expect_function_call_any(__wrap_pthread_rwlock_unlock);

    expect_string(__wrap__mtdebug2, tag, SYSCHECK_LOGTAG);
    expect_string(__wrap__mtdebug2, formatted_msg, "(6266): The SACL of 'C:\\a\\path' will be configured.");

    will_return(wrap_GetCurrentProcess, (HANDLE)4321);
    expect_value(wrap_OpenProcessToken, DesiredAccess, TOKEN_ADJUST_PRIVILEGES);
    will_return(wrap_OpenProcessToken, (HANDLE)123456);
    will_return(wrap_OpenProcessToken, 1);

    // Inside set_privilege
    {
        expect_string(wrap_LookupPrivilegeValue, lpName, "SeSecurityPrivilege");
        will_return(wrap_LookupPrivilegeValue, 234567);
        will_return(wrap_LookupPrivilegeValue, 1);

        expect_value(wrap_AdjustTokenPrivileges, TokenHandle, (HANDLE)123456);
        expect_value(wrap_AdjustTokenPrivileges, DisableAllPrivileges, 0);
        will_return(wrap_AdjustTokenPrivileges, 1);

        expect_string(__wrap__mtdebug2, tag, SYSCHECK_LOGTAG);
        expect_string(__wrap__mtdebug2, formatted_msg, "(6268): The 'SeSecurityPrivilege' privilege has been added.");
    }

    // GetNamedSecurity
    expect_string(wrap_GetNamedSecurityInfo, pObjectName, "C:\\a\\path");
    expect_value(wrap_GetNamedSecurityInfo, ObjectType, SE_FILE_OBJECT);
    expect_value(wrap_GetNamedSecurityInfo, SecurityInfo, SACL_SECURITY_INFORMATION);
    will_return(wrap_GetNamedSecurityInfo, &old_sacl);
    will_return(wrap_GetNamedSecurityInfo, &security_descriptor);
    will_return(wrap_GetNamedSecurityInfo, ERROR_SUCCESS);

    // Inside is_valid_sacl
    {
        expect_memory(wrap_AllocateAndInitializeSid, pIdentifierAuthority, &world_auth, 6);
        expect_value(wrap_AllocateAndInitializeSid, nSubAuthorityCount, 1);
        will_return(wrap_AllocateAndInitializeSid, 1);

        will_return(wrap_GetAce, &old_sacl);
        will_return(wrap_GetAce, 0);

        will_return(wrap_GetLastError, (unsigned int) 700);

        expect_string(__wrap__mterror, tag, SYSCHECK_LOGTAG);
        expect_string(__wrap__mterror, formatted_msg, "(6633): Could not extract the ACE information. Error: '700'.");
    }

<<<<<<< HEAD
    expect_string(__wrap__mtdebug1, tag, SYSCHECK_LOGTAG);
    expect_string(__wrap__mtdebug1, formatted_msg, "(6263): Setting up SACL for 'C:\\a\\path'");
=======
    expect_string(__wrap__mdebug2, formatted_msg, "(6263): Setting up SACL for 'C:\\a\\path'");
>>>>>>> c1104b41

    will_return(wrap_GetAclInformation, NULL);
    will_return(wrap_GetAclInformation, 0);

    expect_string(__wrap__mterror, tag, SYSCHECK_LOGTAG);
    expect_string(__wrap__mterror, formatted_msg, "(6651): The size of the 'C:\\a\\path' SACL could not be obtained.");

    // Inside set_privilege
    {
        expect_string(wrap_LookupPrivilegeValue, lpName, "SeSecurityPrivilege");
        will_return(wrap_LookupPrivilegeValue, 234567);
        will_return(wrap_LookupPrivilegeValue, 1);

        expect_value(wrap_AdjustTokenPrivileges, TokenHandle, (HANDLE)123456);
        expect_value(wrap_AdjustTokenPrivileges, DisableAllPrivileges, 0);
        will_return(wrap_AdjustTokenPrivileges, 1);

        expect_string(__wrap__mtdebug2, tag, SYSCHECK_LOGTAG);
        expect_string(__wrap__mtdebug2, formatted_msg, "(6269): The 'SeSecurityPrivilege' privilege has been removed.");
    }

    expect_value(wrap_CloseHandle, hObject, (HANDLE)123456);
    will_return(wrap_CloseHandle, 0);

    ret = set_winsacl("C:\\a\\path", ((directory_t *)OSList_GetDataFromIndex(syscheck.directories, 0)));

    assert_int_equal(ret, 1);
}

void test_set_winsacl_fail_to_alloc_new_sacl(void **state) {
    ACL old_sacl;
    SECURITY_DESCRIPTOR security_descriptor;
    SID_IDENTIFIER_AUTHORITY world_auth = {SECURITY_WORLD_SID_AUTHORITY};
    int ret;

    expect_function_call_any(__wrap_pthread_rwlock_rdlock);
    expect_function_call_any(__wrap_pthread_mutex_lock);
    expect_function_call_any(__wrap_pthread_mutex_unlock);
    expect_function_call_any(__wrap_pthread_rwlock_unlock);

    ev_sid_size = 1;

    expect_string(__wrap__mtdebug2, tag, SYSCHECK_LOGTAG);
    expect_string(__wrap__mtdebug2, formatted_msg, "(6266): The SACL of 'C:\\a\\path' will be configured.");

    will_return(wrap_GetCurrentProcess, (HANDLE)4321);
    expect_value(wrap_OpenProcessToken, DesiredAccess, TOKEN_ADJUST_PRIVILEGES);
    will_return(wrap_OpenProcessToken, (HANDLE)123456);
    will_return(wrap_OpenProcessToken, 1);

    // Inside set_privilege
    {
        expect_string(wrap_LookupPrivilegeValue, lpName, "SeSecurityPrivilege");
        will_return(wrap_LookupPrivilegeValue, 234567);
        will_return(wrap_LookupPrivilegeValue, 1);

        expect_value(wrap_AdjustTokenPrivileges, TokenHandle, (HANDLE)123456);
        expect_value(wrap_AdjustTokenPrivileges, DisableAllPrivileges, 0);
        will_return(wrap_AdjustTokenPrivileges, 1);

        expect_string(__wrap__mtdebug2, tag, SYSCHECK_LOGTAG);
        expect_string(__wrap__mtdebug2, formatted_msg, "(6268): The 'SeSecurityPrivilege' privilege has been added.");
    }

    // GetNamedSecurity
    expect_string(wrap_GetNamedSecurityInfo, pObjectName, "C:\\a\\path");
    expect_value(wrap_GetNamedSecurityInfo, ObjectType, SE_FILE_OBJECT);
    expect_value(wrap_GetNamedSecurityInfo, SecurityInfo, SACL_SECURITY_INFORMATION);
    will_return(wrap_GetNamedSecurityInfo, &old_sacl);
    will_return(wrap_GetNamedSecurityInfo, &security_descriptor);
    will_return(wrap_GetNamedSecurityInfo, ERROR_SUCCESS);

    // Inside is_valid_sacl
    {
        expect_memory(wrap_AllocateAndInitializeSid, pIdentifierAuthority, &world_auth, 6);
        expect_value(wrap_AllocateAndInitializeSid, nSubAuthorityCount, 1);
        will_return(wrap_AllocateAndInitializeSid, 1);

        will_return(wrap_GetAce, &old_sacl);
        will_return(wrap_GetAce, 0);

        will_return(wrap_GetLastError, (unsigned int) 700);

        expect_string(__wrap__mterror, tag, SYSCHECK_LOGTAG);
        expect_string(__wrap__mterror, formatted_msg, "(6633): Could not extract the ACE information. Error: '700'.");
    }

<<<<<<< HEAD
    expect_string(__wrap__mtdebug1, tag, SYSCHECK_LOGTAG);
    expect_string(__wrap__mtdebug1, formatted_msg, "(6263): Setting up SACL for 'C:\\a\\path'");
=======
    expect_string(__wrap__mdebug2, formatted_msg, "(6263): Setting up SACL for 'C:\\a\\path'");
>>>>>>> c1104b41

    will_return(wrap_GetAclInformation, NULL);
    will_return(wrap_GetAclInformation, 1);

    expect_value(wrap_win_alloc, size, 9);
    will_return(wrap_win_alloc, NULL);

    expect_string(__wrap__mterror, tag, SYSCHECK_LOGTAG);
    expect_string(__wrap__mterror, formatted_msg, "(6652): No memory could be reserved for the new SACL of 'C:\\a\\path'.");

    // Inside set_privilege
    {
        expect_string(wrap_LookupPrivilegeValue, lpName, "SeSecurityPrivilege");
        will_return(wrap_LookupPrivilegeValue, 234567);
        will_return(wrap_LookupPrivilegeValue, 1);

        expect_value(wrap_AdjustTokenPrivileges, TokenHandle, (HANDLE)123456);
        expect_value(wrap_AdjustTokenPrivileges, DisableAllPrivileges, 0);
        will_return(wrap_AdjustTokenPrivileges, 1);

        expect_string(__wrap__mtdebug2, tag, SYSCHECK_LOGTAG);
        expect_string(__wrap__mtdebug2, formatted_msg, "(6269): The 'SeSecurityPrivilege' privilege has been removed.");
    }

    expect_value(wrap_CloseHandle, hObject, (HANDLE)123456);
    will_return(wrap_CloseHandle, 0);

    ret = set_winsacl("C:\\a\\path", ((directory_t *)OSList_GetDataFromIndex(syscheck.directories, 0)));

    assert_int_equal(ret, 1);
}

void test_set_winsacl_fail_to_initialize_new_sacl(void **state) {
    ACL old_sacl;
    SECURITY_DESCRIPTOR security_descriptor;
    SID_IDENTIFIER_AUTHORITY world_auth = {SECURITY_WORLD_SID_AUTHORITY};
    int ret;

    expect_function_call_any(__wrap_pthread_rwlock_rdlock);
    expect_function_call_any(__wrap_pthread_mutex_lock);
    expect_function_call_any(__wrap_pthread_mutex_unlock);
    expect_function_call_any(__wrap_pthread_rwlock_unlock);

    ev_sid_size = 1;

    expect_string(__wrap__mtdebug2, tag, SYSCHECK_LOGTAG);
    expect_string(__wrap__mtdebug2, formatted_msg, "(6266): The SACL of 'C:\\a\\path' will be configured.");

    will_return(wrap_GetCurrentProcess, (HANDLE)4321);
    expect_value(wrap_OpenProcessToken, DesiredAccess, TOKEN_ADJUST_PRIVILEGES);
    will_return(wrap_OpenProcessToken, (HANDLE)123456);
    will_return(wrap_OpenProcessToken, 1);

    // Inside set_privilege
    {
        expect_string(wrap_LookupPrivilegeValue, lpName, "SeSecurityPrivilege");
        will_return(wrap_LookupPrivilegeValue, 234567);
        will_return(wrap_LookupPrivilegeValue, 1);

        expect_value(wrap_AdjustTokenPrivileges, TokenHandle, (HANDLE)123456);
        expect_value(wrap_AdjustTokenPrivileges, DisableAllPrivileges, 0);
        will_return(wrap_AdjustTokenPrivileges, 1);

        expect_string(__wrap__mtdebug2, tag, SYSCHECK_LOGTAG);
        expect_string(__wrap__mtdebug2, formatted_msg, "(6268): The 'SeSecurityPrivilege' privilege has been added.");
    }

    // GetNamedSecurity
    expect_string(wrap_GetNamedSecurityInfo, pObjectName, "C:\\a\\path");
    expect_value(wrap_GetNamedSecurityInfo, ObjectType, SE_FILE_OBJECT);
    expect_value(wrap_GetNamedSecurityInfo, SecurityInfo, SACL_SECURITY_INFORMATION);
    will_return(wrap_GetNamedSecurityInfo, &old_sacl);
    will_return(wrap_GetNamedSecurityInfo, &security_descriptor);
    will_return(wrap_GetNamedSecurityInfo, ERROR_SUCCESS);

    // Inside is_valid_sacl
    {
        expect_memory(wrap_AllocateAndInitializeSid, pIdentifierAuthority, &world_auth, 6);
        expect_value(wrap_AllocateAndInitializeSid, nSubAuthorityCount, 1);
        will_return(wrap_AllocateAndInitializeSid, 1);

        will_return(wrap_GetAce, &old_sacl);
        will_return(wrap_GetAce, 0);

        will_return(wrap_GetLastError, (unsigned int) 700);

        expect_string(__wrap__mterror, tag, SYSCHECK_LOGTAG);
        expect_string(__wrap__mterror, formatted_msg, "(6633): Could not extract the ACE information. Error: '700'.");
    }

<<<<<<< HEAD
    expect_string(__wrap__mtdebug1, tag, SYSCHECK_LOGTAG);
    expect_string(__wrap__mtdebug1, formatted_msg, "(6263): Setting up SACL for 'C:\\a\\path'");
=======
    expect_string(__wrap__mdebug2, formatted_msg, "(6263): Setting up SACL for 'C:\\a\\path'");
>>>>>>> c1104b41

    will_return(wrap_GetAclInformation, NULL);
    will_return(wrap_GetAclInformation, 1);

    expect_value(wrap_win_alloc, size, 9);
    will_return(wrap_win_alloc, 1234);

    expect_value(wrap_InitializeAcl, pAcl, 1234);
    expect_value(wrap_InitializeAcl, nAclLength, 9);
    expect_value(wrap_InitializeAcl, dwAclRevision, ACL_REVISION);
    will_return(wrap_InitializeAcl, 0);

    expect_string(__wrap__mterror, tag, SYSCHECK_LOGTAG);
    expect_string(__wrap__mterror, formatted_msg, "(6653): The new SACL for 'C:\\a\\path' could not be created.");

    // Inside set_privilege
    {
        expect_string(wrap_LookupPrivilegeValue, lpName, "SeSecurityPrivilege");
        will_return(wrap_LookupPrivilegeValue, 234567);
        will_return(wrap_LookupPrivilegeValue, 1);

        expect_value(wrap_AdjustTokenPrivileges, TokenHandle, (HANDLE)123456);
        expect_value(wrap_AdjustTokenPrivileges, DisableAllPrivileges, 0);
        will_return(wrap_AdjustTokenPrivileges, 1);

        expect_string(__wrap__mtdebug2, tag, SYSCHECK_LOGTAG);
        expect_string(__wrap__mtdebug2, formatted_msg, "(6269): The 'SeSecurityPrivilege' privilege has been removed.");
    }

    expect_value(wrap_CloseHandle, hObject, (HANDLE)123456);
    will_return(wrap_CloseHandle, 0);

    ret = set_winsacl("C:\\a\\path", ((directory_t *)OSList_GetDataFromIndex(syscheck.directories, 0)));

    assert_int_equal(ret, 1);
}

void test_set_winsacl_fail_getting_ace_from_old_sacl(void **state) {
    ACL old_sacl;
    ACL_SIZE_INFORMATION old_sacl_info = {.AceCount = 1};
    SECURITY_DESCRIPTOR security_descriptor;
    SID_IDENTIFIER_AUTHORITY world_auth = {SECURITY_WORLD_SID_AUTHORITY};
    int ret;

    expect_function_call_any(__wrap_pthread_rwlock_rdlock);
    expect_function_call_any(__wrap_pthread_mutex_lock);
    expect_function_call_any(__wrap_pthread_mutex_unlock);
    expect_function_call_any(__wrap_pthread_rwlock_unlock);

    ev_sid_size = 1;

    expect_string(__wrap__mtdebug2, tag, SYSCHECK_LOGTAG);
    expect_string(__wrap__mtdebug2, formatted_msg, "(6266): The SACL of 'C:\\a\\path' will be configured.");

    will_return(wrap_GetCurrentProcess, (HANDLE)4321);
    expect_value(wrap_OpenProcessToken, DesiredAccess, TOKEN_ADJUST_PRIVILEGES);
    will_return(wrap_OpenProcessToken, (HANDLE)123456);
    will_return(wrap_OpenProcessToken, 1);

    // Inside set_privilege
    {
        expect_string(wrap_LookupPrivilegeValue, lpName, "SeSecurityPrivilege");
        will_return(wrap_LookupPrivilegeValue, 234567);
        will_return(wrap_LookupPrivilegeValue, 1);

        expect_value(wrap_AdjustTokenPrivileges, TokenHandle, (HANDLE)123456);
        expect_value(wrap_AdjustTokenPrivileges, DisableAllPrivileges, 0);
        will_return(wrap_AdjustTokenPrivileges, 1);

        expect_string(__wrap__mtdebug2, tag, SYSCHECK_LOGTAG);
        expect_string(__wrap__mtdebug2, formatted_msg, "(6268): The 'SeSecurityPrivilege' privilege has been added.");
    }

    // GetNamedSecurity
    expect_string(wrap_GetNamedSecurityInfo, pObjectName, "C:\\a\\path");
    expect_value(wrap_GetNamedSecurityInfo, ObjectType, SE_FILE_OBJECT);
    expect_value(wrap_GetNamedSecurityInfo, SecurityInfo, SACL_SECURITY_INFORMATION);
    will_return(wrap_GetNamedSecurityInfo, &old_sacl);
    will_return(wrap_GetNamedSecurityInfo, &security_descriptor);
    will_return(wrap_GetNamedSecurityInfo, ERROR_SUCCESS);

    // Inside is_valid_sacl
    {
        expect_memory(wrap_AllocateAndInitializeSid, pIdentifierAuthority, &world_auth, 6);
        expect_value(wrap_AllocateAndInitializeSid, nSubAuthorityCount, 1);
        will_return(wrap_AllocateAndInitializeSid, 1);

        will_return(wrap_GetAce, &old_sacl);
        will_return(wrap_GetAce, 0);

        will_return(wrap_GetLastError, (unsigned int) 700);

        expect_string(__wrap__mterror, tag, SYSCHECK_LOGTAG);
        expect_string(__wrap__mterror, formatted_msg, "(6633): Could not extract the ACE information. Error: '700'.");
    }

<<<<<<< HEAD
    expect_string(__wrap__mtdebug1, tag, SYSCHECK_LOGTAG);
    expect_string(__wrap__mtdebug1, formatted_msg, "(6263): Setting up SACL for 'C:\\a\\path'");
=======
    expect_string(__wrap__mdebug2, formatted_msg, "(6263): Setting up SACL for 'C:\\a\\path'");
>>>>>>> c1104b41

    will_return(wrap_GetAclInformation, &old_sacl_info);
    will_return(wrap_GetAclInformation, 1);

    expect_value(wrap_win_alloc, size, 9);
    will_return(wrap_win_alloc, 1234);

    expect_value(wrap_InitializeAcl, pAcl, 1234);
    expect_value(wrap_InitializeAcl, nAclLength, 9);
    expect_value(wrap_InitializeAcl, dwAclRevision, ACL_REVISION);
    will_return(wrap_InitializeAcl, 1);

    will_return(wrap_GetAce, NULL);
    will_return(wrap_GetAce, 0);

    expect_string(__wrap__mterror, tag, SYSCHECK_LOGTAG);
    expect_string(__wrap__mterror, formatted_msg, "(6654): The ACE number 0 for 'C:\\a\\path' could not be obtained.");

    // Inside set_privilege
    {
        expect_string(wrap_LookupPrivilegeValue, lpName, "SeSecurityPrivilege");
        will_return(wrap_LookupPrivilegeValue, 234567);
        will_return(wrap_LookupPrivilegeValue, 1);

        expect_value(wrap_AdjustTokenPrivileges, TokenHandle, (HANDLE)123456);
        expect_value(wrap_AdjustTokenPrivileges, DisableAllPrivileges, 0);
        will_return(wrap_AdjustTokenPrivileges, 1);

        expect_string(__wrap__mtdebug2, tag, SYSCHECK_LOGTAG);
        expect_string(__wrap__mtdebug2, formatted_msg, "(6269): The 'SeSecurityPrivilege' privilege has been removed.");
    }

    expect_value(wrap_CloseHandle, hObject, (HANDLE)123456);
    will_return(wrap_CloseHandle, 0);

    ret = set_winsacl("C:\\a\\path", ((directory_t *)OSList_GetDataFromIndex(syscheck.directories, 0)));

    assert_int_equal(ret, 1);
}

void test_set_winsacl_fail_adding_old_ace_into_new_sacl(void **state) {
    ACL old_sacl;
    ACL_SIZE_INFORMATION old_sacl_info = {.AceCount = 1};
    SECURITY_DESCRIPTOR security_descriptor;
    SID_IDENTIFIER_AUTHORITY world_auth = {SECURITY_WORLD_SID_AUTHORITY};
    int ret;

    expect_function_call_any(__wrap_pthread_rwlock_rdlock);
    expect_function_call_any(__wrap_pthread_mutex_lock);
    expect_function_call_any(__wrap_pthread_mutex_unlock);
    expect_function_call_any(__wrap_pthread_rwlock_unlock);

    ev_sid_size = 1;

    expect_string(__wrap__mtdebug2, tag, SYSCHECK_LOGTAG);
    expect_string(__wrap__mtdebug2, formatted_msg, "(6266): The SACL of 'C:\\a\\path' will be configured.");

    will_return(wrap_GetCurrentProcess, (HANDLE)4321);
    expect_value(wrap_OpenProcessToken, DesiredAccess, TOKEN_ADJUST_PRIVILEGES);
    will_return(wrap_OpenProcessToken, (HANDLE)123456);
    will_return(wrap_OpenProcessToken, 1);

    // Inside set_privilege
    {
        expect_string(wrap_LookupPrivilegeValue, lpName, "SeSecurityPrivilege");
        will_return(wrap_LookupPrivilegeValue, 234567);
        will_return(wrap_LookupPrivilegeValue, 1);

        expect_value(wrap_AdjustTokenPrivileges, TokenHandle, (HANDLE)123456);
        expect_value(wrap_AdjustTokenPrivileges, DisableAllPrivileges, 0);
        will_return(wrap_AdjustTokenPrivileges, 1);

        expect_string(__wrap__mtdebug2, tag, SYSCHECK_LOGTAG);
        expect_string(__wrap__mtdebug2, formatted_msg, "(6268): The 'SeSecurityPrivilege' privilege has been added.");
    }

    // GetNamedSecurity
    expect_string(wrap_GetNamedSecurityInfo, pObjectName, "C:\\a\\path");
    expect_value(wrap_GetNamedSecurityInfo, ObjectType, SE_FILE_OBJECT);
    expect_value(wrap_GetNamedSecurityInfo, SecurityInfo, SACL_SECURITY_INFORMATION);
    will_return(wrap_GetNamedSecurityInfo, &old_sacl);
    will_return(wrap_GetNamedSecurityInfo, &security_descriptor);
    will_return(wrap_GetNamedSecurityInfo, ERROR_SUCCESS);

    // Inside is_valid_sacl
    {
        expect_memory(wrap_AllocateAndInitializeSid, pIdentifierAuthority, &world_auth, 6);
        expect_value(wrap_AllocateAndInitializeSid, nSubAuthorityCount, 1);
        will_return(wrap_AllocateAndInitializeSid, 1);

        will_return(wrap_GetAce, &old_sacl);
        will_return(wrap_GetAce, 0);

        will_return(wrap_GetLastError, (unsigned int) 700);

        expect_string(__wrap__mterror, tag, SYSCHECK_LOGTAG);
        expect_string(__wrap__mterror, formatted_msg, "(6633): Could not extract the ACE information. Error: '700'.");
    }

<<<<<<< HEAD
    expect_string(__wrap__mtdebug1, tag, SYSCHECK_LOGTAG);
    expect_string(__wrap__mtdebug1, formatted_msg, "(6263): Setting up SACL for 'C:\\a\\path'");
=======
    expect_string(__wrap__mdebug2, formatted_msg, "(6263): Setting up SACL for 'C:\\a\\path'");
>>>>>>> c1104b41

    will_return(wrap_GetAclInformation, &old_sacl_info);
    will_return(wrap_GetAclInformation, 1);

    expect_value(wrap_win_alloc, size, 9);
    will_return(wrap_win_alloc, 1234);

    expect_value(wrap_InitializeAcl, pAcl, 1234);
    expect_value(wrap_InitializeAcl, nAclLength, 9);
    expect_value(wrap_InitializeAcl, dwAclRevision, ACL_REVISION);
    will_return(wrap_InitializeAcl, 1);

    will_return(wrap_GetAce, &old_sacl_info);
    will_return(wrap_GetAce, 1);

    expect_value(wrap_AddAce, pAcl, 1234);
    will_return(wrap_AddAce, 0);

    expect_string(__wrap__mterror, tag, SYSCHECK_LOGTAG);
    expect_string(__wrap__mterror, formatted_msg,
        "(6655): The ACE number 0 of 'C:\\a\\path' could not be copied to the new ACL.");

    // Inside set_privilege
    {
        expect_string(wrap_LookupPrivilegeValue, lpName, "SeSecurityPrivilege");
        will_return(wrap_LookupPrivilegeValue, 234567);
        will_return(wrap_LookupPrivilegeValue, 1);

        expect_value(wrap_AdjustTokenPrivileges, TokenHandle, (HANDLE)123456);
        expect_value(wrap_AdjustTokenPrivileges, DisableAllPrivileges, 0);
        will_return(wrap_AdjustTokenPrivileges, 1);

        expect_string(__wrap__mtdebug2, tag, SYSCHECK_LOGTAG);
        expect_string(__wrap__mtdebug2, formatted_msg, "(6269): The 'SeSecurityPrivilege' privilege has been removed.");
    }

    expect_value(wrap_CloseHandle, hObject, (HANDLE)123456);
    will_return(wrap_CloseHandle, 0);

    ret = set_winsacl("C:\\a\\path", ((directory_t *)OSList_GetDataFromIndex(syscheck.directories, 0)));

    assert_int_equal(ret, 1);
}
void test_set_winsacl_fail_to_alloc_new_ace(void **state) {
    ACL old_sacl;
    ACL_SIZE_INFORMATION old_sacl_info = {.AceCount = 1};
    SECURITY_DESCRIPTOR security_descriptor;
    SID_IDENTIFIER_AUTHORITY world_auth = {SECURITY_WORLD_SID_AUTHORITY};
    int ret;

    expect_function_call_any(__wrap_pthread_rwlock_rdlock);
    expect_function_call_any(__wrap_pthread_mutex_lock);
    expect_function_call_any(__wrap_pthread_mutex_unlock);
    expect_function_call_any(__wrap_pthread_rwlock_unlock);

    ev_sid_size = 1;

    expect_string(__wrap__mtdebug2, tag, SYSCHECK_LOGTAG);
    expect_string(__wrap__mtdebug2, formatted_msg, "(6266): The SACL of 'C:\\a\\path' will be configured.");

    will_return(wrap_GetCurrentProcess, (HANDLE)4321);
    expect_value(wrap_OpenProcessToken, DesiredAccess, TOKEN_ADJUST_PRIVILEGES);
    will_return(wrap_OpenProcessToken, (HANDLE)123456);
    will_return(wrap_OpenProcessToken, 1);

    // Inside set_privilege
    {
        expect_string(wrap_LookupPrivilegeValue, lpName, "SeSecurityPrivilege");
        will_return(wrap_LookupPrivilegeValue, 234567);
        will_return(wrap_LookupPrivilegeValue, 1);

        expect_value(wrap_AdjustTokenPrivileges, TokenHandle, (HANDLE)123456);
        expect_value(wrap_AdjustTokenPrivileges, DisableAllPrivileges, 0);
        will_return(wrap_AdjustTokenPrivileges, 1);

        expect_string(__wrap__mtdebug2, tag, SYSCHECK_LOGTAG);
        expect_string(__wrap__mtdebug2, formatted_msg, "(6268): The 'SeSecurityPrivilege' privilege has been added.");
    }

    // GetNamedSecurity
    expect_string(wrap_GetNamedSecurityInfo, pObjectName, "C:\\a\\path");
    expect_value(wrap_GetNamedSecurityInfo, ObjectType, SE_FILE_OBJECT);
    expect_value(wrap_GetNamedSecurityInfo, SecurityInfo, SACL_SECURITY_INFORMATION);
    will_return(wrap_GetNamedSecurityInfo, &old_sacl);
    will_return(wrap_GetNamedSecurityInfo, &security_descriptor);
    will_return(wrap_GetNamedSecurityInfo, ERROR_SUCCESS);

    // Inside is_valid_sacl
    {
        expect_memory(wrap_AllocateAndInitializeSid, pIdentifierAuthority, &world_auth, 6);
        expect_value(wrap_AllocateAndInitializeSid, nSubAuthorityCount, 1);
        will_return(wrap_AllocateAndInitializeSid, 1);

        will_return(wrap_GetAce, &old_sacl);
        will_return(wrap_GetAce, 0);

        will_return(wrap_GetLastError, (unsigned int) 700);

        expect_string(__wrap__mterror, tag, SYSCHECK_LOGTAG);
        expect_string(__wrap__mterror, formatted_msg, "(6633): Could not extract the ACE information. Error: '700'.");
    }

<<<<<<< HEAD
    expect_string(__wrap__mtdebug1, tag, SYSCHECK_LOGTAG);
    expect_string(__wrap__mtdebug1, formatted_msg, "(6263): Setting up SACL for 'C:\\a\\path'");
=======
    expect_string(__wrap__mdebug2, formatted_msg, "(6263): Setting up SACL for 'C:\\a\\path'");
>>>>>>> c1104b41

    will_return(wrap_GetAclInformation, &old_sacl_info);
    will_return(wrap_GetAclInformation, 1);

    expect_value(wrap_win_alloc, size, 9);
    will_return(wrap_win_alloc, 1234);

    expect_value(wrap_InitializeAcl, pAcl, 1234);
    expect_value(wrap_InitializeAcl, nAclLength, 9);
    expect_value(wrap_InitializeAcl, dwAclRevision, ACL_REVISION);
    will_return(wrap_InitializeAcl, 1);

    will_return(wrap_GetAce, &old_sacl_info);
    will_return(wrap_GetAce, 1);

    expect_value(wrap_AddAce, pAcl, 1234);
    will_return(wrap_AddAce, 1);

    expect_value(wrap_win_alloc, size, 9);
    will_return(wrap_win_alloc, NULL);

    expect_string(__wrap__mterror, tag, SYSCHECK_LOGTAG);
    expect_string(__wrap__mterror, formatted_msg,
        "(6656): No memory could be reserved for the new ACE of 'C:\\a\\path'.");

    // Inside set_privilege
    {
        expect_string(wrap_LookupPrivilegeValue, lpName, "SeSecurityPrivilege");
        will_return(wrap_LookupPrivilegeValue, 234567);
        will_return(wrap_LookupPrivilegeValue, 1);

        expect_value(wrap_AdjustTokenPrivileges, TokenHandle, (HANDLE)123456);
        expect_value(wrap_AdjustTokenPrivileges, DisableAllPrivileges, 0);
        will_return(wrap_AdjustTokenPrivileges, 1);

        expect_string(__wrap__mtdebug2, tag, SYSCHECK_LOGTAG);
        expect_string(__wrap__mtdebug2, formatted_msg, "(6269): The 'SeSecurityPrivilege' privilege has been removed.");
    }

    expect_value(wrap_CloseHandle, hObject, (HANDLE)123456);
    will_return(wrap_CloseHandle, 0);

    ret = set_winsacl("C:\\a\\path", ((directory_t *)OSList_GetDataFromIndex(syscheck.directories, 0)));

    assert_int_equal(ret, 1);
}

void test_set_winsacl_fail_to_copy_sid(void **state) {
    ACL old_sacl;
    ACL_SIZE_INFORMATION old_sacl_info = {.AceCount = 1};
    SYSTEM_AUDIT_ACE ace;

    SECURITY_DESCRIPTOR security_descriptor;
    SID_IDENTIFIER_AUTHORITY world_auth = {SECURITY_WORLD_SID_AUTHORITY};
    int ret;

    expect_function_call_any(__wrap_pthread_rwlock_rdlock);
    expect_function_call_any(__wrap_pthread_mutex_lock);
    expect_function_call_any(__wrap_pthread_mutex_unlock);
    expect_function_call_any(__wrap_pthread_rwlock_unlock);

    ev_sid_size = 1;

    expect_string(__wrap__mtdebug2, tag, SYSCHECK_LOGTAG);
    expect_string(__wrap__mtdebug2, formatted_msg, "(6266): The SACL of 'C:\\a\\path' will be configured.");

    will_return(wrap_GetCurrentProcess, (HANDLE)4321);
    expect_value(wrap_OpenProcessToken, DesiredAccess, TOKEN_ADJUST_PRIVILEGES);
    will_return(wrap_OpenProcessToken, (HANDLE)123456);
    will_return(wrap_OpenProcessToken, 1);

    // Inside set_privilege
    {
        expect_string(wrap_LookupPrivilegeValue, lpName, "SeSecurityPrivilege");
        will_return(wrap_LookupPrivilegeValue, 234567);
        will_return(wrap_LookupPrivilegeValue, 1);

        expect_value(wrap_AdjustTokenPrivileges, TokenHandle, (HANDLE)123456);
        expect_value(wrap_AdjustTokenPrivileges, DisableAllPrivileges, 0);
        will_return(wrap_AdjustTokenPrivileges, 1);

        expect_string(__wrap__mtdebug2, tag, SYSCHECK_LOGTAG);
        expect_string(__wrap__mtdebug2, formatted_msg, "(6268): The 'SeSecurityPrivilege' privilege has been added.");
    }

    // GetNamedSecurity
    expect_string(wrap_GetNamedSecurityInfo, pObjectName, "C:\\a\\path");
    expect_value(wrap_GetNamedSecurityInfo, ObjectType, SE_FILE_OBJECT);
    expect_value(wrap_GetNamedSecurityInfo, SecurityInfo, SACL_SECURITY_INFORMATION);
    will_return(wrap_GetNamedSecurityInfo, &old_sacl);
    will_return(wrap_GetNamedSecurityInfo, &security_descriptor);
    will_return(wrap_GetNamedSecurityInfo, ERROR_SUCCESS);

    // Inside is_valid_sacl
    {
        expect_memory(wrap_AllocateAndInitializeSid, pIdentifierAuthority, &world_auth, 6);
        expect_value(wrap_AllocateAndInitializeSid, nSubAuthorityCount, 1);
        will_return(wrap_AllocateAndInitializeSid, 1);

        will_return(wrap_GetAce, &old_sacl);
        will_return(wrap_GetAce, 0);

        will_return(wrap_GetLastError, (unsigned int) 700);

        expect_string(__wrap__mterror, tag, SYSCHECK_LOGTAG);
        expect_string(__wrap__mterror, formatted_msg, "(6633): Could not extract the ACE information. Error: '700'.");
    }

<<<<<<< HEAD
    expect_string(__wrap__mtdebug1, tag, SYSCHECK_LOGTAG);
    expect_string(__wrap__mtdebug1, formatted_msg, "(6263): Setting up SACL for 'C:\\a\\path'");
=======
    expect_string(__wrap__mdebug2, formatted_msg, "(6263): Setting up SACL for 'C:\\a\\path'");
>>>>>>> c1104b41

    will_return(wrap_GetAclInformation, &old_sacl_info);
    will_return(wrap_GetAclInformation, 1);

    expect_value(wrap_win_alloc, size, 9);
    will_return(wrap_win_alloc, 1234);

    expect_value(wrap_InitializeAcl, pAcl, 1234);
    expect_value(wrap_InitializeAcl, nAclLength, 9);
    expect_value(wrap_InitializeAcl, dwAclRevision, ACL_REVISION);
    will_return(wrap_InitializeAcl, 1);

    will_return(wrap_GetAce, &old_sacl_info);
    will_return(wrap_GetAce, 1);

    expect_value(wrap_AddAce, pAcl, 1234);
    will_return(wrap_AddAce, 1);

    expect_value(wrap_win_alloc, size, 9);
    will_return(wrap_win_alloc, &ace);

    will_return(wrap_CopySid, 0);

    // Inside set_privilege
    {
        expect_string(wrap_LookupPrivilegeValue, lpName, "SeSecurityPrivilege");
        will_return(wrap_LookupPrivilegeValue, 234567);
        will_return(wrap_LookupPrivilegeValue, 1);

        expect_value(wrap_AdjustTokenPrivileges, TokenHandle, (HANDLE)123456);
        expect_value(wrap_AdjustTokenPrivileges, DisableAllPrivileges, 0);
        will_return(wrap_AdjustTokenPrivileges, 1);

        expect_string(__wrap__mtdebug2, tag, SYSCHECK_LOGTAG);
        expect_string(__wrap__mtdebug2, formatted_msg, "(6269): The 'SeSecurityPrivilege' privilege has been removed.");
    }

    expect_value(wrap_CloseHandle, hObject, (HANDLE)123456);
    will_return(wrap_CloseHandle, 0);

    ret = set_winsacl("C:\\a\\path", ((directory_t *)OSList_GetDataFromIndex(syscheck.directories, 0)));

    assert_int_equal(ret, 1);
    assert_int_equal(ace.Header.AceType, SYSTEM_AUDIT_ACE_TYPE);
    assert_int_equal(ace.Header.AceFlags, CONTAINER_INHERIT_ACE | OBJECT_INHERIT_ACE | SUCCESSFUL_ACCESS_ACE_FLAG);
    assert_int_equal(ace.Header.AceSize, 9);
    assert_int_equal(ace.Mask, DELETE | FILE_WRITE_DATA | FILE_APPEND_DATA | WRITE_DAC | FILE_WRITE_ATTRIBUTES);
}

void test_set_winsacl_fail_to_add_ace(void **state) {
    ACL old_sacl;
    ACL_SIZE_INFORMATION old_sacl_info = {.AceCount = 1};
    SYSTEM_AUDIT_ACE ace;

    SECURITY_DESCRIPTOR security_descriptor;
    SID_IDENTIFIER_AUTHORITY world_auth = {SECURITY_WORLD_SID_AUTHORITY};
    int ret;

    expect_function_call_any(__wrap_pthread_rwlock_rdlock);
    expect_function_call_any(__wrap_pthread_mutex_lock);
    expect_function_call_any(__wrap_pthread_mutex_unlock);
    expect_function_call_any(__wrap_pthread_rwlock_unlock);

    ev_sid_size = 1;

    expect_string(__wrap__mtdebug2, tag, SYSCHECK_LOGTAG);
    expect_string(__wrap__mtdebug2, formatted_msg, "(6266): The SACL of 'C:\\a\\path' will be configured.");

    will_return(wrap_GetCurrentProcess, (HANDLE)4321);
    expect_value(wrap_OpenProcessToken, DesiredAccess, TOKEN_ADJUST_PRIVILEGES);
    will_return(wrap_OpenProcessToken, (HANDLE)123456);
    will_return(wrap_OpenProcessToken, 1);

    // Inside set_privilege
    {
        expect_string(wrap_LookupPrivilegeValue, lpName, "SeSecurityPrivilege");
        will_return(wrap_LookupPrivilegeValue, 234567);
        will_return(wrap_LookupPrivilegeValue, 1);

        expect_value(wrap_AdjustTokenPrivileges, TokenHandle, (HANDLE)123456);
        expect_value(wrap_AdjustTokenPrivileges, DisableAllPrivileges, 0);
        will_return(wrap_AdjustTokenPrivileges, 1);

        expect_string(__wrap__mtdebug2, tag, SYSCHECK_LOGTAG);
        expect_string(__wrap__mtdebug2, formatted_msg, "(6268): The 'SeSecurityPrivilege' privilege has been added.");
    }

    // GetNamedSecurity
    expect_string(wrap_GetNamedSecurityInfo, pObjectName, "C:\\a\\path");
    expect_value(wrap_GetNamedSecurityInfo, ObjectType, SE_FILE_OBJECT);
    expect_value(wrap_GetNamedSecurityInfo, SecurityInfo, SACL_SECURITY_INFORMATION);
    will_return(wrap_GetNamedSecurityInfo, &old_sacl);
    will_return(wrap_GetNamedSecurityInfo, &security_descriptor);
    will_return(wrap_GetNamedSecurityInfo, ERROR_SUCCESS);

    // Inside is_valid_sacl
    {
        expect_memory(wrap_AllocateAndInitializeSid, pIdentifierAuthority, &world_auth, 6);
        expect_value(wrap_AllocateAndInitializeSid, nSubAuthorityCount, 1);
        will_return(wrap_AllocateAndInitializeSid, 1);

        will_return(wrap_GetAce, &old_sacl);
        will_return(wrap_GetAce, 0);

        will_return(wrap_GetLastError, (unsigned int) 700);

        expect_string(__wrap__mterror, tag, SYSCHECK_LOGTAG);
        expect_string(__wrap__mterror, formatted_msg, "(6633): Could not extract the ACE information. Error: '700'.");
    }

<<<<<<< HEAD
    expect_string(__wrap__mtdebug1, tag, SYSCHECK_LOGTAG);
    expect_string(__wrap__mtdebug1, formatted_msg, "(6263): Setting up SACL for 'C:\\a\\path'");
=======
    expect_string(__wrap__mdebug2, formatted_msg, "(6263): Setting up SACL for 'C:\\a\\path'");
>>>>>>> c1104b41

    will_return(wrap_GetAclInformation, &old_sacl_info);
    will_return(wrap_GetAclInformation, 1);

    expect_value(wrap_win_alloc, size, 9);
    will_return(wrap_win_alloc, 1234);

    expect_value(wrap_InitializeAcl, pAcl, 1234);
    expect_value(wrap_InitializeAcl, nAclLength, 9);
    expect_value(wrap_InitializeAcl, dwAclRevision, ACL_REVISION);
    will_return(wrap_InitializeAcl, 1);

    will_return(wrap_GetAce, &old_sacl_info);
    will_return(wrap_GetAce, 1);

    expect_value(wrap_AddAce, pAcl, 1234);
    will_return(wrap_AddAce, 1);

    expect_value(wrap_win_alloc, size, 9);
    will_return(wrap_win_alloc, &ace);

    will_return(wrap_CopySid, 1);

    expect_value(wrap_AddAce, pAcl, 1234);
    will_return(wrap_AddAce, 0);

    expect_string(__wrap__mterror, tag, SYSCHECK_LOGTAG);
    expect_string(__wrap__mterror, formatted_msg, "(6657): The new ACE could not be added to 'C:\\a\\path'.");

    // Inside set_privilege
    {
        expect_string(wrap_LookupPrivilegeValue, lpName, "SeSecurityPrivilege");
        will_return(wrap_LookupPrivilegeValue, 234567);
        will_return(wrap_LookupPrivilegeValue, 1);

        expect_value(wrap_AdjustTokenPrivileges, TokenHandle, (HANDLE)123456);
        expect_value(wrap_AdjustTokenPrivileges, DisableAllPrivileges, 0);
        will_return(wrap_AdjustTokenPrivileges, 1);

        expect_string(__wrap__mtdebug2, tag, SYSCHECK_LOGTAG);
        expect_string(__wrap__mtdebug2, formatted_msg, "(6269): The 'SeSecurityPrivilege' privilege has been removed.");
    }

    expect_value(wrap_CloseHandle, hObject, (HANDLE)123456);
    will_return(wrap_CloseHandle, 0);

    ret = set_winsacl("C:\\a\\path", ((directory_t *)OSList_GetDataFromIndex(syscheck.directories, 0)));

    assert_int_equal(ret, 1);
    assert_int_equal(ace.Header.AceType, SYSTEM_AUDIT_ACE_TYPE);
    assert_int_equal(ace.Header.AceFlags, CONTAINER_INHERIT_ACE | OBJECT_INHERIT_ACE | SUCCESSFUL_ACCESS_ACE_FLAG);
    assert_int_equal(ace.Header.AceSize, 9);
    assert_int_equal(ace.Mask, DELETE | FILE_WRITE_DATA | FILE_APPEND_DATA | WRITE_DAC | FILE_WRITE_ATTRIBUTES);
}

void test_set_winsacl_fail_to_set_security_info(void **state) {
    ACL old_sacl;
    ACL_SIZE_INFORMATION old_sacl_info = {.AceCount = 1};
    SYSTEM_AUDIT_ACE ace;

    SECURITY_DESCRIPTOR security_descriptor;
    SID_IDENTIFIER_AUTHORITY world_auth = {SECURITY_WORLD_SID_AUTHORITY};
    int ret;

    expect_function_call_any(__wrap_pthread_rwlock_rdlock);
    expect_function_call_any(__wrap_pthread_mutex_lock);
    expect_function_call_any(__wrap_pthread_mutex_unlock);
    expect_function_call_any(__wrap_pthread_rwlock_unlock);

    ev_sid_size = 1;

    expect_string(__wrap__mtdebug2, tag, SYSCHECK_LOGTAG);
    expect_string(__wrap__mtdebug2, formatted_msg, "(6266): The SACL of 'C:\\a\\path' will be configured.");

    will_return(wrap_GetCurrentProcess, (HANDLE)4321);
    expect_value(wrap_OpenProcessToken, DesiredAccess, TOKEN_ADJUST_PRIVILEGES);
    will_return(wrap_OpenProcessToken, (HANDLE)123456);
    will_return(wrap_OpenProcessToken, 1);

    // Inside set_privilege
    {
        expect_string(wrap_LookupPrivilegeValue, lpName, "SeSecurityPrivilege");
        will_return(wrap_LookupPrivilegeValue, 234567);
        will_return(wrap_LookupPrivilegeValue, 1);

        expect_value(wrap_AdjustTokenPrivileges, TokenHandle, (HANDLE)123456);
        expect_value(wrap_AdjustTokenPrivileges, DisableAllPrivileges, 0);
        will_return(wrap_AdjustTokenPrivileges, 1);

        expect_string(__wrap__mtdebug2, tag, SYSCHECK_LOGTAG);
        expect_string(__wrap__mtdebug2, formatted_msg, "(6268): The 'SeSecurityPrivilege' privilege has been added.");
    }

    // GetNamedSecurity
    expect_string(wrap_GetNamedSecurityInfo, pObjectName, "C:\\a\\path");
    expect_value(wrap_GetNamedSecurityInfo, ObjectType, SE_FILE_OBJECT);
    expect_value(wrap_GetNamedSecurityInfo, SecurityInfo, SACL_SECURITY_INFORMATION);
    will_return(wrap_GetNamedSecurityInfo, &old_sacl);
    will_return(wrap_GetNamedSecurityInfo, &security_descriptor);
    will_return(wrap_GetNamedSecurityInfo, ERROR_SUCCESS);

    // Inside is_valid_sacl
    {
        expect_memory(wrap_AllocateAndInitializeSid, pIdentifierAuthority, &world_auth, 6);
        expect_value(wrap_AllocateAndInitializeSid, nSubAuthorityCount, 1);
        will_return(wrap_AllocateAndInitializeSid, 1);

        will_return(wrap_GetAce, &old_sacl);
        will_return(wrap_GetAce, 0);

        will_return(wrap_GetLastError, (unsigned int) 700);

        expect_string(__wrap__mterror, tag, SYSCHECK_LOGTAG);
        expect_string(__wrap__mterror, formatted_msg, "(6633): Could not extract the ACE information. Error: '700'.");
    }

<<<<<<< HEAD
    expect_string(__wrap__mtdebug1, tag, SYSCHECK_LOGTAG);
    expect_string(__wrap__mtdebug1, formatted_msg, "(6263): Setting up SACL for 'C:\\a\\path'");
=======
    expect_string(__wrap__mdebug2, formatted_msg, "(6263): Setting up SACL for 'C:\\a\\path'");
>>>>>>> c1104b41

    will_return(wrap_GetAclInformation, &old_sacl_info);
    will_return(wrap_GetAclInformation, 1);

    expect_value(wrap_win_alloc, size, 9);
    will_return(wrap_win_alloc, 1234);

    expect_value(wrap_InitializeAcl, pAcl, 1234);
    expect_value(wrap_InitializeAcl, nAclLength, 9);
    expect_value(wrap_InitializeAcl, dwAclRevision, ACL_REVISION);
    will_return(wrap_InitializeAcl, 1);

    will_return(wrap_GetAce, &old_sacl_info);
    will_return(wrap_GetAce, 1);

    expect_value(wrap_AddAce, pAcl, 1234);
    will_return(wrap_AddAce, 1);

    expect_value(wrap_win_alloc, size, 9);
    will_return(wrap_win_alloc, &ace);

    will_return(wrap_CopySid, 1);

    expect_value(wrap_AddAce, pAcl, 1234);
    will_return(wrap_AddAce, 1);

    expect_string(wrap_SetNamedSecurityInfo, pObjectName, "C:\\a\\path");
    expect_value(wrap_SetNamedSecurityInfo, ObjectType, SE_FILE_OBJECT);
    expect_value(wrap_SetNamedSecurityInfo, SecurityInfo, SACL_SECURITY_INFORMATION);
    expect_value(wrap_SetNamedSecurityInfo, psidOwner, NULL);
    expect_value(wrap_SetNamedSecurityInfo, psidGroup, NULL);
    expect_value(wrap_SetNamedSecurityInfo, pDacl, NULL);
    expect_value(wrap_SetNamedSecurityInfo, pSacl, 1234);
    will_return(wrap_SetNamedSecurityInfo, ERROR_ACCESS_DENIED);

    expect_string(__wrap__mterror, tag, SYSCHECK_LOGTAG);
    expect_string(__wrap__mterror, formatted_msg, "(6658): SetNamedSecurityInfo() failed. Error: '5'.");

    // Inside set_privilege
    {
        expect_string(wrap_LookupPrivilegeValue, lpName, "SeSecurityPrivilege");
        will_return(wrap_LookupPrivilegeValue, 234567);
        will_return(wrap_LookupPrivilegeValue, 1);

        expect_value(wrap_AdjustTokenPrivileges, TokenHandle, (HANDLE)123456);
        expect_value(wrap_AdjustTokenPrivileges, DisableAllPrivileges, 0);
        will_return(wrap_AdjustTokenPrivileges, 1);

        expect_string(__wrap__mtdebug2, tag, SYSCHECK_LOGTAG);
        expect_string(__wrap__mtdebug2, formatted_msg, "(6269): The 'SeSecurityPrivilege' privilege has been removed.");
    }

    expect_value(wrap_CloseHandle, hObject, (HANDLE)123456);
    will_return(wrap_CloseHandle, 0);

    ret = set_winsacl("C:\\a\\path", ((directory_t *)OSList_GetDataFromIndex(syscheck.directories, 0)));

    assert_int_equal(ret, 1);
    assert_int_equal(ace.Header.AceType, SYSTEM_AUDIT_ACE_TYPE);
    assert_int_equal(ace.Header.AceFlags, CONTAINER_INHERIT_ACE | OBJECT_INHERIT_ACE | SUCCESSFUL_ACCESS_ACE_FLAG);
    assert_int_equal(ace.Header.AceSize, 9);
    assert_int_equal(ace.Mask, DELETE | FILE_WRITE_DATA | FILE_APPEND_DATA | WRITE_DAC | FILE_WRITE_ATTRIBUTES);
}

void test_set_winsacl_success(void **state) {
    ACL old_sacl;
    ACL_SIZE_INFORMATION old_sacl_info = {.AceCount = 1};
    SYSTEM_AUDIT_ACE ace;

    SECURITY_DESCRIPTOR security_descriptor;
    SID_IDENTIFIER_AUTHORITY world_auth = {SECURITY_WORLD_SID_AUTHORITY};
    int ret;

    expect_function_call_any(__wrap_pthread_rwlock_rdlock);
    expect_function_call_any(__wrap_pthread_mutex_lock);
    expect_function_call_any(__wrap_pthread_mutex_unlock);
    expect_function_call_any(__wrap_pthread_rwlock_unlock);

    ev_sid_size = 1;

    expect_string(__wrap__mtdebug2, tag, SYSCHECK_LOGTAG);
    expect_string(__wrap__mtdebug2, formatted_msg, "(6266): The SACL of 'C:\\a\\path' will be configured.");

    will_return(wrap_GetCurrentProcess, (HANDLE)4321);
    expect_value(wrap_OpenProcessToken, DesiredAccess, TOKEN_ADJUST_PRIVILEGES);
    will_return(wrap_OpenProcessToken, (HANDLE)123456);
    will_return(wrap_OpenProcessToken, 1);

    // Inside set_privilege
    {
        expect_string(wrap_LookupPrivilegeValue, lpName, "SeSecurityPrivilege");
        will_return(wrap_LookupPrivilegeValue, 234567);
        will_return(wrap_LookupPrivilegeValue, 1);

        expect_value(wrap_AdjustTokenPrivileges, TokenHandle, (HANDLE)123456);
        expect_value(wrap_AdjustTokenPrivileges, DisableAllPrivileges, 0);
        will_return(wrap_AdjustTokenPrivileges, 1);

        expect_string(__wrap__mtdebug2, tag, SYSCHECK_LOGTAG);
        expect_string(__wrap__mtdebug2, formatted_msg, "(6268): The 'SeSecurityPrivilege' privilege has been added.");
    }

    // GetNamedSecurity
    expect_string(wrap_GetNamedSecurityInfo, pObjectName, "C:\\a\\path");
    expect_value(wrap_GetNamedSecurityInfo, ObjectType, SE_FILE_OBJECT);
    expect_value(wrap_GetNamedSecurityInfo, SecurityInfo, SACL_SECURITY_INFORMATION);
    will_return(wrap_GetNamedSecurityInfo, &old_sacl);
    will_return(wrap_GetNamedSecurityInfo, &security_descriptor);
    will_return(wrap_GetNamedSecurityInfo, ERROR_SUCCESS);

    // Inside is_valid_sacl
    {
        expect_memory(wrap_AllocateAndInitializeSid, pIdentifierAuthority, &world_auth, 6);
        expect_value(wrap_AllocateAndInitializeSid, nSubAuthorityCount, 1);
        will_return(wrap_AllocateAndInitializeSid, 1);

        will_return(wrap_GetAce, &old_sacl);
        will_return(wrap_GetAce, 0);

        will_return(wrap_GetLastError, (unsigned int) 700);

        expect_string(__wrap__mterror, tag, SYSCHECK_LOGTAG);
        expect_string(__wrap__mterror, formatted_msg, "(6633): Could not extract the ACE information. Error: '700'.");
    }

<<<<<<< HEAD
    expect_string(__wrap__mtdebug1, tag, SYSCHECK_LOGTAG);
    expect_string(__wrap__mtdebug1, formatted_msg, "(6263): Setting up SACL for 'C:\\a\\path'");
=======
    expect_string(__wrap__mdebug2, formatted_msg, "(6263): Setting up SACL for 'C:\\a\\path'");
>>>>>>> c1104b41

    will_return(wrap_GetAclInformation, &old_sacl_info);
    will_return(wrap_GetAclInformation, 1);

    expect_value(wrap_win_alloc, size, 9);
    will_return(wrap_win_alloc, 1234);

    expect_value(wrap_InitializeAcl, pAcl, 1234);
    expect_value(wrap_InitializeAcl, nAclLength, 9);
    expect_value(wrap_InitializeAcl, dwAclRevision, ACL_REVISION);
    will_return(wrap_InitializeAcl, 1);

    will_return(wrap_GetAce, &old_sacl_info);
    will_return(wrap_GetAce, 1);

    expect_value(wrap_AddAce, pAcl, 1234);
    will_return(wrap_AddAce, 1);

    expect_value(wrap_win_alloc, size, 9);
    will_return(wrap_win_alloc, &ace);

    will_return(wrap_CopySid, 1);

    expect_value(wrap_AddAce, pAcl, 1234);
    will_return(wrap_AddAce, 1);

    expect_string(wrap_SetNamedSecurityInfo, pObjectName, "C:\\a\\path");
    expect_value(wrap_SetNamedSecurityInfo, ObjectType, SE_FILE_OBJECT);
    expect_value(wrap_SetNamedSecurityInfo, SecurityInfo, SACL_SECURITY_INFORMATION);
    expect_value(wrap_SetNamedSecurityInfo, psidOwner, NULL);
    expect_value(wrap_SetNamedSecurityInfo, psidGroup, NULL);
    expect_value(wrap_SetNamedSecurityInfo, pDacl, NULL);
    expect_value(wrap_SetNamedSecurityInfo, pSacl, 1234);
    will_return(wrap_SetNamedSecurityInfo, ERROR_SUCCESS);

    // Inside set_privilege
    {
        expect_string(wrap_LookupPrivilegeValue, lpName, "SeSecurityPrivilege");
        will_return(wrap_LookupPrivilegeValue, 234567);
        will_return(wrap_LookupPrivilegeValue, 1);

        expect_value(wrap_AdjustTokenPrivileges, TokenHandle, (HANDLE)123456);
        expect_value(wrap_AdjustTokenPrivileges, DisableAllPrivileges, 0);
        will_return(wrap_AdjustTokenPrivileges, 1);

        expect_string(__wrap__mtdebug2, tag, SYSCHECK_LOGTAG);
        expect_string(__wrap__mtdebug2, formatted_msg, "(6269): The 'SeSecurityPrivilege' privilege has been removed.");
    }

    expect_value(wrap_CloseHandle, hObject, (HANDLE)123456);
    will_return(wrap_CloseHandle, 0);

    ret = set_winsacl("C:\\a\\path", ((directory_t *)OSList_GetDataFromIndex(syscheck.directories, 0)));

    assert_int_equal(ret, 0);
    assert_int_equal(ace.Header.AceType, SYSTEM_AUDIT_ACE_TYPE);
    assert_int_equal(ace.Header.AceFlags, CONTAINER_INHERIT_ACE | OBJECT_INHERIT_ACE | SUCCESSFUL_ACCESS_ACE_FLAG);
    assert_int_equal(ace.Header.AceSize, 9);
    assert_int_equal(ace.Mask, DELETE | FILE_WRITE_DATA | FILE_APPEND_DATA | WRITE_DAC | FILE_WRITE_ATTRIBUTES);
}

/**************************************************************************/

void test_set_privilege_lookup_error (void **state) {
    int ret;

    expect_string(wrap_LookupPrivilegeValue, lpName, "SeSecurityPrivilege");
    will_return(wrap_LookupPrivilegeValue, 0);
    will_return(wrap_LookupPrivilegeValue, 0);

    will_return(wrap_GetLastError, ERROR_ACCESS_DENIED);

    expect_string(__wrap__mterror, tag, SYSCHECK_LOGTAG);
    expect_string(__wrap__mterror, formatted_msg, "(6647): Could not find the 'SeSecurityPrivilege' privilege. Error: 5");

    ret = set_privilege((HANDLE)123456, "SeSecurityPrivilege", 0);

    assert_int_equal(ret, 1);
}

void test_set_privilege_adjust_token_error (void **state) {
    int ret;

    expect_string(wrap_LookupPrivilegeValue, lpName, "SeSecurityPrivilege");
    will_return(wrap_LookupPrivilegeValue, 234567);
    will_return(wrap_LookupPrivilegeValue, 1);

    expect_value(wrap_AdjustTokenPrivileges, TokenHandle, (HANDLE)123456);
    expect_value(wrap_AdjustTokenPrivileges, DisableAllPrivileges, 0);
    will_return(wrap_AdjustTokenPrivileges, 0);

    will_return(wrap_GetLastError, ERROR_ACCESS_DENIED);

    expect_string(__wrap__mterror, tag, SYSCHECK_LOGTAG);
    expect_string(__wrap__mterror, formatted_msg, "(6634): AdjustTokenPrivileges() failed. Error: '5'");

    ret = set_privilege((HANDLE)123456, "SeSecurityPrivilege", 0);

    assert_int_equal(ret, 1);
}

void test_set_privilege_elevate_privilege (void **state) {
    int ret;

    expect_string(wrap_LookupPrivilegeValue, lpName, "SeSecurityPrivilege");
    will_return(wrap_LookupPrivilegeValue, 234567);
    will_return(wrap_LookupPrivilegeValue, 1);

    expect_value(wrap_AdjustTokenPrivileges, TokenHandle, (HANDLE)123456);
    expect_value(wrap_AdjustTokenPrivileges, DisableAllPrivileges, 0);
    will_return(wrap_AdjustTokenPrivileges, 1);

    expect_string(__wrap__mtdebug2, tag, SYSCHECK_LOGTAG);
    expect_string(__wrap__mtdebug2, formatted_msg, "(6268): The 'SeSecurityPrivilege' privilege has been added.");

    ret = set_privilege((HANDLE)123456, "SeSecurityPrivilege", 1);

    assert_int_equal(ret, 0);
}

void test_set_privilege_reduce_privilege (void **state) {
    int ret;

    expect_string(wrap_LookupPrivilegeValue, lpName, "SeSecurityPrivilege");
    will_return(wrap_LookupPrivilegeValue, 234567);
    will_return(wrap_LookupPrivilegeValue, 1);

    expect_value(wrap_AdjustTokenPrivileges, TokenHandle, (HANDLE)123456);
    expect_value(wrap_AdjustTokenPrivileges, DisableAllPrivileges, 0);
    will_return(wrap_AdjustTokenPrivileges, 1);

    expect_string(__wrap__mtdebug2, tag, SYSCHECK_LOGTAG);
    expect_string(__wrap__mtdebug2, formatted_msg, "(6269): The 'SeSecurityPrivilege' privilege has been removed.");

    ret = set_privilege((HANDLE)123456, "SeSecurityPrivilege", 0);

    assert_int_equal(ret, 0);
}

void test_w_update_sacl_AllocateAndInitializeSid_error(void **state) {
    int ret;
    SID_IDENTIFIER_AUTHORITY world_auth = {SECURITY_WORLD_SID_AUTHORITY};

    everyone_sid = NULL;

    expect_memory(wrap_AllocateAndInitializeSid, pIdentifierAuthority, &world_auth, 6);
    expect_value(wrap_AllocateAndInitializeSid, nSubAuthorityCount, 1);
    will_return(wrap_AllocateAndInitializeSid, 0);

    will_return(wrap_GetLastError, ERROR_ACCESS_DENIED);

    expect_string(__wrap__mterror, tag, SYSCHECK_LOGTAG);
    expect_string(__wrap__mterror, formatted_msg, "(6683): Could not obtain the sid of Everyone. Error '5'.");

    ret = w_update_sacl("C:\\a\\path");

    assert_int_equal(ret, OS_INVALID);
}

void test_w_update_sacl_OpenProcessToken_error(void **state) {
    int ret;
    SID_IDENTIFIER_AUTHORITY world_auth = {SECURITY_WORLD_SID_AUTHORITY};

    everyone_sid = NULL;
    ev_sid_size = 1;

    expect_memory(wrap_AllocateAndInitializeSid, pIdentifierAuthority, &world_auth, 6);
    expect_value(wrap_AllocateAndInitializeSid, nSubAuthorityCount, 1);
    will_return(wrap_AllocateAndInitializeSid, 1);

    will_return(wrap_GetCurrentProcess, (HANDLE)4321);
    expect_value(wrap_OpenProcessToken, DesiredAccess, TOKEN_ADJUST_PRIVILEGES);
    will_return(wrap_OpenProcessToken, (HANDLE) NULL);
    will_return(wrap_OpenProcessToken, 0);

    will_return(wrap_GetLastError, ERROR_ACCESS_DENIED);

    expect_string(__wrap__mterror, tag, SYSCHECK_LOGTAG);
    expect_string(__wrap__mterror, formatted_msg, "(6684): OpenProcessToken() failed. Error '5'.");

    ret = w_update_sacl("C:\\a\\path");

    assert_int_equal(ret, OS_INVALID);
}

void test_w_update_sacl_add_privilege_error(void **state) {
    int ret;
    SID_IDENTIFIER_AUTHORITY world_auth = {SECURITY_WORLD_SID_AUTHORITY};

    everyone_sid = NULL;
    ev_sid_size = 1;

    expect_memory(wrap_AllocateAndInitializeSid, pIdentifierAuthority, &world_auth, 6);
    expect_value(wrap_AllocateAndInitializeSid, nSubAuthorityCount, 1);
    will_return(wrap_AllocateAndInitializeSid, 1);

    will_return(wrap_GetCurrentProcess, (HANDLE)4321);
    expect_value(wrap_OpenProcessToken, DesiredAccess, TOKEN_ADJUST_PRIVILEGES);
    will_return(wrap_OpenProcessToken, (HANDLE) 123456);
    will_return(wrap_OpenProcessToken, 1);

    /* Inside set_privilege */
    {
        expect_string(wrap_LookupPrivilegeValue, lpName, "SeSecurityPrivilege");
        will_return(wrap_LookupPrivilegeValue, 0);
        will_return(wrap_LookupPrivilegeValue, 0);

        will_return(wrap_GetLastError, ERROR_ACCESS_DENIED);

        expect_string(__wrap__mterror, tag, SYSCHECK_LOGTAG);
        expect_string(__wrap__mterror, formatted_msg, "(6647): Could not find the 'SeSecurityPrivilege' privilege. Error: 5");
    }

    will_return(wrap_GetLastError, ERROR_ACCESS_DENIED);

    expect_string(__wrap__mterror, tag, SYSCHECK_LOGTAG);
    expect_string(__wrap__mterror, formatted_msg, "(6685): The privilege could not be activated. Error: '5'.");

    expect_value(wrap_CloseHandle, hObject, (HANDLE)123456);
    will_return(wrap_CloseHandle, 0);

    ret = w_update_sacl("C:\\a\\path");

    assert_int_equal(ret, OS_INVALID);
}

void test_w_update_sacl_GetNamedSecurityInfo_error(void **state) {
    int ret;
    SID_IDENTIFIER_AUTHORITY world_auth = {SECURITY_WORLD_SID_AUTHORITY};

    everyone_sid = NULL;
    ev_sid_size = 1;

    expect_memory(wrap_AllocateAndInitializeSid, pIdentifierAuthority, &world_auth, 6);
    expect_value(wrap_AllocateAndInitializeSid, nSubAuthorityCount, 1);
    will_return(wrap_AllocateAndInitializeSid, 1);

    will_return(wrap_GetCurrentProcess, (HANDLE)4321);
    expect_value(wrap_OpenProcessToken, DesiredAccess, TOKEN_ADJUST_PRIVILEGES);
    will_return(wrap_OpenProcessToken, (HANDLE) 123456);
    will_return(wrap_OpenProcessToken, 1);

    /* Inside set_privilege */
    {
        expect_string(wrap_LookupPrivilegeValue, lpName, "SeSecurityPrivilege");
        will_return(wrap_LookupPrivilegeValue, 234567);
        will_return(wrap_LookupPrivilegeValue, 1);

        expect_value(wrap_AdjustTokenPrivileges, TokenHandle, (HANDLE)123456);
        expect_value(wrap_AdjustTokenPrivileges, DisableAllPrivileges, 0);
        will_return(wrap_AdjustTokenPrivileges, 1);

        expect_string(__wrap__mtdebug2, tag, SYSCHECK_LOGTAG);
        expect_string(__wrap__mtdebug2, formatted_msg, "(6268): The 'SeSecurityPrivilege' privilege has been added.");
    }

    expect_string(wrap_GetNamedSecurityInfo, pObjectName, "C:\\a\\path");
    expect_value(wrap_GetNamedSecurityInfo, ObjectType, SE_FILE_OBJECT);
    expect_value(wrap_GetNamedSecurityInfo, SecurityInfo, SACL_SECURITY_INFORMATION);
    will_return(wrap_GetNamedSecurityInfo, NULL);
    will_return(wrap_GetNamedSecurityInfo, NULL);
    will_return(wrap_GetNamedSecurityInfo, ERROR_FILE_NOT_FOUND);

    expect_string(__wrap__mterror, tag, SYSCHECK_LOGTAG);
    expect_string(__wrap__mterror, formatted_msg, "(6686): GetNamedSecurityInfo() failed. Error '2'");

    /* Inside set_privilege */
    {
        expect_string(wrap_LookupPrivilegeValue, lpName, "SeSecurityPrivilege");
        will_return(wrap_LookupPrivilegeValue, 234567);
        will_return(wrap_LookupPrivilegeValue, 1);

        expect_value(wrap_AdjustTokenPrivileges, TokenHandle, (HANDLE)123456);
        expect_value(wrap_AdjustTokenPrivileges, DisableAllPrivileges, 0);
        will_return(wrap_AdjustTokenPrivileges, 1);

        expect_string(__wrap__mtdebug2, tag, SYSCHECK_LOGTAG);
        expect_string(__wrap__mtdebug2, formatted_msg, "(6269): The 'SeSecurityPrivilege' privilege has been removed.");
    }

    expect_value(wrap_CloseHandle, hObject, (HANDLE)123456);
    will_return(wrap_CloseHandle, 0);

    ret = w_update_sacl("C:\\a\\path");

    assert_int_equal(ret, OS_INVALID);
}

void test_w_update_sacl_GetAclInformation_error(void **state) {
    int ret;
    SID_IDENTIFIER_AUTHORITY world_auth = {SECURITY_WORLD_SID_AUTHORITY};
    ACL old_acl;

    everyone_sid = NULL;
    ev_sid_size = 1;

    expect_memory(wrap_AllocateAndInitializeSid, pIdentifierAuthority, &world_auth, 6);
    expect_value(wrap_AllocateAndInitializeSid, nSubAuthorityCount, 1);
    will_return(wrap_AllocateAndInitializeSid, 1);

    will_return(wrap_GetCurrentProcess, (HANDLE)4321);
    expect_value(wrap_OpenProcessToken, DesiredAccess, TOKEN_ADJUST_PRIVILEGES);
    will_return(wrap_OpenProcessToken, (HANDLE) 123456);
    will_return(wrap_OpenProcessToken, 1);

    /* Inside set_privilege */
    {
        expect_string(wrap_LookupPrivilegeValue, lpName, "SeSecurityPrivilege");
        will_return(wrap_LookupPrivilegeValue, 234567);
        will_return(wrap_LookupPrivilegeValue, 1);

        expect_value(wrap_AdjustTokenPrivileges, TokenHandle, (HANDLE)123456);
        expect_value(wrap_AdjustTokenPrivileges, DisableAllPrivileges, 0);
        will_return(wrap_AdjustTokenPrivileges, 1);

        expect_string(__wrap__mtdebug2, tag, SYSCHECK_LOGTAG);
        expect_string(__wrap__mtdebug2, formatted_msg, "(6268): The 'SeSecurityPrivilege' privilege has been added.");
    }

    expect_string(wrap_GetNamedSecurityInfo, pObjectName, "C:\\a\\path");
    expect_value(wrap_GetNamedSecurityInfo, ObjectType, SE_FILE_OBJECT);
    expect_value(wrap_GetNamedSecurityInfo, SecurityInfo, SACL_SECURITY_INFORMATION);
    will_return(wrap_GetNamedSecurityInfo, &old_acl);
    will_return(wrap_GetNamedSecurityInfo, (PSECURITY_DESCRIPTOR) 2345);
    will_return(wrap_GetNamedSecurityInfo, ERROR_SUCCESS);

    will_return(wrap_GetAclInformation, NULL);
    will_return(wrap_GetAclInformation, 0);

    expect_string(__wrap__mterror, tag, SYSCHECK_LOGTAG);
    expect_string(__wrap__mterror, formatted_msg, "(6687): The size of the 'C:\\a\\path' SACL could not be obtained.");

    /* goto end */
    /* Inside set_privilege */
    {
        expect_string(wrap_LookupPrivilegeValue, lpName, "SeSecurityPrivilege");
        will_return(wrap_LookupPrivilegeValue, 234567);
        will_return(wrap_LookupPrivilegeValue, 1);

        expect_value(wrap_AdjustTokenPrivileges, TokenHandle, (HANDLE)123456);
        expect_value(wrap_AdjustTokenPrivileges, DisableAllPrivileges, 0);
        will_return(wrap_AdjustTokenPrivileges, 1);

        expect_string(__wrap__mtdebug2, tag, SYSCHECK_LOGTAG);
        expect_string(__wrap__mtdebug2, formatted_msg, "(6269): The 'SeSecurityPrivilege' privilege has been removed.");
    }

    expect_value(wrap_CloseHandle, hObject, (HANDLE)123456);
    will_return(wrap_CloseHandle, 0);

    ret = w_update_sacl("C:\\a\\path");

    assert_int_equal(ret, OS_INVALID);
}

void test_w_update_sacl_alloc_new_sacl_error(void **state) {
    int ret;
    SID_IDENTIFIER_AUTHORITY world_auth = {SECURITY_WORLD_SID_AUTHORITY};
    ACL old_acl;

    everyone_sid = NULL;
    ev_sid_size = 1;

    expect_memory(wrap_AllocateAndInitializeSid, pIdentifierAuthority, &world_auth, 6);
    expect_value(wrap_AllocateAndInitializeSid, nSubAuthorityCount, 1);
    will_return(wrap_AllocateAndInitializeSid, 1);

    will_return(wrap_GetCurrentProcess, (HANDLE)4321);
    expect_value(wrap_OpenProcessToken, DesiredAccess, TOKEN_ADJUST_PRIVILEGES);
    will_return(wrap_OpenProcessToken, (HANDLE) 123456);
    will_return(wrap_OpenProcessToken, 1);

    /* Inside set_privilege */
    {
        expect_string(wrap_LookupPrivilegeValue, lpName, "SeSecurityPrivilege");
        will_return(wrap_LookupPrivilegeValue, 234567);
        will_return(wrap_LookupPrivilegeValue, 1);

        expect_value(wrap_AdjustTokenPrivileges, TokenHandle, (HANDLE)123456);
        expect_value(wrap_AdjustTokenPrivileges, DisableAllPrivileges, 0);
        will_return(wrap_AdjustTokenPrivileges, 1);

        expect_string(__wrap__mtdebug2, tag, SYSCHECK_LOGTAG);
        expect_string(__wrap__mtdebug2, formatted_msg, "(6268): The 'SeSecurityPrivilege' privilege has been added.");
    }

    expect_string(wrap_GetNamedSecurityInfo, pObjectName, "C:\\a\\path");
    expect_value(wrap_GetNamedSecurityInfo, ObjectType, SE_FILE_OBJECT);
    expect_value(wrap_GetNamedSecurityInfo, SecurityInfo, SACL_SECURITY_INFORMATION);
    will_return(wrap_GetNamedSecurityInfo, &old_acl);
    will_return(wrap_GetNamedSecurityInfo, (PSECURITY_DESCRIPTOR) 2345);
    will_return(wrap_GetNamedSecurityInfo, ERROR_SUCCESS);

    will_return(wrap_GetAclInformation, NULL);
    will_return(wrap_GetAclInformation, 1);

    expect_value(wrap_win_alloc, size, 13);
    will_return(wrap_win_alloc, NULL);

    expect_string(__wrap__mterror, tag, SYSCHECK_LOGTAG);
    expect_string(__wrap__mterror, formatted_msg, "(6688): No memory could be reserved for the new SACL of 'C:\\a\\path'.");

    /* goto end */
    /* Inside set_privilege */
    {
        expect_string(wrap_LookupPrivilegeValue, lpName, "SeSecurityPrivilege");
        will_return(wrap_LookupPrivilegeValue, 234567);
        will_return(wrap_LookupPrivilegeValue, 1);

        expect_value(wrap_AdjustTokenPrivileges, TokenHandle, (HANDLE)123456);
        expect_value(wrap_AdjustTokenPrivileges, DisableAllPrivileges, 0);
        will_return(wrap_AdjustTokenPrivileges, 1);

        expect_string(__wrap__mtdebug2, tag, SYSCHECK_LOGTAG);
        expect_string(__wrap__mtdebug2, formatted_msg, "(6269): The 'SeSecurityPrivilege' privilege has been removed.");
    }

    expect_value(wrap_CloseHandle, hObject, (HANDLE)123456);
    will_return(wrap_CloseHandle, 0);

    ret = w_update_sacl("C:\\a\\path");

    assert_int_equal(ret, OS_INVALID);
}

void test_w_update_sacl_InitializeAcl_error(void **state) {
    int ret;
    SID_IDENTIFIER_AUTHORITY world_auth = {SECURITY_WORLD_SID_AUTHORITY};
    ACL old_acl;

    everyone_sid = NULL;
    ev_sid_size = 1;

    expect_memory(wrap_AllocateAndInitializeSid, pIdentifierAuthority, &world_auth, 6);
    expect_value(wrap_AllocateAndInitializeSid, nSubAuthorityCount, 1);
    will_return(wrap_AllocateAndInitializeSid, 1);

    will_return(wrap_GetCurrentProcess, (HANDLE)4321);
    expect_value(wrap_OpenProcessToken, DesiredAccess, TOKEN_ADJUST_PRIVILEGES);
    will_return(wrap_OpenProcessToken, (HANDLE) 123456);
    will_return(wrap_OpenProcessToken, 1);

    /* Inside set_privilege */
    {
        expect_string(wrap_LookupPrivilegeValue, lpName, "SeSecurityPrivilege");
        will_return(wrap_LookupPrivilegeValue, 234567);
        will_return(wrap_LookupPrivilegeValue, 1);

        expect_value(wrap_AdjustTokenPrivileges, TokenHandle, (HANDLE)123456);
        expect_value(wrap_AdjustTokenPrivileges, DisableAllPrivileges, 0);
        will_return(wrap_AdjustTokenPrivileges, 1);

        expect_string(__wrap__mtdebug2, tag, SYSCHECK_LOGTAG);
        expect_string(__wrap__mtdebug2, formatted_msg, "(6268): The 'SeSecurityPrivilege' privilege has been added.");
    }

    expect_string(wrap_GetNamedSecurityInfo, pObjectName, "C:\\a\\path");
    expect_value(wrap_GetNamedSecurityInfo, ObjectType, SE_FILE_OBJECT);
    expect_value(wrap_GetNamedSecurityInfo, SecurityInfo, SACL_SECURITY_INFORMATION);
    will_return(wrap_GetNamedSecurityInfo, &old_acl);
    will_return(wrap_GetNamedSecurityInfo, (PSECURITY_DESCRIPTOR) 2345);
    will_return(wrap_GetNamedSecurityInfo, ERROR_SUCCESS);

    will_return(wrap_GetAclInformation, NULL);
    will_return(wrap_GetAclInformation, 1);

    expect_value(wrap_win_alloc, size, 13);
    will_return(wrap_win_alloc, (LPVOID) 34567);

    expect_value(wrap_InitializeAcl, pAcl, (LPVOID) 34567);
    expect_value(wrap_InitializeAcl, nAclLength, 13);
    expect_value(wrap_InitializeAcl, dwAclRevision, ACL_REVISION);
    will_return(wrap_InitializeAcl, 0);

    will_return(wrap_GetLastError, ERROR_ACCESS_DENIED);

    expect_string(__wrap__mterror, tag, SYSCHECK_LOGTAG);
    expect_string(__wrap__mterror, formatted_msg,
        "(6689): The new SACL for 'C:\\a\\path' could not be created. Error: '5'.");

    /* goto end */
    /* Inside set_privilege */
    {
        expect_string(wrap_LookupPrivilegeValue, lpName, "SeSecurityPrivilege");
        will_return(wrap_LookupPrivilegeValue, 234567);
        will_return(wrap_LookupPrivilegeValue, 1);

        expect_value(wrap_AdjustTokenPrivileges, TokenHandle, (HANDLE)123456);
        expect_value(wrap_AdjustTokenPrivileges, DisableAllPrivileges, 0);
        will_return(wrap_AdjustTokenPrivileges, 1);

        expect_string(__wrap__mtdebug2, tag, SYSCHECK_LOGTAG);
        expect_string(__wrap__mtdebug2, formatted_msg, "(6269): The 'SeSecurityPrivilege' privilege has been removed.");
    }

    expect_value(wrap_CloseHandle, hObject, (HANDLE)123456);
    will_return(wrap_CloseHandle, 0);

    ret = w_update_sacl("C:\\a\\path");

    assert_int_equal(ret, OS_INVALID);
}

void test_w_update_sacl_alloc_ace_error(void **state) {
    int ret;
    SID_IDENTIFIER_AUTHORITY world_auth = {SECURITY_WORLD_SID_AUTHORITY};
    ACL old_acl;

    everyone_sid = NULL;
    ev_sid_size = 1;

    expect_memory(wrap_AllocateAndInitializeSid, pIdentifierAuthority, &world_auth, 6);
    expect_value(wrap_AllocateAndInitializeSid, nSubAuthorityCount, 1);
    will_return(wrap_AllocateAndInitializeSid, 1);

    will_return(wrap_GetCurrentProcess, (HANDLE)4321);
    expect_value(wrap_OpenProcessToken, DesiredAccess, TOKEN_ADJUST_PRIVILEGES);
    will_return(wrap_OpenProcessToken, (HANDLE) 123456);
    will_return(wrap_OpenProcessToken, 1);

    /* Inside set_privilege */
    {
        expect_string(wrap_LookupPrivilegeValue, lpName, "SeSecurityPrivilege");
        will_return(wrap_LookupPrivilegeValue, 234567);
        will_return(wrap_LookupPrivilegeValue, 1);

        expect_value(wrap_AdjustTokenPrivileges, TokenHandle, (HANDLE)123456);
        expect_value(wrap_AdjustTokenPrivileges, DisableAllPrivileges, 0);
        will_return(wrap_AdjustTokenPrivileges, 1);

        expect_string(__wrap__mtdebug2, tag, SYSCHECK_LOGTAG);
        expect_string(__wrap__mtdebug2, formatted_msg, "(6268): The 'SeSecurityPrivilege' privilege has been added.");
    }

    expect_string(wrap_GetNamedSecurityInfo, pObjectName, "C:\\a\\path");
    expect_value(wrap_GetNamedSecurityInfo, ObjectType, SE_FILE_OBJECT);
    expect_value(wrap_GetNamedSecurityInfo, SecurityInfo, SACL_SECURITY_INFORMATION);
    will_return(wrap_GetNamedSecurityInfo, &old_acl);
    will_return(wrap_GetNamedSecurityInfo, (PSECURITY_DESCRIPTOR) 2345);
    will_return(wrap_GetNamedSecurityInfo, ERROR_SUCCESS);

    will_return(wrap_GetAclInformation, NULL);
    will_return(wrap_GetAclInformation, 1);

    expect_value(wrap_win_alloc, size, 13);
    will_return(wrap_win_alloc, (LPVOID) 34567);

    expect_value(wrap_InitializeAcl, pAcl, (LPVOID) 34567);
    expect_value(wrap_InitializeAcl, nAclLength, 13);
    expect_value(wrap_InitializeAcl, dwAclRevision, ACL_REVISION);
    will_return(wrap_InitializeAcl, 1);

    expect_value(wrap_win_alloc, size, 9);
    will_return(wrap_win_alloc, NULL);

    will_return(wrap_GetLastError, ERROR_ACCESS_DENIED);

    expect_string(__wrap__mterror, tag, SYSCHECK_LOGTAG);
    expect_string(__wrap__mterror, formatted_msg,
        "(6690): No memory could be reserved for the new ACE of 'C:\\a\\path'. Error: '5'.");

    /* goto end */
    /* Inside set_privilege */
    {
        expect_string(wrap_LookupPrivilegeValue, lpName, "SeSecurityPrivilege");
        will_return(wrap_LookupPrivilegeValue, 234567);
        will_return(wrap_LookupPrivilegeValue, 1);

        expect_value(wrap_AdjustTokenPrivileges, TokenHandle, (HANDLE)123456);
        expect_value(wrap_AdjustTokenPrivileges, DisableAllPrivileges, 0);
        will_return(wrap_AdjustTokenPrivileges, 1);

        expect_string(__wrap__mtdebug2, tag, SYSCHECK_LOGTAG);
        expect_string(__wrap__mtdebug2, formatted_msg, "(6269): The 'SeSecurityPrivilege' privilege has been removed.");
    }

    expect_value(wrap_CloseHandle, hObject, (HANDLE)123456);
    will_return(wrap_CloseHandle, 0);

    ret = w_update_sacl("C:\\a\\path");

    assert_int_equal(ret, OS_INVALID);
}

void test_w_update_sacl_CopySid_error(void **state) {
    int ret;
    SID_IDENTIFIER_AUTHORITY world_auth = {SECURITY_WORLD_SID_AUTHORITY};
    ACL old_acl;
    SYSTEM_AUDIT_ACE ace;

    everyone_sid = NULL;
    ev_sid_size = 1;

    expect_memory(wrap_AllocateAndInitializeSid, pIdentifierAuthority, &world_auth, 6);
    expect_value(wrap_AllocateAndInitializeSid, nSubAuthorityCount, 1);
    will_return(wrap_AllocateAndInitializeSid, 1);

    will_return(wrap_GetCurrentProcess, (HANDLE)4321);
    expect_value(wrap_OpenProcessToken, DesiredAccess, TOKEN_ADJUST_PRIVILEGES);
    will_return(wrap_OpenProcessToken, (HANDLE) 123456);
    will_return(wrap_OpenProcessToken, 1);

    /* Inside set_privilege */
    {
        expect_string(wrap_LookupPrivilegeValue, lpName, "SeSecurityPrivilege");
        will_return(wrap_LookupPrivilegeValue, 234567);
        will_return(wrap_LookupPrivilegeValue, 1);

        expect_value(wrap_AdjustTokenPrivileges, TokenHandle, (HANDLE)123456);
        expect_value(wrap_AdjustTokenPrivileges, DisableAllPrivileges, 0);
        will_return(wrap_AdjustTokenPrivileges, 1);

        expect_string(__wrap__mtdebug2, tag, SYSCHECK_LOGTAG);
        expect_string(__wrap__mtdebug2, formatted_msg, "(6268): The 'SeSecurityPrivilege' privilege has been added.");
    }

    expect_string(wrap_GetNamedSecurityInfo, pObjectName, "C:\\a\\path");
    expect_value(wrap_GetNamedSecurityInfo, ObjectType, SE_FILE_OBJECT);
    expect_value(wrap_GetNamedSecurityInfo, SecurityInfo, SACL_SECURITY_INFORMATION);
    will_return(wrap_GetNamedSecurityInfo, &old_acl);
    will_return(wrap_GetNamedSecurityInfo, (PSECURITY_DESCRIPTOR) 2345);
    will_return(wrap_GetNamedSecurityInfo, ERROR_SUCCESS);

    will_return(wrap_GetAclInformation, NULL);
    will_return(wrap_GetAclInformation, 1);

    expect_value(wrap_win_alloc, size, 13);
    will_return(wrap_win_alloc, (LPVOID) 34567);

    expect_value(wrap_InitializeAcl, pAcl, (LPVOID) 34567);
    expect_value(wrap_InitializeAcl, nAclLength, 13);
    expect_value(wrap_InitializeAcl, dwAclRevision, ACL_REVISION);
    will_return(wrap_InitializeAcl, 1);

    expect_value(wrap_win_alloc, size, 9);
    will_return(wrap_win_alloc, &ace);

    will_return(wrap_CopySid, 0);

    will_return(wrap_GetLastError, ERROR_ACCESS_DENIED);

    expect_string(__wrap__mterror, tag, SYSCHECK_LOGTAG);
    expect_string(__wrap__mterror, formatted_msg,
        "(6691): Could not copy the everyone SID for 'C:\\a\\path'. Error: '1-5'.");

    /* goto end */
    /* Inside set_privilege */
    {
        expect_string(wrap_LookupPrivilegeValue, lpName, "SeSecurityPrivilege");
        will_return(wrap_LookupPrivilegeValue, 234567);
        will_return(wrap_LookupPrivilegeValue, 1);

        expect_value(wrap_AdjustTokenPrivileges, TokenHandle, (HANDLE)123456);
        expect_value(wrap_AdjustTokenPrivileges, DisableAllPrivileges, 0);
        will_return(wrap_AdjustTokenPrivileges, 1);

        expect_string(__wrap__mtdebug2, tag, SYSCHECK_LOGTAG);
        expect_string(__wrap__mtdebug2, formatted_msg, "(6269): The 'SeSecurityPrivilege' privilege has been removed.");
    }

    expect_value(wrap_CloseHandle, hObject, (HANDLE)123456);
    will_return(wrap_CloseHandle, 0);

    ret = w_update_sacl("C:\\a\\path");

    assert_int_equal(ret, OS_INVALID);
}

void test_w_update_sacl_old_sacl_GetAce_error(void **state) {
    int ret;
    SID_IDENTIFIER_AUTHORITY world_auth = {SECURITY_WORLD_SID_AUTHORITY};
    SYSTEM_AUDIT_ACE ace;
    ACL old_acl;
    ACL_SIZE_INFORMATION old_sacl_info = {
        .AceCount = 1,
    };

    everyone_sid = NULL;
    ev_sid_size = 1;

    expect_memory(wrap_AllocateAndInitializeSid, pIdentifierAuthority, &world_auth, 6);
    expect_value(wrap_AllocateAndInitializeSid, nSubAuthorityCount, 1);
    will_return(wrap_AllocateAndInitializeSid, 1);

    will_return(wrap_GetCurrentProcess, (HANDLE)4321);
    expect_value(wrap_OpenProcessToken, DesiredAccess, TOKEN_ADJUST_PRIVILEGES);
    will_return(wrap_OpenProcessToken, (HANDLE) 123456);
    will_return(wrap_OpenProcessToken, 1);

    /* Inside set_privilege */
    {
        expect_string(wrap_LookupPrivilegeValue, lpName, "SeSecurityPrivilege");
        will_return(wrap_LookupPrivilegeValue, 234567);
        will_return(wrap_LookupPrivilegeValue, 1);

        expect_value(wrap_AdjustTokenPrivileges, TokenHandle, (HANDLE)123456);
        expect_value(wrap_AdjustTokenPrivileges, DisableAllPrivileges, 0);
        will_return(wrap_AdjustTokenPrivileges, 1);

        expect_string(__wrap__mtdebug2, tag, SYSCHECK_LOGTAG);
        expect_string(__wrap__mtdebug2, formatted_msg, "(6268): The 'SeSecurityPrivilege' privilege has been added.");
    }

    expect_string(wrap_GetNamedSecurityInfo, pObjectName, "C:\\a\\path");
    expect_value(wrap_GetNamedSecurityInfo, ObjectType, SE_FILE_OBJECT);
    expect_value(wrap_GetNamedSecurityInfo, SecurityInfo, SACL_SECURITY_INFORMATION);
    will_return(wrap_GetNamedSecurityInfo, &old_acl);
    will_return(wrap_GetNamedSecurityInfo, (PSECURITY_DESCRIPTOR) 2345);
    will_return(wrap_GetNamedSecurityInfo, ERROR_SUCCESS);

    will_return(wrap_GetAclInformation, &old_sacl_info);
    will_return(wrap_GetAclInformation, 1);

    expect_value(wrap_win_alloc, size, 13);
    will_return(wrap_win_alloc, (LPVOID) 34567);

    expect_value(wrap_InitializeAcl, pAcl, (LPVOID) 34567);
    expect_value(wrap_InitializeAcl, nAclLength, 13);
    expect_value(wrap_InitializeAcl, dwAclRevision, ACL_REVISION);
    will_return(wrap_InitializeAcl, 1);

    expect_value(wrap_win_alloc, size, 9);
    will_return(wrap_win_alloc, &ace);

    will_return(wrap_CopySid, 1);

    will_return(wrap_GetAce, NULL);
    will_return(wrap_GetAce, 0);

    expect_string(__wrap__mterror, tag, SYSCHECK_LOGTAG);
    expect_string(__wrap__mterror, formatted_msg,
        "(6692): The ACE number 0 for 'C:\\a\\path' could not be obtained.");

    /* goto end */
    /* Inside set_privilege */
    {
        expect_string(wrap_LookupPrivilegeValue, lpName, "SeSecurityPrivilege");
        will_return(wrap_LookupPrivilegeValue, 234567);
        will_return(wrap_LookupPrivilegeValue, 1);

        expect_value(wrap_AdjustTokenPrivileges, TokenHandle, (HANDLE)123456);
        expect_value(wrap_AdjustTokenPrivileges, DisableAllPrivileges, 0);
        will_return(wrap_AdjustTokenPrivileges, 1);

        expect_string(__wrap__mtdebug2, tag, SYSCHECK_LOGTAG);
        expect_string(__wrap__mtdebug2, formatted_msg, "(6269): The 'SeSecurityPrivilege' privilege has been removed.");
    }

    expect_value(wrap_CloseHandle, hObject, (HANDLE)123456);
    will_return(wrap_CloseHandle, 0);

    ret = w_update_sacl("C:\\a\\path");

    assert_int_equal(ret, OS_INVALID);
}

void test_w_update_sacl_old_sacl_AddAce_error(void **state) {
    int ret;
    SID_IDENTIFIER_AUTHORITY world_auth = {SECURITY_WORLD_SID_AUTHORITY};
    SYSTEM_AUDIT_ACE ace;
    ACL old_acl;
    ACL_SIZE_INFORMATION old_sacl_info = {
        .AceCount = 1,
    };

    everyone_sid = NULL;
    ev_sid_size = 1;

    expect_memory(wrap_AllocateAndInitializeSid, pIdentifierAuthority, &world_auth, 6);
    expect_value(wrap_AllocateAndInitializeSid, nSubAuthorityCount, 1);
    will_return(wrap_AllocateAndInitializeSid, 1);

    will_return(wrap_GetCurrentProcess, (HANDLE)4321);
    expect_value(wrap_OpenProcessToken, DesiredAccess, TOKEN_ADJUST_PRIVILEGES);
    will_return(wrap_OpenProcessToken, (HANDLE) 123456);
    will_return(wrap_OpenProcessToken, 1);

    /* Inside set_privilege */
    {
        expect_string(wrap_LookupPrivilegeValue, lpName, "SeSecurityPrivilege");
        will_return(wrap_LookupPrivilegeValue, 234567);
        will_return(wrap_LookupPrivilegeValue, 1);

        expect_value(wrap_AdjustTokenPrivileges, TokenHandle, (HANDLE)123456);
        expect_value(wrap_AdjustTokenPrivileges, DisableAllPrivileges, 0);
        will_return(wrap_AdjustTokenPrivileges, 1);

        expect_string(__wrap__mtdebug2, tag, SYSCHECK_LOGTAG);
        expect_string(__wrap__mtdebug2, formatted_msg, "(6268): The 'SeSecurityPrivilege' privilege has been added.");
    }

    expect_string(wrap_GetNamedSecurityInfo, pObjectName, "C:\\a\\path");
    expect_value(wrap_GetNamedSecurityInfo, ObjectType, SE_FILE_OBJECT);
    expect_value(wrap_GetNamedSecurityInfo, SecurityInfo, SACL_SECURITY_INFORMATION);
    will_return(wrap_GetNamedSecurityInfo, &old_acl);
    will_return(wrap_GetNamedSecurityInfo, (PSECURITY_DESCRIPTOR) 2345);
    will_return(wrap_GetNamedSecurityInfo, ERROR_SUCCESS);

    will_return(wrap_GetAclInformation, &old_sacl_info);
    will_return(wrap_GetAclInformation, 1);

    expect_value(wrap_win_alloc, size, 13);
    will_return(wrap_win_alloc, (LPVOID) 34567);

    expect_value(wrap_InitializeAcl, pAcl, (LPVOID) 34567);
    expect_value(wrap_InitializeAcl, nAclLength, 13);
    expect_value(wrap_InitializeAcl, dwAclRevision, ACL_REVISION);
    will_return(wrap_InitializeAcl, 1);

    expect_value(wrap_win_alloc, size, 9);
    will_return(wrap_win_alloc, &ace);

    will_return(wrap_CopySid, 1);

    will_return(wrap_GetAce, &old_sacl_info);
    will_return(wrap_GetAce, 1);

    expect_value(wrap_AddAce, pAcl, 34567);
    will_return(wrap_AddAce, 0);

    expect_string(__wrap__mterror, tag, SYSCHECK_LOGTAG);
    expect_string(__wrap__mterror, formatted_msg,
        "(6693): The ACE number 0 of 'C:\\a\\path' could not be copied to the new ACL.");

    /* goto end */
    /* Inside set_privilege */
    {
        expect_string(wrap_LookupPrivilegeValue, lpName, "SeSecurityPrivilege");
        will_return(wrap_LookupPrivilegeValue, 234567);
        will_return(wrap_LookupPrivilegeValue, 1);

        expect_value(wrap_AdjustTokenPrivileges, TokenHandle, (HANDLE)123456);
        expect_value(wrap_AdjustTokenPrivileges, DisableAllPrivileges, 0);
        will_return(wrap_AdjustTokenPrivileges, 1);

        expect_string(__wrap__mtdebug2, tag, SYSCHECK_LOGTAG);
        expect_string(__wrap__mtdebug2, formatted_msg, "(6269): The 'SeSecurityPrivilege' privilege has been removed.");
    }

    expect_value(wrap_CloseHandle, hObject, (HANDLE)123456);
    will_return(wrap_CloseHandle, 0);

    ret = w_update_sacl("C:\\a\\path");

    assert_int_equal(ret, OS_INVALID);
}

void test_w_update_sacl_new_sacl_AddAce_error(void **state) {
    int ret;
    SID_IDENTIFIER_AUTHORITY world_auth = {SECURITY_WORLD_SID_AUTHORITY};
    SYSTEM_AUDIT_ACE ace;
    ACL old_acl;
    ACL_SIZE_INFORMATION old_sacl_info = {
        .AceCount = 1,
    };

    everyone_sid = NULL;
    ev_sid_size = 1;

    expect_memory(wrap_AllocateAndInitializeSid, pIdentifierAuthority, &world_auth, 6);
    expect_value(wrap_AllocateAndInitializeSid, nSubAuthorityCount, 1);
    will_return(wrap_AllocateAndInitializeSid, 1);

    will_return(wrap_GetCurrentProcess, (HANDLE)4321);
    expect_value(wrap_OpenProcessToken, DesiredAccess, TOKEN_ADJUST_PRIVILEGES);
    will_return(wrap_OpenProcessToken, (HANDLE) 123456);
    will_return(wrap_OpenProcessToken, 1);

    /* Inside set_privilege */
    {
        expect_string(wrap_LookupPrivilegeValue, lpName, "SeSecurityPrivilege");
        will_return(wrap_LookupPrivilegeValue, 234567);
        will_return(wrap_LookupPrivilegeValue, 1);

        expect_value(wrap_AdjustTokenPrivileges, TokenHandle, (HANDLE)123456);
        expect_value(wrap_AdjustTokenPrivileges, DisableAllPrivileges, 0);
        will_return(wrap_AdjustTokenPrivileges, 1);

        expect_string(__wrap__mtdebug2, tag, SYSCHECK_LOGTAG);
        expect_string(__wrap__mtdebug2, formatted_msg, "(6268): The 'SeSecurityPrivilege' privilege has been added.");
    }

    expect_string(wrap_GetNamedSecurityInfo, pObjectName, "C:\\a\\path");
    expect_value(wrap_GetNamedSecurityInfo, ObjectType, SE_FILE_OBJECT);
    expect_value(wrap_GetNamedSecurityInfo, SecurityInfo, SACL_SECURITY_INFORMATION);
    will_return(wrap_GetNamedSecurityInfo, &old_acl);
    will_return(wrap_GetNamedSecurityInfo, (PSECURITY_DESCRIPTOR) 2345);
    will_return(wrap_GetNamedSecurityInfo, ERROR_SUCCESS);

    will_return(wrap_GetAclInformation, &old_sacl_info);
    will_return(wrap_GetAclInformation, 1);

    expect_value(wrap_win_alloc, size, 13);
    will_return(wrap_win_alloc, (LPVOID) 34567);

    expect_value(wrap_InitializeAcl, pAcl, (LPVOID) 34567);
    expect_value(wrap_InitializeAcl, nAclLength, 13);
    expect_value(wrap_InitializeAcl, dwAclRevision, ACL_REVISION);
    will_return(wrap_InitializeAcl, 1);

    expect_value(wrap_win_alloc, size, 9);
    will_return(wrap_win_alloc, &ace);

    will_return(wrap_CopySid, 1);

    will_return(wrap_GetAce, &old_sacl_info);
    will_return(wrap_GetAce, 1);

    expect_value(wrap_AddAce, pAcl, 34567);
    will_return(wrap_AddAce, 1);

    expect_value(wrap_AddAce, pAcl, 34567);
    will_return(wrap_AddAce, 0);

    will_return(wrap_GetLastError, ERROR_ACCESS_DENIED);

    expect_string(__wrap__mterror, tag, SYSCHECK_LOGTAG);
    expect_string(__wrap__mterror, formatted_msg,
        "(6694): The new ACE could not be added to 'C:\\a\\path'. Error: '5'.");

    /* goto end */
    /* Inside set_privilege */
    {
        expect_string(wrap_LookupPrivilegeValue, lpName, "SeSecurityPrivilege");
        will_return(wrap_LookupPrivilegeValue, 234567);
        will_return(wrap_LookupPrivilegeValue, 1);

        expect_value(wrap_AdjustTokenPrivileges, TokenHandle, (HANDLE)123456);
        expect_value(wrap_AdjustTokenPrivileges, DisableAllPrivileges, 0);
        will_return(wrap_AdjustTokenPrivileges, 1);

        expect_string(__wrap__mtdebug2, tag, SYSCHECK_LOGTAG);
        expect_string(__wrap__mtdebug2, formatted_msg, "(6269): The 'SeSecurityPrivilege' privilege has been removed.");
    }

    expect_value(wrap_CloseHandle, hObject, (HANDLE)123456);
    will_return(wrap_CloseHandle, 0);

    ret = w_update_sacl("C:\\a\\path");

    assert_int_equal(ret, OS_INVALID);
}

void test_w_update_sacl_SetNamedSecurityInfo_error(void **state) {
    int ret;
    SID_IDENTIFIER_AUTHORITY world_auth = {SECURITY_WORLD_SID_AUTHORITY};
    SYSTEM_AUDIT_ACE ace;
    ACL old_acl;
    ACL_SIZE_INFORMATION old_sacl_info = {
        .AceCount = 1,
    };

    everyone_sid = NULL;
    ev_sid_size = 1;

    expect_memory(wrap_AllocateAndInitializeSid, pIdentifierAuthority, &world_auth, 6);
    expect_value(wrap_AllocateAndInitializeSid, nSubAuthorityCount, 1);
    will_return(wrap_AllocateAndInitializeSid, 1);

    will_return(wrap_GetCurrentProcess, (HANDLE)4321);
    expect_value(wrap_OpenProcessToken, DesiredAccess, TOKEN_ADJUST_PRIVILEGES);
    will_return(wrap_OpenProcessToken, (HANDLE) 123456);
    will_return(wrap_OpenProcessToken, 1);

    /* Inside set_privilege */
    {
        expect_string(wrap_LookupPrivilegeValue, lpName, "SeSecurityPrivilege");
        will_return(wrap_LookupPrivilegeValue, 234567);
        will_return(wrap_LookupPrivilegeValue, 1);

        expect_value(wrap_AdjustTokenPrivileges, TokenHandle, (HANDLE)123456);
        expect_value(wrap_AdjustTokenPrivileges, DisableAllPrivileges, 0);
        will_return(wrap_AdjustTokenPrivileges, 1);

        expect_string(__wrap__mtdebug2, tag, SYSCHECK_LOGTAG);
        expect_string(__wrap__mtdebug2, formatted_msg, "(6268): The 'SeSecurityPrivilege' privilege has been added.");
    }

    expect_string(wrap_GetNamedSecurityInfo, pObjectName, "C:\\a\\path");
    expect_value(wrap_GetNamedSecurityInfo, ObjectType, SE_FILE_OBJECT);
    expect_value(wrap_GetNamedSecurityInfo, SecurityInfo, SACL_SECURITY_INFORMATION);
    will_return(wrap_GetNamedSecurityInfo, &old_acl);
    will_return(wrap_GetNamedSecurityInfo, (PSECURITY_DESCRIPTOR) 2345);
    will_return(wrap_GetNamedSecurityInfo, ERROR_SUCCESS);

    will_return(wrap_GetAclInformation, &old_sacl_info);
    will_return(wrap_GetAclInformation, 1);

    expect_value(wrap_win_alloc, size, 13);
    will_return(wrap_win_alloc, (LPVOID) 34567);

    expect_value(wrap_InitializeAcl, pAcl, (LPVOID) 34567);
    expect_value(wrap_InitializeAcl, nAclLength, 13);
    expect_value(wrap_InitializeAcl, dwAclRevision, ACL_REVISION);
    will_return(wrap_InitializeAcl, 1);

    expect_value(wrap_win_alloc, size, 9);
    will_return(wrap_win_alloc, &ace);

    will_return(wrap_CopySid, 1);

    will_return(wrap_GetAce, &old_sacl_info);
    will_return(wrap_GetAce, 1);

    expect_value(wrap_AddAce, pAcl, 34567);
    will_return(wrap_AddAce, 1);

    expect_value(wrap_AddAce, pAcl, 34567);
    will_return(wrap_AddAce, 1);

    expect_string(wrap_SetNamedSecurityInfo, pObjectName, "C:\\a\\path");
    expect_value(wrap_SetNamedSecurityInfo, ObjectType, SE_FILE_OBJECT);
    expect_value(wrap_SetNamedSecurityInfo, SecurityInfo, SACL_SECURITY_INFORMATION);
    expect_value(wrap_SetNamedSecurityInfo, psidOwner, NULL);
    expect_value(wrap_SetNamedSecurityInfo, psidGroup, NULL);
    expect_value(wrap_SetNamedSecurityInfo, pDacl, NULL);
    expect_value(wrap_SetNamedSecurityInfo, pSacl, 34567);
    will_return(wrap_SetNamedSecurityInfo, ERROR_PATH_NOT_FOUND);

    expect_string(__wrap__mterror, tag, SYSCHECK_LOGTAG);
    expect_string(__wrap__mterror, formatted_msg,
        "(6695): SetNamedSecurityInfo() failed. Error: '3'");

    /* goto end */
    /* Inside set_privilege */
    {
        expect_string(wrap_LookupPrivilegeValue, lpName, "SeSecurityPrivilege");
        will_return(wrap_LookupPrivilegeValue, 234567);
        will_return(wrap_LookupPrivilegeValue, 1);

        expect_value(wrap_AdjustTokenPrivileges, TokenHandle, (HANDLE)123456);
        expect_value(wrap_AdjustTokenPrivileges, DisableAllPrivileges, 0);
        will_return(wrap_AdjustTokenPrivileges, 1);

        expect_string(__wrap__mtdebug2, tag, SYSCHECK_LOGTAG);
        expect_string(__wrap__mtdebug2, formatted_msg, "(6269): The 'SeSecurityPrivilege' privilege has been removed.");
    }

    expect_value(wrap_CloseHandle, hObject, (HANDLE)123456);
    will_return(wrap_CloseHandle, 0);

    ret = w_update_sacl("C:\\a\\path");

    assert_int_equal(ret, OS_INVALID);
}

void test_w_update_sacl_remove_privilege_error(void **state) {
    int ret;
    SID_IDENTIFIER_AUTHORITY world_auth = {SECURITY_WORLD_SID_AUTHORITY};
    SYSTEM_AUDIT_ACE ace;
    ACL old_acl;
    ACL_SIZE_INFORMATION old_sacl_info = {
        .AceCount = 1,
    };

    everyone_sid = NULL;
    ev_sid_size = 1;

    expect_memory(wrap_AllocateAndInitializeSid, pIdentifierAuthority, &world_auth, 6);
    expect_value(wrap_AllocateAndInitializeSid, nSubAuthorityCount, 1);
    will_return(wrap_AllocateAndInitializeSid, 1);

    will_return(wrap_GetCurrentProcess, (HANDLE)4321);
    expect_value(wrap_OpenProcessToken, DesiredAccess, TOKEN_ADJUST_PRIVILEGES);
    will_return(wrap_OpenProcessToken, (HANDLE) 123456);
    will_return(wrap_OpenProcessToken, 1);

    /* Inside set_privilege */
    {
        expect_string(wrap_LookupPrivilegeValue, lpName, "SeSecurityPrivilege");
        will_return(wrap_LookupPrivilegeValue, 234567);
        will_return(wrap_LookupPrivilegeValue, 1);

        expect_value(wrap_AdjustTokenPrivileges, TokenHandle, (HANDLE)123456);
        expect_value(wrap_AdjustTokenPrivileges, DisableAllPrivileges, 0);
        will_return(wrap_AdjustTokenPrivileges, 1);

        expect_string(__wrap__mtdebug2, tag, SYSCHECK_LOGTAG);
        expect_string(__wrap__mtdebug2, formatted_msg, "(6268): The 'SeSecurityPrivilege' privilege has been added.");
    }

    expect_string(wrap_GetNamedSecurityInfo, pObjectName, "C:\\a\\path");
    expect_value(wrap_GetNamedSecurityInfo, ObjectType, SE_FILE_OBJECT);
    expect_value(wrap_GetNamedSecurityInfo, SecurityInfo, SACL_SECURITY_INFORMATION);
    will_return(wrap_GetNamedSecurityInfo, &old_acl);
    will_return(wrap_GetNamedSecurityInfo, (PSECURITY_DESCRIPTOR) 2345);
    will_return(wrap_GetNamedSecurityInfo, ERROR_SUCCESS);

    will_return(wrap_GetAclInformation, &old_sacl_info);
    will_return(wrap_GetAclInformation, 1);

    expect_value(wrap_win_alloc, size, 13);
    will_return(wrap_win_alloc, (LPVOID) 34567);

    expect_value(wrap_InitializeAcl, pAcl, (LPVOID) 34567);
    expect_value(wrap_InitializeAcl, nAclLength, 13);
    expect_value(wrap_InitializeAcl, dwAclRevision, ACL_REVISION);
    will_return(wrap_InitializeAcl, 1);

    expect_value(wrap_win_alloc, size, 9);
    will_return(wrap_win_alloc, &ace);

    will_return(wrap_CopySid, 1);

    will_return(wrap_GetAce, &old_sacl_info);
    will_return(wrap_GetAce, 1);

    expect_value(wrap_AddAce, pAcl, 34567);
    will_return(wrap_AddAce, 1);

    expect_value(wrap_AddAce, pAcl, 34567);
    will_return(wrap_AddAce, 1);

    expect_string(wrap_SetNamedSecurityInfo, pObjectName, "C:\\a\\path");
    expect_value(wrap_SetNamedSecurityInfo, ObjectType, SE_FILE_OBJECT);
    expect_value(wrap_SetNamedSecurityInfo, SecurityInfo, SACL_SECURITY_INFORMATION);
    expect_value(wrap_SetNamedSecurityInfo, psidOwner, NULL);
    expect_value(wrap_SetNamedSecurityInfo, psidGroup, NULL);
    expect_value(wrap_SetNamedSecurityInfo, pDacl, NULL);
    expect_value(wrap_SetNamedSecurityInfo, pSacl, 34567);
    will_return(wrap_SetNamedSecurityInfo, ERROR_SUCCESS);

    /* goto end */
    /* Inside set_privilege */
    {
        expect_string(wrap_LookupPrivilegeValue, lpName, "SeSecurityPrivilege");
        will_return(wrap_LookupPrivilegeValue, 0);
        will_return(wrap_LookupPrivilegeValue, 0);

        will_return(wrap_GetLastError, ERROR_ACCESS_DENIED);

        expect_string(__wrap__mterror, tag, SYSCHECK_LOGTAG);
        expect_string(__wrap__mterror, formatted_msg, "(6647): Could not find the 'SeSecurityPrivilege' privilege. Error: 5");
    }

    will_return(wrap_GetLastError, ERROR_ACCESS_DENIED);

    expect_string(__wrap__mterror, tag, SYSCHECK_LOGTAG);
    expect_string(__wrap__mterror, formatted_msg, "(6685): The privilege could not be activated. Error: '5'.");

    /* Retry set_privilege */
    {
        expect_string(wrap_LookupPrivilegeValue, lpName, "SeSecurityPrivilege");
        will_return(wrap_LookupPrivilegeValue, 234567);
        will_return(wrap_LookupPrivilegeValue, 1);

        expect_value(wrap_AdjustTokenPrivileges, TokenHandle, (HANDLE)123456);
        expect_value(wrap_AdjustTokenPrivileges, DisableAllPrivileges, 0);
        will_return(wrap_AdjustTokenPrivileges, 1);

        expect_string(__wrap__mtdebug2, tag, SYSCHECK_LOGTAG);
        expect_string(__wrap__mtdebug2, formatted_msg, "(6269): The 'SeSecurityPrivilege' privilege has been removed.");
    }

    expect_value(wrap_CloseHandle, hObject, (HANDLE)123456);
    will_return(wrap_CloseHandle, 0);

    ret = w_update_sacl("C:\\a\\path");

    assert_int_equal(ret, 0);
}

void test_w_update_sacl_success(void **state) {
    int ret;
    SID_IDENTIFIER_AUTHORITY world_auth = {SECURITY_WORLD_SID_AUTHORITY};
    SYSTEM_AUDIT_ACE ace;
    ACL old_acl;
    ACL_SIZE_INFORMATION old_sacl_info = {
        .AceCount = 1,
    };

    everyone_sid = NULL;
    ev_sid_size = 1;

    expect_memory(wrap_AllocateAndInitializeSid, pIdentifierAuthority, &world_auth, 6);
    expect_value(wrap_AllocateAndInitializeSid, nSubAuthorityCount, 1);
    will_return(wrap_AllocateAndInitializeSid, 1);

    will_return(wrap_GetCurrentProcess, (HANDLE)4321);
    expect_value(wrap_OpenProcessToken, DesiredAccess, TOKEN_ADJUST_PRIVILEGES);
    will_return(wrap_OpenProcessToken, (HANDLE) 123456);
    will_return(wrap_OpenProcessToken, 1);

    /* Inside set_privilege */
    {
        expect_string(wrap_LookupPrivilegeValue, lpName, "SeSecurityPrivilege");
        will_return(wrap_LookupPrivilegeValue, 234567);
        will_return(wrap_LookupPrivilegeValue, 1);

        expect_value(wrap_AdjustTokenPrivileges, TokenHandle, (HANDLE)123456);
        expect_value(wrap_AdjustTokenPrivileges, DisableAllPrivileges, 0);
        will_return(wrap_AdjustTokenPrivileges, 1);

        expect_string(__wrap__mtdebug2, tag, SYSCHECK_LOGTAG);
        expect_string(__wrap__mtdebug2, formatted_msg, "(6268): The 'SeSecurityPrivilege' privilege has been added.");
    }

    expect_string(wrap_GetNamedSecurityInfo, pObjectName, "C:\\a\\path");
    expect_value(wrap_GetNamedSecurityInfo, ObjectType, SE_FILE_OBJECT);
    expect_value(wrap_GetNamedSecurityInfo, SecurityInfo, SACL_SECURITY_INFORMATION);
    will_return(wrap_GetNamedSecurityInfo, &old_acl);
    will_return(wrap_GetNamedSecurityInfo, (PSECURITY_DESCRIPTOR) 2345);
    will_return(wrap_GetNamedSecurityInfo, ERROR_SUCCESS);

    will_return(wrap_GetAclInformation, &old_sacl_info);
    will_return(wrap_GetAclInformation, 1);

    expect_value(wrap_win_alloc, size, 13);
    will_return(wrap_win_alloc, (LPVOID) 34567);

    expect_value(wrap_InitializeAcl, pAcl, (LPVOID) 34567);
    expect_value(wrap_InitializeAcl, nAclLength, 13);
    expect_value(wrap_InitializeAcl, dwAclRevision, ACL_REVISION);
    will_return(wrap_InitializeAcl, 1);

    expect_value(wrap_win_alloc, size, 9);
    will_return(wrap_win_alloc, &ace);

    will_return(wrap_CopySid, 1);

    will_return(wrap_GetAce, &old_sacl_info);
    will_return(wrap_GetAce, 1);

    expect_value(wrap_AddAce, pAcl, 34567);
    will_return(wrap_AddAce, 1);

    expect_value(wrap_AddAce, pAcl, 34567);
    will_return(wrap_AddAce, 1);

    expect_string(wrap_SetNamedSecurityInfo, pObjectName, "C:\\a\\path");
    expect_value(wrap_SetNamedSecurityInfo, ObjectType, SE_FILE_OBJECT);
    expect_value(wrap_SetNamedSecurityInfo, SecurityInfo, SACL_SECURITY_INFORMATION);
    expect_value(wrap_SetNamedSecurityInfo, psidOwner, NULL);
    expect_value(wrap_SetNamedSecurityInfo, psidGroup, NULL);
    expect_value(wrap_SetNamedSecurityInfo, pDacl, NULL);
    expect_value(wrap_SetNamedSecurityInfo, pSacl, 34567);
    will_return(wrap_SetNamedSecurityInfo, ERROR_SUCCESS);

    /* goto end */
    /* Inside set_privilege */
    {
        expect_string(wrap_LookupPrivilegeValue, lpName, "SeSecurityPrivilege");
        will_return(wrap_LookupPrivilegeValue, 234567);
        will_return(wrap_LookupPrivilegeValue, 1);

        expect_value(wrap_AdjustTokenPrivileges, TokenHandle, (HANDLE)123456);
        expect_value(wrap_AdjustTokenPrivileges, DisableAllPrivileges, 0);
        will_return(wrap_AdjustTokenPrivileges, 1);

        expect_string(__wrap__mtdebug2, tag, SYSCHECK_LOGTAG);
        expect_string(__wrap__mtdebug2, formatted_msg, "(6269): The 'SeSecurityPrivilege' privilege has been removed.");
    }

    expect_value(wrap_CloseHandle, hObject, (HANDLE)123456);
    will_return(wrap_CloseHandle, 0);

    ret = w_update_sacl("C:\\a\\path");

    assert_int_equal(ret, 0);
}

void test_whodata_check_arch_open_registry_key_error(void **state) {
    int ret;

    expect_value(wrap_RegOpenKeyEx, hKey, HKEY_LOCAL_MACHINE);
    expect_string(wrap_RegOpenKeyEx, lpSubKey,
        "System\\CurrentControlSet\\Control\\Session Manager\\Environment");
    expect_value(wrap_RegOpenKeyEx, ulOptions, 0);
    expect_value(wrap_RegOpenKeyEx, samDesired, KEY_READ);
    will_return(wrap_RegOpenKeyEx, NULL);
    will_return(wrap_RegOpenKeyEx, ERROR_ACCESS_DENIED);

    expect_string(__wrap__mterror, tag, SYSCHECK_LOGTAG);
    expect_string(__wrap__mterror, formatted_msg,
        "(1758): Unable to open registry key: 'System\\CurrentControlSet\\Control\\Session Manager\\Environment'.");

    ret = whodata_check_arch();

    assert_int_equal(ret, OS_INVALID);
}

void test_whodata_check_arch_query_key_value_error(void **state) {
    int ret;
    HKEY key;

    expect_value(wrap_RegOpenKeyEx, hKey, HKEY_LOCAL_MACHINE);
    expect_string(wrap_RegOpenKeyEx, lpSubKey,
        "System\\CurrentControlSet\\Control\\Session Manager\\Environment");
    expect_value(wrap_RegOpenKeyEx, ulOptions, 0);
    expect_value(wrap_RegOpenKeyEx, samDesired, KEY_READ);
    will_return(wrap_RegOpenKeyEx, &key);
    will_return(wrap_RegOpenKeyEx, ERROR_SUCCESS);

    expect_string(wrap_RegQueryValueEx, lpValueName, "PROCESSOR_ARCHITECTURE");
    expect_value(wrap_RegQueryValueEx, lpReserved, NULL);
    expect_value(wrap_RegQueryValueEx, lpType, NULL);
    will_return(wrap_RegQueryValueEx, NULL);
    will_return(wrap_RegQueryValueEx, ERROR_OUTOFMEMORY);

    expect_string(__wrap__mterror, tag, SYSCHECK_LOGTAG);
    expect_string(__wrap__mterror, formatted_msg,
        "(6682): Error reading 'Architecture' from Windows registry. (Error 14)");

    ret = whodata_check_arch();

    assert_int_equal(ret, OS_INVALID);
}

void test_whodata_check_arch_not_supported_arch(void **state) {
    int ret;
    HKEY key;
    const BYTE data[64] = "N/A";

    expect_value(wrap_RegOpenKeyEx, hKey, HKEY_LOCAL_MACHINE);
    expect_string(wrap_RegOpenKeyEx, lpSubKey,
        "System\\CurrentControlSet\\Control\\Session Manager\\Environment");
    expect_value(wrap_RegOpenKeyEx, ulOptions, 0);
    expect_value(wrap_RegOpenKeyEx, samDesired, KEY_READ);
    will_return(wrap_RegOpenKeyEx, &key);
    will_return(wrap_RegOpenKeyEx, ERROR_SUCCESS);

    expect_string(wrap_RegQueryValueEx, lpValueName, "PROCESSOR_ARCHITECTURE");
    expect_value(wrap_RegQueryValueEx, lpReserved, NULL);
    expect_value(wrap_RegQueryValueEx, lpType, NULL);
    will_return(wrap_RegQueryValueEx, data);
    will_return(wrap_RegQueryValueEx, ERROR_SUCCESS);

    ret = whodata_check_arch();

    assert_int_equal(ret, OS_INVALID);
}

void test_whodata_check_arch_x86(void **state) {
    int ret;
    HKEY key;
    const BYTE data[64] = "x86";

    expect_value(wrap_RegOpenKeyEx, hKey, HKEY_LOCAL_MACHINE);
    expect_string(wrap_RegOpenKeyEx, lpSubKey,
        "System\\CurrentControlSet\\Control\\Session Manager\\Environment");
    expect_value(wrap_RegOpenKeyEx, ulOptions, 0);
    expect_value(wrap_RegOpenKeyEx, samDesired, KEY_READ);
    will_return(wrap_RegOpenKeyEx, &key);
    will_return(wrap_RegOpenKeyEx, ERROR_SUCCESS);

    expect_string(wrap_RegQueryValueEx, lpValueName, "PROCESSOR_ARCHITECTURE");
    expect_value(wrap_RegQueryValueEx, lpReserved, NULL);
    expect_value(wrap_RegQueryValueEx, lpType, NULL);
    will_return(wrap_RegQueryValueEx, data);
    will_return(wrap_RegQueryValueEx, ERROR_SUCCESS);

    ret = whodata_check_arch();

    assert_int_equal(ret, 0);
    assert_int_equal(sys_64, 0);
}

void test_whodata_check_arch_amd64(void **state) {
    int ret;
    HKEY key;
    const BYTE data[64] = "AMD64";

    expect_value(wrap_RegOpenKeyEx, hKey, HKEY_LOCAL_MACHINE);
    expect_string(wrap_RegOpenKeyEx, lpSubKey,
        "System\\CurrentControlSet\\Control\\Session Manager\\Environment");
    expect_value(wrap_RegOpenKeyEx, ulOptions, 0);
    expect_value(wrap_RegOpenKeyEx, samDesired, KEY_READ);
    will_return(wrap_RegOpenKeyEx, &key);
    will_return(wrap_RegOpenKeyEx, ERROR_SUCCESS);

    expect_string(wrap_RegQueryValueEx, lpValueName, "PROCESSOR_ARCHITECTURE");
    expect_value(wrap_RegQueryValueEx, lpReserved, NULL);
    expect_value(wrap_RegQueryValueEx, lpType, NULL);
    will_return(wrap_RegQueryValueEx, data);
    will_return(wrap_RegQueryValueEx, ERROR_SUCCESS);

    ret = whodata_check_arch();

    assert_int_equal(ret, 0);
    assert_int_equal(sys_64, 1);
}

void test_whodata_check_arch_ia64(void **state) {
    int ret;
    HKEY key;
    const BYTE data[64] = "IA64";

    expect_value(wrap_RegOpenKeyEx, hKey, HKEY_LOCAL_MACHINE);
    expect_string(wrap_RegOpenKeyEx, lpSubKey,
        "System\\CurrentControlSet\\Control\\Session Manager\\Environment");
    expect_value(wrap_RegOpenKeyEx, ulOptions, 0);
    expect_value(wrap_RegOpenKeyEx, samDesired, KEY_READ);
    will_return(wrap_RegOpenKeyEx, &key);
    will_return(wrap_RegOpenKeyEx, ERROR_SUCCESS);

    expect_string(wrap_RegQueryValueEx, lpValueName, "PROCESSOR_ARCHITECTURE");
    expect_value(wrap_RegQueryValueEx, lpReserved, NULL);
    expect_value(wrap_RegQueryValueEx, lpType, NULL);
    will_return(wrap_RegQueryValueEx, data);
    will_return(wrap_RegQueryValueEx, ERROR_SUCCESS);

    ret = whodata_check_arch();

    assert_int_equal(ret, 0);
    assert_int_equal(sys_64, 1);
}

void test_whodata_check_arch_arm64(void **state) {
    int ret;
    HKEY key;
    const BYTE data[64] = "ARM64";

    expect_value(wrap_RegOpenKeyEx, hKey, HKEY_LOCAL_MACHINE);
    expect_string(wrap_RegOpenKeyEx, lpSubKey,
        "System\\CurrentControlSet\\Control\\Session Manager\\Environment");
    expect_value(wrap_RegOpenKeyEx, ulOptions, 0);
    expect_value(wrap_RegOpenKeyEx, samDesired, KEY_READ);
    will_return(wrap_RegOpenKeyEx, &key);
    will_return(wrap_RegOpenKeyEx, ERROR_SUCCESS);

    expect_string(wrap_RegQueryValueEx, lpValueName, "PROCESSOR_ARCHITECTURE");
    expect_value(wrap_RegQueryValueEx, lpReserved, NULL);
    expect_value(wrap_RegQueryValueEx, lpType, NULL);
    will_return(wrap_RegQueryValueEx, data);
    will_return(wrap_RegQueryValueEx, ERROR_SUCCESS);

    ret = whodata_check_arch();

    assert_int_equal(ret, 0);
    assert_int_equal(sys_64, 1);
}

void test_whodata_adapt_path_no_changes (void **state) {
    char *path = "C:\\a\\path\\not\\replaced";

    whodata_adapt_path(&path);

    assert_string_equal(path, "C:\\a\\path\\not\\replaced");
}

void test_whodata_adapt_path_convert_system32 (void **state) {
    char *path = strdup("C:\\windows\\system32\\test");

    expect_string(__wrap_wstr_replace, string, path);
    expect_string(__wrap_wstr_replace, search, ":\\windows\\system32");
    expect_string(__wrap_wstr_replace, replace, ":\\windows\\sysnative");
    will_return(__wrap_wstr_replace, "C:\\windows\\sysnative\\test");

    expect_string(__wrap__mtdebug2, tag, SYSCHECK_LOGTAG);
    expect_string(__wrap__mtdebug2, formatted_msg,
        "(6307): Convert 'C:\\windows\\system32\\test' to 'C:\\windows\\sysnative\\test' to process the whodata event.");

    whodata_adapt_path(&path);

    assert_string_equal(path, "C:\\windows\\sysnative\\test");
}

void test_whodata_adapt_path_convert_syswow64 (void **state) {
    char *path = strdup("C:\\windows\\syswow64\\test");

    expect_string(__wrap_wstr_replace, string, path);
    expect_string(__wrap_wstr_replace, search, ":\\windows\\syswow64");
    expect_string(__wrap_wstr_replace, replace, ":\\windows\\system32");
    will_return(__wrap_wstr_replace, "C:\\windows\\system32\\test");

    expect_string(__wrap__mtdebug2, tag, SYSCHECK_LOGTAG);
    expect_string(__wrap__mtdebug2, formatted_msg,
        "(6307): Convert 'C:\\windows\\syswow64\\test' to 'C:\\windows\\system32\\test' to process the whodata event.");

    whodata_adapt_path(&path);

    assert_string_equal(path, "C:\\windows\\system32\\test");
}

void test_whodata_path_filter_file_discarded(void **state) {
    char *path = "C:\\$recycle.bin\\test.file";
    int ret;

    expect_string(__wrap__mtdebug2, tag, SYSCHECK_LOGTAG);
    expect_string(__wrap__mtdebug2, formatted_msg,
        "(6289): File 'C:\\$recycle.bin\\test.file' is in the recycle bin. It will be discarded.");

    ret = whodata_path_filter(&path);

    assert_int_equal(ret, 1);
}

void test_whodata_path_filter_64_bit_system(void **state) {
    char *path = strdup("C:\\windows\\system32\\test");
    int ret;

    sys_64 = 1;

    expect_string(__wrap_wstr_replace, string, path);
    expect_string(__wrap_wstr_replace, search, ":\\windows\\system32");
    expect_string(__wrap_wstr_replace, replace, ":\\windows\\sysnative");
    will_return(__wrap_wstr_replace, "C:\\windows\\sysnative\\test");

    expect_string(__wrap__mtdebug2, tag, SYSCHECK_LOGTAG);
    expect_string(__wrap__mtdebug2, formatted_msg,
        "(6307): Convert 'C:\\windows\\system32\\test' to 'C:\\windows\\sysnative\\test' to process the whodata event.");

    ret = whodata_path_filter(&path);

    assert_int_equal(ret, 0);
    assert_string_equal(path, "C:\\windows\\sysnative\\test");
}

void test_whodata_path_filter_32_bit_system(void **state) {
    char *path = "C:\\windows\\system32\\test";
    int ret;

    sys_64 = 0;

    ret = whodata_path_filter(&path);

    assert_int_equal(ret, 0);
    assert_string_equal(path, "C:\\windows\\system32\\test");
}

void test_get_whodata_path_error_determining_buffer_size(void **state) {
    const char *win_path = "C:\\a\\path";
    char *ret;

    expect_string(wrap_WideCharToMultiByte, lpWideCharStr, "C:\\a\\path");
    expect_value(wrap_WideCharToMultiByte, cchWideChar, -1);
    will_return(wrap_WideCharToMultiByte, 0);

    will_return(wrap_GetLastError, ERROR_ACCESS_DENIED);

    expect_string(__wrap__mtdebug1, tag, SYSCHECK_LOGTAG);
    expect_string(__wrap__mtdebug1, formatted_msg, "(6306): The path could not be processed in Whodata mode. Error: 5");

    ret = get_whodata_path((const short unsigned int *)win_path);

    assert_null(ret);
}

void test_get_whodata_path_error_copying_buffer(void **state) {
    const char *win_path = "C:\\a\\path";
    char *ret;

    expect_string(wrap_WideCharToMultiByte, lpWideCharStr, "C:\\a\\path");
    expect_value(wrap_WideCharToMultiByte, cchWideChar, -1);
    will_return(wrap_WideCharToMultiByte, 10);

    expect_string(wrap_WideCharToMultiByte, lpWideCharStr, "C:\\a\\path");
    expect_value(wrap_WideCharToMultiByte, cchWideChar, -1);
    will_return(wrap_WideCharToMultiByte, "");
    will_return(wrap_WideCharToMultiByte, 0);

    will_return(wrap_GetLastError, ERROR_ACCESS_DENIED);

    expect_string(__wrap__mtdebug1, tag, SYSCHECK_LOGTAG);
    expect_string(__wrap__mtdebug1, formatted_msg, "(6306): The path could not be processed in Whodata mode. Error: 5");

    ret = get_whodata_path((const short unsigned int *)win_path);

    assert_null(ret);
}

void test_get_whodata_path_success(void **state) {
    const char *win_path = "C:\\a\\path";
    char *ret;

    expect_string(wrap_WideCharToMultiByte, lpWideCharStr, "C:\\a\\path");
    expect_value(wrap_WideCharToMultiByte, cchWideChar, -1);
    will_return(wrap_WideCharToMultiByte, 21);

    expect_string(wrap_WideCharToMultiByte, lpWideCharStr, "C:\\a\\path");
    expect_value(wrap_WideCharToMultiByte, cchWideChar, -1);
    will_return(wrap_WideCharToMultiByte, "C:\\another\\path.file");
    will_return(wrap_WideCharToMultiByte, 21);

    ret = get_whodata_path((const short unsigned int *)win_path);

    *state = ret;

    assert_non_null(ret);
    assert_string_equal(ret, "C:\\another\\path.file");
}

void test_is_valid_sacl_sid_error(void **state) {
    int ret = 0;
    PACL sacl = NULL;
    everyone_sid = NULL;

    SID_IDENTIFIER_AUTHORITY world_auth = {SECURITY_WORLD_SID_AUTHORITY};

    expect_memory(wrap_AllocateAndInitializeSid, pIdentifierAuthority, &world_auth, 6);
    expect_value(wrap_AllocateAndInitializeSid, nSubAuthorityCount, 1);
    will_return(wrap_AllocateAndInitializeSid, 0);

    will_return(wrap_GetLastError, (unsigned int) 700);

    expect_string(__wrap__mterror, tag, SYSCHECK_LOGTAG);
    expect_string(__wrap__mterror, formatted_msg, "(6632): Could not obtain the sid of Everyone. Error '700'.");

    ret = is_valid_sacl(sacl, 0);
    assert_int_equal(ret, 2);
}

void test_is_valid_sacl_sacl_not_found(void **state) {
    int ret = 0;
    PACL sacl = NULL;
    everyone_sid = NULL;

    SID_IDENTIFIER_AUTHORITY world_auth = {SECURITY_WORLD_SID_AUTHORITY};

    expect_memory(wrap_AllocateAndInitializeSid, pIdentifierAuthority, &world_auth, 6);
    expect_value(wrap_AllocateAndInitializeSid, nSubAuthorityCount, 1);
    will_return(wrap_AllocateAndInitializeSid, 1);

    expect_string(__wrap__mtdebug2, tag, SYSCHECK_LOGTAG);
    expect_string(__wrap__mtdebug2, formatted_msg, "(6267): No SACL found on target. A new one will be created.");

    ret = is_valid_sacl(sacl, 0);
    assert_int_equal(ret, 1);
}

void test_is_valid_sacl_ace_not_found(void **state) {
    int ret;
    SID_IDENTIFIER_AUTHORITY world_auth = {SECURITY_WORLD_SID_AUTHORITY};
    PACL new_sacl = NULL;
    unsigned long new_sacl_size;

    everyone_sid = NULL;
    ev_sid_size = 1;

    expect_memory(wrap_AllocateAndInitializeSid, pIdentifierAuthority, &world_auth, 6);
    expect_value(wrap_AllocateAndInitializeSid, nSubAuthorityCount, 1);
    will_return(wrap_AllocateAndInitializeSid, 1);

    // Set the new ACL size
    new_sacl_size = sizeof(SYSTEM_AUDIT_ACE) + ev_sid_size - sizeof(unsigned long);
    new_sacl = (PACL) win_alloc(new_sacl_size);
    InitializeAcl(new_sacl, new_sacl_size, ACL_REVISION);
    new_sacl->AceCount=1;

    will_return(wrap_GetAce, NULL);
    will_return(wrap_GetAce, 0);

    will_return(wrap_GetLastError, (unsigned int) 800);
    expect_string(__wrap__mterror, tag, SYSCHECK_LOGTAG);
    expect_string(__wrap__mterror, formatted_msg, "(6633): Could not extract the ACE information. Error: '800'.");

    ret = is_valid_sacl(new_sacl, 0);
    assert_int_equal(ret, 1);
}

void test_is_valid_sacl_not_valid(void **state) {
    int ret;
    SID_IDENTIFIER_AUTHORITY world_auth = {SECURITY_WORLD_SID_AUTHORITY};
    PACL new_sacl = NULL;
    unsigned long new_sacl_size;

    everyone_sid = NULL;
    ev_sid_size = 1;

    expect_memory(wrap_AllocateAndInitializeSid, pIdentifierAuthority, &world_auth, 6);
    expect_value(wrap_AllocateAndInitializeSid, nSubAuthorityCount, 1);
    will_return(wrap_AllocateAndInitializeSid, 1);

    // Set the new ACL size
    new_sacl_size = sizeof(SYSTEM_AUDIT_ACE) + ev_sid_size - sizeof(unsigned long);
    new_sacl = (PACL) win_alloc(new_sacl_size);
    InitializeAcl(new_sacl, new_sacl_size, ACL_REVISION);
    new_sacl->AceCount=1;

    will_return(wrap_GetAce, &new_sacl);
    will_return(wrap_GetAce, 1);

    ret = is_valid_sacl(new_sacl, 1);
    assert_int_equal(ret, 1);
}

void test_is_valid_sacl_valid(void **state) {
    int ret;
    SID_IDENTIFIER_AUTHORITY world_auth = {SECURITY_WORLD_SID_AUTHORITY};
    ACL new_sacl;
    ACCESS_ALLOWED_ACE ace;

    everyone_sid = NULL;
    ev_sid_size = 1;

    // Set the ACL and ACE data
    new_sacl.AceCount=1;
    ace.Header.AceFlags = CONTAINER_INHERIT_ACE | OBJECT_INHERIT_ACE | SUCCESSFUL_ACCESS_ACE_FLAG;
    ace.Mask = FILE_WRITE_DATA | WRITE_DAC | FILE_APPEND_DATA | FILE_WRITE_ATTRIBUTES | DELETE;

    expect_memory(wrap_AllocateAndInitializeSid, pIdentifierAuthority, &world_auth, 6);
    expect_value(wrap_AllocateAndInitializeSid, nSubAuthorityCount, 1);
    will_return(wrap_AllocateAndInitializeSid, 1);

    will_return(wrap_GetAce, &ace);
    will_return(wrap_GetAce, 1);

    will_return(wrap_EqualSid, 1);

    ret = is_valid_sacl(&new_sacl, 1);
    assert_int_equal(ret, 0);
}

void test_replace_device_path_invalid_path(void **state) {
    char *path = strdup("invalid\\path");

    replace_device_path(&path);

    *state = path;

    assert_string_equal(path, "invalid\\path");
}

void test_replace_device_path_empty_wdata_device(void **state) {
    char *path = strdup("\\C:\\a\\path");

    replace_device_path(&path);

    *state = path;

    assert_string_equal(path, "\\C:\\a\\path");
}

void test_replace_device_path_device_not_found(void **state) {
    char *path = strdup("\\Device\\NotFound0\\a\\path");
    syscheck.wdata.device[0] = strdup("\\Device\\HarddiskVolume1");
    syscheck.wdata.drive[0] = strdup("D:");
    syscheck.wdata.device[1] = strdup("\\Device\\Floppy0");
    syscheck.wdata.drive[1] = strdup("A:");

    expect_string(__wrap__mtdebug2, tag, SYSCHECK_LOGTAG);
    expect_string(__wrap__mtdebug2, formatted_msg,
        "(6304): Find device '\\Device\\HarddiskVolume1' in path '\\Device\\NotFound0\\a\\path'");
    expect_string(__wrap__mtdebug2, tag, SYSCHECK_LOGTAG);
    expect_string(__wrap__mtdebug2, formatted_msg,
        "(6304): Find device '\\Device\\Floppy0' in path '\\Device\\NotFound0\\a\\path'");

    replace_device_path(&path);

    *state = path;

    assert_string_equal(path, "\\Device\\NotFound0\\a\\path");
}

void test_replace_device_path_device_found(void **state) {
    char *path = strdup("\\Device\\Floppy0\\a\\path");
    syscheck.wdata.device[0] = strdup("\\Device\\HarddiskVolume1");
    syscheck.wdata.drive[0] = strdup("D:");
    syscheck.wdata.device[1] = strdup("\\Device\\Floppy0");
    syscheck.wdata.drive[1] = strdup("A:");

    expect_string(__wrap__mtdebug2, tag, SYSCHECK_LOGTAG);
    expect_string(__wrap__mtdebug2, formatted_msg,
        "(6304): Find device '\\Device\\HarddiskVolume1' in path '\\Device\\Floppy0\\a\\path'");
    expect_string(__wrap__mtdebug2, tag, SYSCHECK_LOGTAG);
    expect_string(__wrap__mtdebug2, formatted_msg,
        "(6304): Find device '\\Device\\Floppy0' in path '\\Device\\Floppy0\\a\\path'");
    expect_string(__wrap__mtdebug2, tag, SYSCHECK_LOGTAG);
    expect_string(__wrap__mtdebug2, formatted_msg,
        "(6305): Replacing '\\Device\\Floppy0\\a\\path' to 'A:\\a\\path'");

    replace_device_path(&path);

    *state = path;

    assert_string_equal(path, "A:\\a\\path");
}

void test_get_drive_names_access_denied_error(void **state) {
    wchar_t *volume_name = L"\\Volume{6B29FC40-CA47-1067-B31D-00DD010662DA}";
    char *device = "C";

    expect_memory(wrap_GetVolumePathNamesForVolumeNameW, lpszVolumeName, volume_name, wcslen(volume_name));
    will_return(wrap_GetVolumePathNamesForVolumeNameW, OS_MAXSTR);
    will_return(wrap_GetVolumePathNamesForVolumeNameW, 0);

    will_return(wrap_GetLastError, ERROR_ACCESS_DENIED);

    expect_string(__wrap__mtwarn, tag, SYSCHECK_LOGTAG);
    expect_string(__wrap__mtwarn, formatted_msg, "GetVolumePathNamesForVolumeNameW (5)'Input/output error'");

    get_drive_names(volume_name, device);
}

void test_get_drive_names_more_data_error(void **state) {
    wchar_t *volume_name = L"\\Volume{6B29FC40-CA47-1067-B31D-00DD010662DA}";
    char *device = "C";

    expect_string(wrap_GetVolumePathNamesForVolumeNameW,
        lpszVolumeName, L"\\Volume{6B29FC40-CA47-1067-B31D-00DD010662DA}");

    will_return(wrap_GetVolumePathNamesForVolumeNameW, OS_MAXSTR);
    will_return(wrap_GetVolumePathNamesForVolumeNameW, 0);

    will_return(wrap_GetLastError, ERROR_MORE_DATA);

    expect_memory(wrap_GetVolumePathNamesForVolumeNameW, lpszVolumeName, volume_name, wcslen(volume_name));
    will_return(wrap_GetVolumePathNamesForVolumeNameW, 1);
    will_return(wrap_GetVolumePathNamesForVolumeNameW, L"");
    will_return(wrap_GetVolumePathNamesForVolumeNameW, 0);

    will_return(wrap_GetLastError, ERROR_ACCESS_DENIED);

    expect_string(__wrap__mtwarn, tag, SYSCHECK_LOGTAG);
    expect_string(__wrap__mtwarn, formatted_msg, "GetVolumePathNamesForVolumeNameW (5)'Input/output error'");

    get_drive_names(volume_name, device);
}

void test_get_drive_names_success(void **state) {
    wchar_t *volume_name = L"\\Volume{6B29FC40-CA47-1067-B31D-00DD010662DA}";
    char *device = "C";
    wchar_t *volume_paths = L"A\0C\0\\Some\\path\0";

    expect_memory(wrap_GetVolumePathNamesForVolumeNameW, lpszVolumeName, volume_name, wcslen(volume_name));

    will_return(wrap_GetVolumePathNamesForVolumeNameW, 16);
    will_return(wrap_GetVolumePathNamesForVolumeNameW, volume_paths);
    will_return(wrap_GetVolumePathNamesForVolumeNameW, 1);

    expect_string(__wrap__mtdebug1, tag, SYSCHECK_LOGTAG);
    expect_string(__wrap__mtdebug1, formatted_msg, "(6303): Device 'C' associated with the mounting point 'A'");
    expect_string(__wrap__mtdebug1, tag, SYSCHECK_LOGTAG);
    expect_string(__wrap__mtdebug1, formatted_msg, "(6303): Device 'C' associated with the mounting point 'C'");
    expect_string(__wrap__mtdebug1, tag, SYSCHECK_LOGTAG);
    expect_string(__wrap__mtdebug1, formatted_msg, "(6303): Device 'C' associated with the mounting point '\\Some\\path'");


    get_drive_names(volume_name, device);
}

void test_get_volume_names_unable_to_find_first_volume(void **state) {
    int ret;
    will_return(wrap_FindFirstVolumeW, L"");
    will_return(wrap_FindFirstVolumeW, INVALID_HANDLE_VALUE);

    will_return(wrap_GetLastError, ERROR_ACCESS_DENIED);

    expect_string(__wrap__mtwarn, tag, SYSCHECK_LOGTAG);
    expect_string(__wrap__mtwarn, formatted_msg, "FindFirstVolumeW failed (5)'Input/output error'");

    expect_value(wrap_FindVolumeClose, hFindVolume, INVALID_HANDLE_VALUE);
    will_return(wrap_FindVolumeClose, 1);

    ret = get_volume_names();

    assert_int_equal(ret, -1);
}

void test_get_volume_names_bad_path(void **state) {
    int ret;
    will_return(wrap_FindFirstVolumeW, L"Not a valid volume");
    will_return(wrap_FindFirstVolumeW, (HANDLE)123456);

    expect_string(__wrap__mtwarn, tag, SYSCHECK_LOGTAG);
    expect_string(__wrap__mtwarn, formatted_msg, "Find Volume returned a bad path: Not a valid volume");

    expect_value(wrap_FindVolumeClose, hFindVolume, (HANDLE)123456);
    will_return(wrap_FindVolumeClose, 1);

    ret = get_volume_names();

    assert_int_equal(ret, -1);
}

void test_get_volume_names_no_dos_device(void **state) {
    int ret;
    wchar_t *str = L"";
    will_return(wrap_FindFirstVolumeW, L"\\\\?\\Volume{6B29FC40-CA47-1067-B31D-00DD010662DA}\\");
    will_return(wrap_FindFirstVolumeW, (HANDLE)123456);

    expect_string(wrap_QueryDosDeviceW, lpDeviceName, L"Volume{6B29FC40-CA47-1067-B31D-00DD010662DA}");
    will_return(wrap_QueryDosDeviceW, wcslen(str));
    will_return(wrap_QueryDosDeviceW, str);
    will_return(wrap_QueryDosDeviceW, 0);

    will_return(wrap_GetLastError, ERROR_ACCESS_DENIED);

    expect_string(__wrap__mtwarn, tag, SYSCHECK_LOGTAG);
    expect_string(__wrap__mtwarn, formatted_msg, "QueryDosDeviceW failed (5)'Input/output error'");

    expect_value(wrap_FindVolumeClose, hFindVolume, (HANDLE)123456);
    will_return(wrap_FindVolumeClose, 1);

    ret = get_volume_names();

    assert_int_equal(ret, -1);
}

void test_get_volume_names_error_on_next_volume(void **state) {
    int ret;
    wchar_t *str = L"C:";
    wchar_t *volume_name = L"\\\\?\\Volume{6B29FC40-CA47-1067-B31D-00DD010662DA}\\";

    will_return(wrap_FindFirstVolumeW, volume_name);
    will_return(wrap_FindFirstVolumeW, (HANDLE)123456);

    expect_string(wrap_QueryDosDeviceW, lpDeviceName, L"Volume{6B29FC40-CA47-1067-B31D-00DD010662DA}");
    will_return(wrap_QueryDosDeviceW, wcslen(str));
    will_return(wrap_QueryDosDeviceW, str);
    will_return(wrap_QueryDosDeviceW, wcslen(str));

    // Inside get_drive_names
    {
        wchar_t *volume_paths = L"A\0C\0\\Some\\path\0";

        expect_memory(wrap_GetVolumePathNamesForVolumeNameW, lpszVolumeName, volume_name, wcslen(volume_name));

        will_return(wrap_GetVolumePathNamesForVolumeNameW, 16);
        will_return(wrap_GetVolumePathNamesForVolumeNameW, volume_paths);
        will_return(wrap_GetVolumePathNamesForVolumeNameW, 1);

        expect_string(__wrap__mtdebug1, tag, SYSCHECK_LOGTAG);
        expect_string(__wrap__mtdebug1, formatted_msg, "(6303): Device 'C\\' associated with the mounting point 'A'");
        expect_string(__wrap__mtdebug1, tag, SYSCHECK_LOGTAG);
        expect_string(__wrap__mtdebug1, formatted_msg, "(6303): Device 'C\\' associated with the mounting point 'C'");
        expect_string(__wrap__mtdebug1, tag, SYSCHECK_LOGTAG);
        expect_string(__wrap__mtdebug1, formatted_msg, "(6303): Device 'C\\' associated with the mounting point '\\Some\\path'");
    }

    expect_value(wrap_FindNextVolumeW, hFindVolume, (HANDLE)123456);
    will_return(wrap_FindNextVolumeW, L"");
    will_return(wrap_FindNextVolumeW, 0);

    will_return(wrap_GetLastError, ERROR_ACCESS_DENIED);

    expect_string(__wrap__mtwarn, tag, SYSCHECK_LOGTAG);
    expect_string(__wrap__mtwarn, formatted_msg, "FindNextVolumeW failed (5)'Input/output error'");

    expect_value(wrap_FindVolumeClose, hFindVolume, (HANDLE)123456);
    will_return(wrap_FindVolumeClose, 1);

    ret = get_volume_names();

    assert_int_equal(ret, -1);
}

void test_get_volume_names_no_more_files(void **state) {
    int ret;
    wchar_t *str = L"C:";
    wchar_t *volume_name = L"\\\\?\\Volume{6B29FC40-CA47-1067-B31D-00DD010662DA}\\";

    will_return(wrap_FindFirstVolumeW, volume_name);
    will_return(wrap_FindFirstVolumeW, (HANDLE)123456);

    expect_string(wrap_QueryDosDeviceW, lpDeviceName, L"Volume{6B29FC40-CA47-1067-B31D-00DD010662DA}");
    will_return(wrap_QueryDosDeviceW, wcslen(str));
    will_return(wrap_QueryDosDeviceW, str);
    will_return(wrap_QueryDosDeviceW, wcslen(str));

    // Inside get_drive_names
    {
        wchar_t *volume_paths = L"A\0C\0\\Some\\path\0";

        expect_memory(wrap_GetVolumePathNamesForVolumeNameW, lpszVolumeName, volume_name, wcslen(volume_name));

        will_return(wrap_GetVolumePathNamesForVolumeNameW, 16);
        will_return(wrap_GetVolumePathNamesForVolumeNameW, volume_paths);
        will_return(wrap_GetVolumePathNamesForVolumeNameW, 1);

        expect_string(__wrap__mtdebug1, tag, SYSCHECK_LOGTAG);
        expect_string(__wrap__mtdebug1, formatted_msg, "(6303): Device 'C\\' associated with the mounting point 'A'");
        expect_string(__wrap__mtdebug1, tag, SYSCHECK_LOGTAG);
        expect_string(__wrap__mtdebug1, formatted_msg, "(6303): Device 'C\\' associated with the mounting point 'C'");
        expect_string(__wrap__mtdebug1, tag, SYSCHECK_LOGTAG);
        expect_string(__wrap__mtdebug1, formatted_msg, "(6303): Device 'C\\' associated with the mounting point '\\Some\\path'");
    }

    expect_value(wrap_FindNextVolumeW, hFindVolume, (HANDLE)123456);
    will_return(wrap_FindNextVolumeW, L"");
    will_return(wrap_FindNextVolumeW, 0);

    will_return(wrap_GetLastError, ERROR_NO_MORE_FILES);

    expect_value(wrap_FindVolumeClose, hFindVolume, (HANDLE)123456);
    will_return(wrap_FindVolumeClose, 1);

    ret = get_volume_names();

    assert_int_equal(ret, 0);
}

void test_notify_SACL_change(void **state) {
    expect_string(__wrap_SendMSG, message,
        "wazuh: Audit: The SACL of 'C:\\a\\path' has been modified and can no longer be scanned in whodata mode.");
    expect_string(__wrap_SendMSG, locmsg, "syscheck");
    expect_value(__wrap_SendMSG, loc, LOCALFILE_MQ);
    will_return(__wrap_SendMSG, 0); // Return value is discarded

    notify_SACL_change("C:\\a\\path");
}

void test_whodata_hash_add_unable_to_add(void **state) {
    wchar_t *data = L"Some random data";
    int ret;

    expect_value(__wrap_OSHash_Add_ex, self, (OSHash*)123456);
    expect_string(__wrap_OSHash_Add_ex, key, "key");
    expect_memory(__wrap_OSHash_Add_ex, data, data, wcslen(data));
    will_return(__wrap_OSHash_Add_ex, 0);

    expect_string(__wrap__mterror, tag, SYSCHECK_LOGTAG);
    expect_string(__wrap__mterror, formatted_msg,
        "(6631): The event could not be added to the 'tag' hash table. Target: 'key'.");

    ret = whodata_hash_add((OSHash*)123456, "key", data, "tag");

    assert_int_equal(ret, 0);
}

void test_whodata_hash_add_duplicate_entry(void **state) {
    wchar_t *data = L"Some random data";
    int ret;

    expect_value(__wrap_OSHash_Add_ex, self, (OSHash*)123456);
    expect_string(__wrap_OSHash_Add_ex, key, "key");
    expect_memory(__wrap_OSHash_Add_ex, data, data, wcslen(data));
    will_return(__wrap_OSHash_Add_ex, 1);

    expect_string(__wrap__mtdebug2, tag, SYSCHECK_LOGTAG);
    expect_string(__wrap__mtdebug2, formatted_msg,
        "(6630): The event could not be added to the 'tag' hash table because it is duplicated. Target: 'key'.");

    ret = whodata_hash_add((OSHash*)123456, "key", data, "tag");

    assert_int_equal(ret, 1);
}

void test_whodata_hash_add_success(void **state) {
    wchar_t *data = L"Some random data";
    int ret;

    expect_value(__wrap_OSHash_Add_ex, self, (OSHash*)123456);
    expect_string(__wrap_OSHash_Add_ex, key, "key");
    expect_memory(__wrap_OSHash_Add_ex, data, data, wcslen(data));
    will_return(__wrap_OSHash_Add_ex, 2);

    ret = whodata_hash_add((OSHash*)123456, "key", data, "tag");

    assert_int_equal(ret, 2);
}
/*****************************restore_sacls********************************/
void test_restore_sacls_openprocesstoken_failed(void **state){
    will_return(wrap_GetCurrentProcess, (HANDLE)4321);
    expect_value(wrap_OpenProcessToken, DesiredAccess, TOKEN_ADJUST_PRIVILEGES);
    will_return(wrap_OpenProcessToken, (HANDLE)123456);
    will_return(wrap_OpenProcessToken, 0);

    will_return(wrap_GetLastError, (unsigned int) 500);

    expect_string(__wrap__mterror, tag, SYSCHECK_LOGTAG);
    expect_string(__wrap__mterror, formatted_msg,
        "(6648): OpenProcessToken() failed. Error '500'.");

    expect_value(wrap_CloseHandle, hObject, (HANDLE)123456);
    will_return(wrap_CloseHandle, 0);
    expect_value(wrap_CloseHandle, hObject, (HANDLE)4321);
    will_return(wrap_CloseHandle, 0);

    restore_sacls();
}

void test_restore_sacls_set_privilege_failed(void **state){
    will_return(wrap_GetCurrentProcess, (HANDLE)4321);
    expect_value(wrap_OpenProcessToken, DesiredAccess, TOKEN_ADJUST_PRIVILEGES);
    will_return(wrap_OpenProcessToken, (HANDLE)123456);
    will_return(wrap_OpenProcessToken, 1);

    // set_privilege
    expect_string(wrap_LookupPrivilegeValue, lpName, "SeSecurityPrivilege");
    will_return(wrap_LookupPrivilegeValue, 0);
    will_return(wrap_LookupPrivilegeValue, 0);
    will_return(wrap_GetLastError, ERROR_ACCESS_DENIED);
    expect_string(__wrap__mterror, tag, SYSCHECK_LOGTAG);
    expect_string(__wrap__mterror, formatted_msg, "(6647): Could not find the 'SeSecurityPrivilege' privilege. Error: 5");
    will_return(wrap_GetLastError, ERROR_ACCESS_DENIED);
    expect_string(__wrap__mterror, tag, SYSCHECK_LOGTAG);
    expect_string(__wrap__mterror, formatted_msg, "(6659): The privilege could not be activated. Error: '5'.");

    expect_value(wrap_CloseHandle, hObject, (HANDLE)123456);
    will_return(wrap_CloseHandle, 0);
    expect_value(wrap_CloseHandle, hObject, (HANDLE)4321);
    will_return(wrap_CloseHandle, 0);
    restore_sacls();
}

int setup_restore_sacls(void **state) {
    directory_t *dir_it;
    OSListNode *node_it;

    expect_function_call_any(__wrap_pthread_rwlock_wrlock);
    expect_function_call_any(__wrap_pthread_rwlock_unlock);
    expect_function_call_any(__wrap_pthread_rwlock_rdlock);
    expect_function_call_any(__wrap_pthread_mutex_lock);
    expect_function_call_any(__wrap_pthread_mutex_unlock);

    OSList_foreach(node_it, syscheck.directories) {
        dir_it = node_it->data;
        dir_it->dirs_status.status &= ~WD_IGNORE_REST;
    }

    ((directory_t *)OSList_GetDataFromIndex(syscheck.directories, 0))->dirs_status.status |= WD_IGNORE_REST;

    return 0;
}

int teardown_restore_sacls(void **state) {
    directory_t *dir_it;
    OSListNode *node_it;

    expect_function_call_any(__wrap_pthread_rwlock_wrlock);
    expect_function_call_any(__wrap_pthread_rwlock_unlock);
    expect_function_call_any(__wrap_pthread_rwlock_rdlock);
    expect_function_call_any(__wrap_pthread_mutex_lock);
    expect_function_call_any(__wrap_pthread_mutex_unlock);

    OSList_foreach(node_it, syscheck.directories) {
        dir_it = node_it->data;
        if (FIM_MODE(dir_it->options) == FIM_WHODATA) {
            ((directory_t *)OSList_GetDataFromIndex(syscheck.directories, 0))->dirs_status.status |= WD_IGNORE_REST;
        }
    }

    return 0;
}

void test_restore_sacls_securityNameInfo_failed(void **state){
    will_return(wrap_GetCurrentProcess, (HANDLE)4321);
    expect_value(wrap_OpenProcessToken, DesiredAccess, TOKEN_ADJUST_PRIVILEGES);
    will_return(wrap_OpenProcessToken, (HANDLE) 123456);
    will_return(wrap_OpenProcessToken, 1);

    expect_function_call_any(__wrap_pthread_rwlock_rdlock);
    expect_function_call_any(__wrap_pthread_mutex_lock);
    expect_function_call_any(__wrap_pthread_mutex_unlock);
    expect_function_call_any(__wrap_pthread_rwlock_unlock);
    expect_function_call_any(__wrap_pthread_rwlock_wrlock);

    // set_privilege
    {
        expect_string(wrap_LookupPrivilegeValue, lpName, "SeSecurityPrivilege");
        will_return(wrap_LookupPrivilegeValue, 234567);
        will_return(wrap_LookupPrivilegeValue, 1);
        expect_value(wrap_AdjustTokenPrivileges, TokenHandle, (HANDLE)123456);
        expect_value(wrap_AdjustTokenPrivileges, DisableAllPrivileges, 0);
        will_return(wrap_AdjustTokenPrivileges, 1);

        expect_string(__wrap__mtdebug2, tag, SYSCHECK_LOGTAG);
        expect_string(__wrap__mtdebug2, formatted_msg, "(6268): The 'SeSecurityPrivilege' privilege has been added.");
    }
    // GetNamedSecurity
    expect_string(wrap_GetNamedSecurityInfo, pObjectName, ((directory_t *)OSList_GetDataFromIndex(syscheck.directories, 0))->path);
    expect_value(wrap_GetNamedSecurityInfo, ObjectType, SE_FILE_OBJECT);
    expect_value(wrap_GetNamedSecurityInfo, SecurityInfo, SACL_SECURITY_INFORMATION);
    will_return(wrap_GetNamedSecurityInfo, NULL);
    will_return(wrap_GetNamedSecurityInfo, NULL);
    will_return(wrap_GetNamedSecurityInfo, ERROR_FILE_NOT_FOUND);
    expect_string(__wrap__mterror, tag, SYSCHECK_LOGTAG);
    expect_string(__wrap__mterror, formatted_msg, "(6650): GetNamedSecurityInfo() failed. Error '2'");

    /* Inside set_privilege */
    {
        expect_string(wrap_LookupPrivilegeValue, lpName, "SeSecurityPrivilege");
        will_return(wrap_LookupPrivilegeValue, 234567);
        will_return(wrap_LookupPrivilegeValue, 1);

        expect_value(wrap_AdjustTokenPrivileges, TokenHandle, (HANDLE)123456);
        expect_value(wrap_AdjustTokenPrivileges, DisableAllPrivileges, 0);
        will_return(wrap_AdjustTokenPrivileges, 1);

        expect_string(__wrap__mtdebug2, tag, SYSCHECK_LOGTAG);
        expect_string(__wrap__mtdebug2, formatted_msg, "(6269): The 'SeSecurityPrivilege' privilege has been removed.");
    }

    expect_value(wrap_CloseHandle, hObject, (HANDLE)123456);
    will_return(wrap_CloseHandle, 0);
    expect_value(wrap_CloseHandle, hObject, (HANDLE)4321);
    will_return(wrap_CloseHandle, 0);

    restore_sacls();
}

void test_restore_sacls_deleteAce_failed(void **state){
    will_return(wrap_GetCurrentProcess, (HANDLE)4321);
    expect_value(wrap_OpenProcessToken, DesiredAccess, TOKEN_ADJUST_PRIVILEGES);
    will_return(wrap_OpenProcessToken, (HANDLE) 123456);
    will_return(wrap_OpenProcessToken, 1);

    expect_function_call_any(__wrap_pthread_rwlock_rdlock);
    expect_function_call_any(__wrap_pthread_mutex_lock);
    expect_function_call_any(__wrap_pthread_mutex_unlock);
    expect_function_call_any(__wrap_pthread_rwlock_unlock);
    expect_function_call_any(__wrap_pthread_rwlock_wrlock);

    // set_privilege
    {
        expect_string(wrap_LookupPrivilegeValue, lpName, "SeSecurityPrivilege");
        will_return(wrap_LookupPrivilegeValue, 234567);
        will_return(wrap_LookupPrivilegeValue, 1);
        expect_value(wrap_AdjustTokenPrivileges, TokenHandle, (HANDLE)123456);
        expect_value(wrap_AdjustTokenPrivileges, DisableAllPrivileges, 0);
        will_return(wrap_AdjustTokenPrivileges, 1);

        expect_string(__wrap__mtdebug2, tag, SYSCHECK_LOGTAG);
        expect_string(__wrap__mtdebug2, formatted_msg, "(6268): The 'SeSecurityPrivilege' privilege has been added.");
    }
    // GetNamedSecurity
    expect_string(wrap_GetNamedSecurityInfo, pObjectName, ((directory_t *)OSList_GetDataFromIndex(syscheck.directories, 0))->path);
    ACL acl;
    expect_value(wrap_GetNamedSecurityInfo, ObjectType, SE_FILE_OBJECT);
    expect_value(wrap_GetNamedSecurityInfo, SecurityInfo, SACL_SECURITY_INFORMATION);
    will_return(wrap_GetNamedSecurityInfo, &acl);
    will_return(wrap_GetNamedSecurityInfo, (PSECURITY_DESCRIPTOR)2345);
    will_return(wrap_GetNamedSecurityInfo, ERROR_SUCCESS);

    expect_value(wrap_DeleteAce, pAcl, &acl);
    expect_value(wrap_DeleteAce, dwAceIndex, 0);
    will_return(wrap_DeleteAce, 0);
    will_return(wrap_GetLastError, 500);
    expect_string(__wrap__mterror, tag, SYSCHECK_LOGTAG);
    expect_string(__wrap__mterror, formatted_msg, "(6646): DeleteAce() failed restoring the SACLs. Error '500'");
    /* Inside set_privilege */
    {
        expect_string(wrap_LookupPrivilegeValue, lpName, "SeSecurityPrivilege");
        will_return(wrap_LookupPrivilegeValue, 234567);
        will_return(wrap_LookupPrivilegeValue, 1);

        expect_value(wrap_AdjustTokenPrivileges, TokenHandle, (HANDLE)123456);
        expect_value(wrap_AdjustTokenPrivileges, DisableAllPrivileges, 0);
        will_return(wrap_AdjustTokenPrivileges, 1);

        expect_string(__wrap__mtdebug2, tag, SYSCHECK_LOGTAG);
        expect_string(__wrap__mtdebug2, formatted_msg, "(6269): The 'SeSecurityPrivilege' privilege has been removed.");
    }

    expect_value(wrap_CloseHandle, hObject, (HANDLE)123456);
    will_return(wrap_CloseHandle, 0);
    expect_value(wrap_CloseHandle, hObject, (HANDLE)4321);
    will_return(wrap_CloseHandle, 0);

    restore_sacls();
}

void test_restore_sacls_SetNamedSecurityInfo_failed(void **state){
    will_return(wrap_GetCurrentProcess, (HANDLE)4321);
    expect_value(wrap_OpenProcessToken, DesiredAccess, TOKEN_ADJUST_PRIVILEGES);
    will_return(wrap_OpenProcessToken, (HANDLE) 123456);
    will_return(wrap_OpenProcessToken, 1);

    expect_function_call_any(__wrap_pthread_rwlock_rdlock);
    expect_function_call_any(__wrap_pthread_mutex_lock);
    expect_function_call_any(__wrap_pthread_mutex_unlock);
    expect_function_call_any(__wrap_pthread_rwlock_unlock);
    expect_function_call_any(__wrap_pthread_rwlock_wrlock);

    // set_privilege
    {
        expect_string(wrap_LookupPrivilegeValue, lpName, "SeSecurityPrivilege");
        will_return(wrap_LookupPrivilegeValue, 234567);
        will_return(wrap_LookupPrivilegeValue, 1);
        expect_value(wrap_AdjustTokenPrivileges, TokenHandle, (HANDLE)123456);
        expect_value(wrap_AdjustTokenPrivileges, DisableAllPrivileges, 0);
        will_return(wrap_AdjustTokenPrivileges, 1);

        expect_string(__wrap__mtdebug2, tag, SYSCHECK_LOGTAG);
        expect_string(__wrap__mtdebug2, formatted_msg, "(6268): The 'SeSecurityPrivilege' privilege has been added.");
    }
    // GetNamedSecurity
    expect_string(wrap_GetNamedSecurityInfo, pObjectName, ((directory_t *)OSList_GetDataFromIndex(syscheck.directories, 0))->path);
    ACL acl;
    expect_value(wrap_GetNamedSecurityInfo, ObjectType, SE_FILE_OBJECT);
    expect_value(wrap_GetNamedSecurityInfo, SecurityInfo, SACL_SECURITY_INFORMATION);
    will_return(wrap_GetNamedSecurityInfo, &acl);
    will_return(wrap_GetNamedSecurityInfo, (PSECURITY_DESCRIPTOR)2345);
    will_return(wrap_GetNamedSecurityInfo, ERROR_SUCCESS);

    expect_value(wrap_DeleteAce, pAcl, &acl);
    expect_value(wrap_DeleteAce, dwAceIndex, 0);
    will_return(wrap_DeleteAce, 1);

    expect_string(wrap_SetNamedSecurityInfo, pObjectName, ((directory_t *)OSList_GetDataFromIndex(syscheck.directories, 0))->path);
    expect_value(wrap_SetNamedSecurityInfo, ObjectType, SE_FILE_OBJECT);
    expect_value(wrap_SetNamedSecurityInfo, SecurityInfo, SACL_SECURITY_INFORMATION);
    expect_value(wrap_SetNamedSecurityInfo, psidOwner, NULL);
    expect_value(wrap_SetNamedSecurityInfo, psidGroup, NULL);
    expect_value(wrap_SetNamedSecurityInfo, pDacl, NULL);
    expect_value(wrap_SetNamedSecurityInfo, pSacl, &acl);
    will_return(wrap_SetNamedSecurityInfo, ERROR_PATH_NOT_FOUND);
    expect_string(__wrap__mterror, tag, SYSCHECK_LOGTAG);
    expect_string(__wrap__mterror, formatted_msg, "(6658): SetNamedSecurityInfo() failed. Error: '3'.");

    /* Inside set_privilege */
    {
        expect_string(wrap_LookupPrivilegeValue, lpName, "SeSecurityPrivilege");
        will_return(wrap_LookupPrivilegeValue, 234567);
        will_return(wrap_LookupPrivilegeValue, 1);

        expect_value(wrap_AdjustTokenPrivileges, TokenHandle, (HANDLE)123456);
        expect_value(wrap_AdjustTokenPrivileges, DisableAllPrivileges, 0);
        will_return(wrap_AdjustTokenPrivileges, 1);

        expect_string(__wrap__mtdebug2, tag, SYSCHECK_LOGTAG);
        expect_string(__wrap__mtdebug2, formatted_msg, "(6269): The 'SeSecurityPrivilege' privilege has been removed.");
    }

    expect_value(wrap_CloseHandle, hObject, (HANDLE)123456);
    will_return(wrap_CloseHandle, 0);
    expect_value(wrap_CloseHandle, hObject, (HANDLE)4321);
    will_return(wrap_CloseHandle, 0);

    restore_sacls();
}

void test_restore_sacls_success(void **state){
    will_return(wrap_GetCurrentProcess, (HANDLE)4321);
    expect_value(wrap_OpenProcessToken, DesiredAccess, TOKEN_ADJUST_PRIVILEGES);
    will_return(wrap_OpenProcessToken, (HANDLE) 123456);
    will_return(wrap_OpenProcessToken, 1);

    expect_function_call_any(__wrap_pthread_rwlock_rdlock);
    expect_function_call_any(__wrap_pthread_mutex_lock);
    expect_function_call_any(__wrap_pthread_mutex_unlock);
    expect_function_call_any(__wrap_pthread_rwlock_unlock);
    expect_function_call_any(__wrap_pthread_rwlock_wrlock);

    // set_privilege
    {
        expect_string(wrap_LookupPrivilegeValue, lpName, "SeSecurityPrivilege");
        will_return(wrap_LookupPrivilegeValue, 234567);
        will_return(wrap_LookupPrivilegeValue, 1);
        expect_value(wrap_AdjustTokenPrivileges, TokenHandle, (HANDLE)123456);
        expect_value(wrap_AdjustTokenPrivileges, DisableAllPrivileges, 0);
        will_return(wrap_AdjustTokenPrivileges, 1);

        expect_string(__wrap__mtdebug2, tag, SYSCHECK_LOGTAG);
        expect_string(__wrap__mtdebug2, formatted_msg, "(6268): The 'SeSecurityPrivilege' privilege has been added.");
    }
    // GetNamedSecurity
    expect_string(wrap_GetNamedSecurityInfo, pObjectName, ((directory_t *)OSList_GetDataFromIndex(syscheck.directories, 0))->path);
    ACL acl;
    expect_value(wrap_GetNamedSecurityInfo, ObjectType, SE_FILE_OBJECT);
    expect_value(wrap_GetNamedSecurityInfo, SecurityInfo, SACL_SECURITY_INFORMATION);
    will_return(wrap_GetNamedSecurityInfo, &acl);
    will_return(wrap_GetNamedSecurityInfo, (PSECURITY_DESCRIPTOR)2345);
    will_return(wrap_GetNamedSecurityInfo, ERROR_SUCCESS);

    expect_value(wrap_DeleteAce, pAcl, &acl);
    expect_value(wrap_DeleteAce, dwAceIndex, 0);
    will_return(wrap_DeleteAce, 1);

    expect_string(wrap_SetNamedSecurityInfo, pObjectName, ((directory_t *)OSList_GetDataFromIndex(syscheck.directories, 0))->path);
    expect_value(wrap_SetNamedSecurityInfo, ObjectType, SE_FILE_OBJECT);
    expect_value(wrap_SetNamedSecurityInfo, SecurityInfo, SACL_SECURITY_INFORMATION);
    expect_value(wrap_SetNamedSecurityInfo, psidOwner, NULL);
    expect_value(wrap_SetNamedSecurityInfo, psidGroup, NULL);
    expect_value(wrap_SetNamedSecurityInfo, pDacl, NULL);
    expect_value(wrap_SetNamedSecurityInfo, pSacl, &acl);
    will_return(wrap_SetNamedSecurityInfo, ERROR_SUCCESS);

    char debug_msg[OS_MAXSTR];

    snprintf(debug_msg, OS_MAXSTR, FIM_SACL_RESTORED, ((directory_t *)OSList_GetDataFromIndex(syscheck.directories, 0))->path);
<<<<<<< HEAD
    expect_string(__wrap__mtdebug1, tag, SYSCHECK_LOGTAG);
    expect_string(__wrap__mtdebug1, formatted_msg, debug_msg);
=======
    expect_string(__wrap__mdebug2, formatted_msg, debug_msg);
>>>>>>> c1104b41

    /* Inside set_privilege */
    {
        expect_string(wrap_LookupPrivilegeValue, lpName, "SeSecurityPrivilege");
        will_return(wrap_LookupPrivilegeValue, 234567);
        will_return(wrap_LookupPrivilegeValue, 1);

        expect_value(wrap_AdjustTokenPrivileges, TokenHandle, (HANDLE)123456);
        expect_value(wrap_AdjustTokenPrivileges, DisableAllPrivileges, 0);
        will_return(wrap_AdjustTokenPrivileges, 1);

        expect_string(__wrap__mtdebug2, tag, SYSCHECK_LOGTAG);
        expect_string(__wrap__mtdebug2, formatted_msg, "(6269): The 'SeSecurityPrivilege' privilege has been removed.");
    }

    expect_value(wrap_CloseHandle, hObject, (HANDLE)123456);
    will_return(wrap_CloseHandle, 0);
    expect_value(wrap_CloseHandle, hObject, (HANDLE)4321);
    will_return(wrap_CloseHandle, 0);

    restore_sacls();
}
/***********************************restore_audit_policies***********************************/
void test_restore_audit_policies_backup_not_found(void **state) {
    expect_string(__wrap_IsFile, file, "tmp\\backup-policies");
    will_return(__wrap_IsFile, -1);
    expect_string(__wrap__mterror, tag, SYSCHECK_LOGTAG);
    expect_string(__wrap__mterror, formatted_msg, "(6622): There is no backup of audit policies. Policies will not be restored.");

    int ret = restore_audit_policies();
    assert_int_equal(ret, 1);
}

void test_restore_audit_policies_command_failed(void **state) {
    expect_string(__wrap_IsFile, file, "tmp\\backup-policies");
    will_return(__wrap_IsFile, 0);

    expect_string(__wrap_wm_exec, command, "auditpol /restore /file:\"tmp\\backup-policies\"");
    expect_value(__wrap_wm_exec, secs, 5);
    expect_value(__wrap_wm_exec, add_path, NULL);
    will_return(__wrap_wm_exec, "OUTPUT COMMAND");
    will_return(__wrap_wm_exec, -1);
    will_return(__wrap_wm_exec, -1);

    expect_string(__wrap__mterror, tag, SYSCHECK_LOGTAG);
    expect_string(__wrap__mterror, formatted_msg, "(6635): Auditpol backup error: 'failed to execute command'.");

    int ret = restore_audit_policies();
    assert_int_equal(ret, 1);
}

void test_restore_audit_policies_command2_failed(void **state) {
    expect_string(__wrap_IsFile, file, "tmp\\backup-policies");
    will_return(__wrap_IsFile, 0);

    expect_string(__wrap_wm_exec, command, "auditpol /restore /file:\"tmp\\backup-policies\"");
    expect_value(__wrap_wm_exec, secs, 5);
    expect_value(__wrap_wm_exec, add_path, NULL);
    will_return(__wrap_wm_exec, "OUTPUT COMMAND");
    will_return(__wrap_wm_exec, -1);
    will_return(__wrap_wm_exec, 1);

    expect_string(__wrap__mterror, tag, SYSCHECK_LOGTAG);
    expect_string(__wrap__mterror, formatted_msg, "(6635): Auditpol backup error: 'time overtaken while running the command'.");

    int ret = restore_audit_policies();
    assert_int_equal(ret, 1);
}

void test_restore_audit_policies_command3_failed(void **state) {
    expect_string(__wrap_IsFile, file, "tmp\\backup-policies");
    will_return(__wrap_IsFile, 0);

    expect_string(__wrap_wm_exec, command, "auditpol /restore /file:\"tmp\\backup-policies\"");
    expect_value(__wrap_wm_exec, secs, 5);
    expect_value(__wrap_wm_exec, add_path, NULL);
    will_return(__wrap_wm_exec, "OUTPUT COMMAND");
    will_return(__wrap_wm_exec, -1);
    will_return(__wrap_wm_exec, 0);

    expect_string(__wrap__mterror, tag, SYSCHECK_LOGTAG);
    expect_string(__wrap__mterror, formatted_msg, "(6635): Auditpol backup error: 'command returned failure'. Output: 'OUTPUT COMMAND'.");

    int ret = restore_audit_policies();
    assert_int_equal(ret, 1);
}

void test_restore_audit_policies_success(void **state) {
    expect_string(__wrap_IsFile, file, "tmp\\backup-policies");
    will_return(__wrap_IsFile, 0);

    expect_string(__wrap_wm_exec, command, "auditpol /restore /file:\"tmp\\backup-policies\"");
    expect_value(__wrap_wm_exec, secs, 5);
    expect_value(__wrap_wm_exec, add_path, NULL);
    will_return(__wrap_wm_exec, "OUTPUT COMMAND");
    will_return(__wrap_wm_exec, 0);
    will_return(__wrap_wm_exec, 0);

    int ret = restore_audit_policies();
    assert_int_equal(ret, 0);
}
/****************************************audit_restore**************************************/
void test_audit_restore(void **state) {
    expect_function_call_any(__wrap_pthread_rwlock_rdlock);
    expect_function_call_any(__wrap_pthread_mutex_lock);
    expect_function_call_any(__wrap_pthread_mutex_unlock);
    expect_function_call_any(__wrap_pthread_rwlock_unlock);
    expect_function_call_any(__wrap_pthread_rwlock_wrlock);

    // restore_sacls
    {
        will_return(wrap_GetCurrentProcess, (HANDLE)4321);
        expect_value(wrap_OpenProcessToken, DesiredAccess, TOKEN_ADJUST_PRIVILEGES);
        will_return(wrap_OpenProcessToken, (HANDLE) 123456);
        will_return(wrap_OpenProcessToken, 1);

        // set_privilege
        {
            expect_string(wrap_LookupPrivilegeValue, lpName, "SeSecurityPrivilege");
            will_return(wrap_LookupPrivilegeValue, 234567);
            will_return(wrap_LookupPrivilegeValue, 1);
            expect_value(wrap_AdjustTokenPrivileges, TokenHandle, (HANDLE)123456);
            expect_value(wrap_AdjustTokenPrivileges, DisableAllPrivileges, 0);
            will_return(wrap_AdjustTokenPrivileges, 1);

            expect_string(__wrap__mtdebug2, tag, SYSCHECK_LOGTAG);
            expect_string(__wrap__mtdebug2, formatted_msg, "(6268): The 'SeSecurityPrivilege' privilege has been added.");
        }
        // GetNamedSecurity
        expect_string(wrap_GetNamedSecurityInfo, pObjectName, ((directory_t *)OSList_GetDataFromIndex(syscheck.directories, 0))->path);
        ACL acl;
        expect_value(wrap_GetNamedSecurityInfo, ObjectType, SE_FILE_OBJECT);
        expect_value(wrap_GetNamedSecurityInfo, SecurityInfo, SACL_SECURITY_INFORMATION);
        will_return(wrap_GetNamedSecurityInfo, &acl);
        will_return(wrap_GetNamedSecurityInfo, (PSECURITY_DESCRIPTOR)2345);
        will_return(wrap_GetNamedSecurityInfo, ERROR_SUCCESS);

        expect_value(wrap_DeleteAce, pAcl, &acl);
        expect_value(wrap_DeleteAce, dwAceIndex, 0);
        will_return(wrap_DeleteAce, 1);

        expect_string(wrap_SetNamedSecurityInfo, pObjectName, ((directory_t *)OSList_GetDataFromIndex(syscheck.directories, 0))->path);
        expect_value(wrap_SetNamedSecurityInfo, ObjectType, SE_FILE_OBJECT);
        expect_value(wrap_SetNamedSecurityInfo, SecurityInfo, SACL_SECURITY_INFORMATION);
        expect_value(wrap_SetNamedSecurityInfo, psidOwner, NULL);
        expect_value(wrap_SetNamedSecurityInfo, psidGroup, NULL);
        expect_value(wrap_SetNamedSecurityInfo, pDacl, NULL);
        expect_value(wrap_SetNamedSecurityInfo, pSacl, &acl);
        will_return(wrap_SetNamedSecurityInfo, ERROR_SUCCESS);

        char debug_msg[OS_MAXSTR];

        snprintf(debug_msg, OS_MAXSTR, FIM_SACL_RESTORED, ((directory_t *)OSList_GetDataFromIndex(syscheck.directories, 0))->path);
<<<<<<< HEAD
        expect_string(__wrap__mtdebug1, tag, SYSCHECK_LOGTAG);
        expect_string(__wrap__mtdebug1, formatted_msg, debug_msg);
=======
        expect_string(__wrap__mdebug2, formatted_msg, debug_msg);
>>>>>>> c1104b41

        /* Inside set_privilege */
        {
            expect_string(wrap_LookupPrivilegeValue, lpName, "SeSecurityPrivilege");
            will_return(wrap_LookupPrivilegeValue, 234567);
            will_return(wrap_LookupPrivilegeValue, 1);

            expect_value(wrap_AdjustTokenPrivileges, TokenHandle, (HANDLE)123456);
            expect_value(wrap_AdjustTokenPrivileges, DisableAllPrivileges, 0);
            will_return(wrap_AdjustTokenPrivileges, 1);

            expect_string(__wrap__mtdebug2, tag, SYSCHECK_LOGTAG);
            expect_string(__wrap__mtdebug2, formatted_msg, "(6269): The 'SeSecurityPrivilege' privilege has been removed.");
        }

        expect_value(wrap_CloseHandle, hObject, (HANDLE)123456);
        will_return(wrap_CloseHandle, 0);
        expect_value(wrap_CloseHandle, hObject, (HANDLE)4321);
        will_return(wrap_CloseHandle, 0);
    }

    // restore_audit_policies
    {
        expect_string(__wrap_IsFile, file, "tmp\\backup-policies");
        will_return(__wrap_IsFile, 0);

        expect_string(__wrap_wm_exec, command, "auditpol /restore /file:\"tmp\\backup-policies\"");
        expect_value(__wrap_wm_exec, secs, 5);
        expect_value(__wrap_wm_exec, add_path, NULL);
        will_return(__wrap_wm_exec, "OUTPUT COMMAND");
        will_return(__wrap_wm_exec, 0);
        will_return(__wrap_wm_exec, 0);
    }

    restore_policies = 1;
    audit_restore();

}

/********************************************************************************************/
/**********************************whodata_event_render**************************************/
void test_whodata_event_render_fail_to_render_event(void **state) {
    EVT_HANDLE event = NULL;
    PEVT_VARIANT result = NULL;

    /* EvtRender first call */
    expect_value(wrap_EvtRender, Context, context);
    expect_value(wrap_EvtRender, Fragment, event);
    expect_value(wrap_EvtRender, Flags, EvtRenderEventValues);
    expect_value(wrap_EvtRender, BufferSize, 0); // BufferSize
    will_return(wrap_EvtRender, NULL); // Buffer
    will_return(wrap_EvtRender, 0); // BufferUsed
    will_return(wrap_EvtRender, 0); // PropertyCount
    will_return(wrap_EvtRender, 0);

    /* EvtRender second call */
    expect_value(wrap_EvtRender, Context, context);
    expect_value(wrap_EvtRender, Fragment, event);
    expect_value(wrap_EvtRender, Flags, EvtRenderEventValues);
    expect_value(wrap_EvtRender, BufferSize, 0); // BufferSize
    will_return(wrap_EvtRender, NULL); // Buffer
    will_return(wrap_EvtRender, 0);// BufferUsed
    will_return(wrap_EvtRender, 0); // PropertyCount
    will_return(wrap_EvtRender, 0);

    will_return(wrap_GetLastError, 500);
    expect_string(__wrap__mtwarn, tag, SYSCHECK_LOGTAG);
    expect_string(__wrap__mtwarn, formatted_msg, "(6933): Error rendering the event. Error 500.");

    result = whodata_event_render(event);

    assert_null(result);
}

void test_whodata_event_render_wrong_property_count(void **state) {
    EVT_HANDLE event = NULL;
    EVT_VARIANT buffer[NUM_EVENTS];
    PEVT_VARIANT result = NULL;

    /* EvtRender first call */
    expect_value(wrap_EvtRender, Context, context);
    expect_value(wrap_EvtRender, Fragment, event);
    expect_value(wrap_EvtRender, Flags, EvtRenderEventValues);
    expect_value(wrap_EvtRender, BufferSize, 0); // BufferSize
    will_return(wrap_EvtRender, NULL); // Buffer
    will_return(wrap_EvtRender, SIZE_EVENTS); // BufferUsed
    will_return(wrap_EvtRender, 0); // PropertyCount
    will_return(wrap_EvtRender, 0);

    /* EvtRender second call */
    memset(buffer, 0, SIZE_EVENTS);
    buffer[0].Type = EvtVarTypeNull; // Wrong buffer type
    expect_value(wrap_EvtRender, Context, context);
    expect_value(wrap_EvtRender, Fragment, event);
    expect_value(wrap_EvtRender, Flags, EvtRenderEventValues);
    expect_value(wrap_EvtRender, BufferSize, SIZE_EVENTS); // BufferSize
    will_return(wrap_EvtRender, buffer); // Buffer
    will_return(wrap_EvtRender, SIZE_EVENTS);// BufferUsed
    will_return(wrap_EvtRender, 0); // PropertyCount
    will_return(wrap_EvtRender, 1);

    expect_string(__wrap__mtwarn, tag, SYSCHECK_LOGTAG);
    expect_string(__wrap__mtwarn, formatted_msg, "(6934): Invalid number of rendered parameters.");

    result = whodata_event_render(event);
    assert_null(result);
}

void test_whodata_event_render_success(void **state) {
    EVT_HANDLE event = NULL;
    EVT_VARIANT buffer[NUM_EVENTS];
    PEVT_VARIANT result = NULL;

    /* EvtRender first call */
    expect_value(wrap_EvtRender, Context, context);
    expect_value(wrap_EvtRender, Fragment, event);
    expect_value(wrap_EvtRender, Flags, EvtRenderEventValues);
    expect_value(wrap_EvtRender, BufferSize, 0); // BufferSize
    will_return(wrap_EvtRender, NULL); // Buffer
    will_return(wrap_EvtRender, SIZE_EVENTS); // BufferUsed
    will_return(wrap_EvtRender, 0); // PropertyCount
    will_return(wrap_EvtRender, 0);

    /* EvtRender second call */
    memset(buffer, 0, SIZE_EVENTS);
    buffer[0].Type = EvtVarTypeNull; // Wrong buffer type
    expect_value(wrap_EvtRender, Context, context);
    expect_value(wrap_EvtRender, Fragment, event);
    expect_value(wrap_EvtRender, Flags, EvtRenderEventValues);
    expect_value(wrap_EvtRender, BufferSize, SIZE_EVENTS); // BufferSize
    will_return(wrap_EvtRender, buffer); // Buffer
    will_return(wrap_EvtRender, SIZE_EVENTS);// BufferUsed
    will_return(wrap_EvtRender, 9); // PropertyCount
    will_return(wrap_EvtRender, 1);

    result = whodata_event_render(event);

    *state = result;
    assert_non_null(result);
    assert_int_equal(result[0].Type, EvtVarTypeNull);
}

/********************************************************************************************/
/**********************************whodata_get_event_id**************************************/
void test_whodata_get_event_id_null_raw_data(void **state) {
    PEVT_VARIANT raw_data = NULL;
    short event_id;
    int result;

    result = whodata_get_event_id(raw_data, &event_id);

    assert_int_equal(result, -1);
}

void test_whodata_get_event_id_null_event_id(void **state) {
    EVT_VARIANT raw_data;
    int result;

    result = whodata_get_event_id(&raw_data, NULL);

    assert_int_equal(result, -1);
}

void test_whodata_get_event_id_wrong_event_type(void **state) {
    EVT_VARIANT raw_data[] = {
        { .Int64Val=0,                  .Count=0, .Type=EvtVarTypeNull },
        { .Int64Val=0,                  .Count=0, .Type=EvtVarTypeNull },
        { .Int64Val=0,                  .Count=0, .Type=EvtVarTypeNull },
        { .Int64Val=0,                  .Count=0, .Type=EvtVarTypeNull },
        { .Int64Val=0,                  .Count=0, .Type=EvtVarTypeNull },
        { .Int64Val=0,                  .Count=0, .Type=EvtVarTypeNull },
        { .Int64Val=0,                  .Count=0, .Type=EvtVarTypeNull },
        { .StringVal=L"S-8-15",         .Count=1, .Type=EvtVarTypeSid },
    };
    short event_id;
    int result;

    expect_string(__wrap__mtwarn, tag, SYSCHECK_LOGTAG);
    expect_string(__wrap__mtwarn, formatted_msg, "(6932): Invalid parameter type (0) for 'event_id'.");

    result = whodata_get_event_id(raw_data, &event_id);

    assert_int_equal(result, -1);
}

void test_whodata_get_event_id_success(void **state) {
    EVT_VARIANT raw_data[] = {
        { .UInt16Val=1234,              .Count=1, .Type=EvtVarTypeUInt16 },
        { .Int64Val=0,                  .Count=0, .Type=EvtVarTypeNull },
        { .Int64Val=0,                  .Count=0, .Type=EvtVarTypeNull },
        { .Int64Val=0,                  .Count=0, .Type=EvtVarTypeNull },
        { .Int64Val=0,                  .Count=0, .Type=EvtVarTypeNull },
        { .Int64Val=0x123456,           .Count=1, .Type=EvtVarTypeHexInt64 },
        { .Int64Val=0,                  .Count=0, .Type=EvtVarTypeNull },
        { .StringVal=L"S-8-15",         .Count=1, .Type=EvtVarTypeSid },
    };
    short event_id;
    int result;

    result = whodata_get_event_id(raw_data, &event_id);

    assert_int_equal(result, 0);
    assert_int_equal(event_id, 1234);
}

/********************************************************************************************/
/**********************************whodata_get_handle_id**************************************/
void test_whodata_get_handle_id_null_raw_data(void **state) {
    PEVT_VARIANT raw_data = NULL;
    unsigned __int64 handle_id;
    int result;

    result = whodata_get_handle_id(raw_data, &handle_id);

    assert_int_equal(result, -1);
}

void test_whodata_get_handle_id_null_handle_id(void **state) {
    EVT_VARIANT raw_data;
    int result;

    result = whodata_get_handle_id(&raw_data, NULL);

    assert_int_equal(result, -1);
}

void test_whodata_get_handle_id_64bit_handle_success(void **state) {
    EVT_VARIANT raw_data[] = {
        { .Int64Val=0,                  .Count=0, .Type=EvtVarTypeNull },
        { .Int64Val=0,                  .Count=0, .Type=EvtVarTypeNull },
        { .Int64Val=0,                  .Count=0, .Type=EvtVarTypeNull },
        { .Int64Val=0,                  .Count=0, .Type=EvtVarTypeNull },
        { .Int64Val=0,                  .Count=0, .Type=EvtVarTypeNull },
        { .Int64Val=0x123456,           .Count=1, .Type=EvtVarTypeHexInt64 },
        { .Int64Val=0,                  .Count=0, .Type=EvtVarTypeNull },
        { .StringVal=L"S-8-15",         .Count=1, .Type=EvtVarTypeSid },
    };
    unsigned __int64 handle_id;
    int result;

    result = whodata_get_handle_id(raw_data, &handle_id);

    assert_int_equal(result, 0);
    assert_int_equal(handle_id, 0x123456);
}

void test_whodata_get_handle_id_32bit_handle_wrong_type(void **state) {
    EVT_VARIANT raw_data[] = {
        { .Int64Val=0,                  .Count=0, .Type=EvtVarTypeNull },
        { .Int64Val=0,                  .Count=0, .Type=EvtVarTypeNull },
        { .Int64Val=0,                  .Count=0, .Type=EvtVarTypeNull },
        { .Int64Val=0,                  .Count=0, .Type=EvtVarTypeNull },
        { .Int64Val=0,                  .Count=0, .Type=EvtVarTypeNull },
        { .Int64Val=0,                  .Count=0, .Type=EvtVarTypeNull },
        { .Int64Val=0,                  .Count=0, .Type=EvtVarTypeNull },
        { .StringVal=L"S-8-15",         .Count=1, .Type=EvtVarTypeSid },
    };
    unsigned __int64 handle_id;
    int result;

    expect_string(__wrap__mtwarn, tag, SYSCHECK_LOGTAG);
    expect_string(__wrap__mtwarn, formatted_msg, "(6932): Invalid parameter type (0) for 'handle_id'.");

    result = whodata_get_handle_id(raw_data, &handle_id);

    assert_int_equal(result, -1);
}

void test_whodata_get_handle_id_32bit_success(void **state) {
    EVT_VARIANT raw_data[] = {
        { .Int64Val=0,                  .Count=0, .Type=EvtVarTypeNull },
        { .Int64Val=0,                  .Count=0, .Type=EvtVarTypeNull },
        { .Int64Val=0,                  .Count=0, .Type=EvtVarTypeNull },
        { .Int64Val=0,                  .Count=0, .Type=EvtVarTypeNull },
        { .Int64Val=0,                  .Count=0, .Type=EvtVarTypeNull },
        { .Int64Val=0x123456,           .Count=1, .Type=EvtVarTypeSizeT },
        { .Int64Val=0,                  .Count=0, .Type=EvtVarTypeNull },
        { .StringVal=L"S-8-15",         .Count=1, .Type=EvtVarTypeSid },
    };
    unsigned __int64 handle_id;
    int result;

    result = whodata_get_handle_id(raw_data, &handle_id);

    assert_int_equal(result, 0);
    assert_int_equal(handle_id, 0x123456);
}

void test_whodata_get_handle_id_32bit_hex_success(void **state) {
    EVT_VARIANT raw_data[] = {
        { .Int64Val=0,                  .Count=0, .Type=EvtVarTypeNull },
        { .Int64Val=0,                  .Count=0, .Type=EvtVarTypeNull },
        { .Int64Val=0,                  .Count=0, .Type=EvtVarTypeNull },
        { .Int64Val=0,                  .Count=0, .Type=EvtVarTypeNull },
        { .Int64Val=0,                  .Count=0, .Type=EvtVarTypeNull },
        { .Int64Val=0x123456,           .Count=1, .Type=EvtVarTypeHexInt32 },
        { .Int64Val=0,                  .Count=0, .Type=EvtVarTypeNull },
        { .StringVal=L"S-8-15",         .Count=1, .Type=EvtVarTypeSid },
    };
    unsigned __int64 handle_id;
    int result;

    result = whodata_get_handle_id(raw_data, &handle_id);

    assert_int_equal(result, 0);
    assert_int_equal(handle_id, 0x123456);
}

/********************************************************************************************/
/**********************************whodata_get_access_mask**************************************/
void test_whodata_get_access_mask_null_raw_data(void **state) {
    PEVT_VARIANT raw_data = NULL;
    unsigned long mask;
    int result;

    result = whodata_get_access_mask(raw_data, &mask);

    assert_int_equal(result, -1);
}

void test_whodata_get_access_mask_null_mask(void **state) {
    EVT_VARIANT raw_data;
    int result;

    result = whodata_get_access_mask(&raw_data, NULL);

    assert_int_equal(result, -1);
}

void test_whodata_get_access_mask_wrong_type(void **state) {
    EVT_VARIANT raw_data[] = {
        { .Int64Val=0,                  .Count=0, .Type=EvtVarTypeNull },
        { .Int64Val=0,                  .Count=0, .Type=EvtVarTypeNull },
        { .Int64Val=0,                  .Count=0, .Type=EvtVarTypeNull },
        { .Int64Val=0,                  .Count=0, .Type=EvtVarTypeNull },
        { .Int64Val=0,                  .Count=0, .Type=EvtVarTypeNull },
        { .Int64Val=0,                  .Count=0, .Type=EvtVarTypeNull },
        { .Int64Val=0,                  .Count=0, .Type=EvtVarTypeNull },
        { .StringVal=L"S-8-15",         .Count=1, .Type=EvtVarTypeSid },
    };
    unsigned long mask;
    int result;

    expect_string(__wrap__mtwarn, tag, SYSCHECK_LOGTAG);
    expect_string(__wrap__mtwarn, formatted_msg, "(6932): Invalid parameter type (0) for 'mask'.");

    result = whodata_get_access_mask(raw_data, &mask);

    assert_int_equal(result, -1);
}

void test_whodata_get_access_mask_success(void **state) {
    EVT_VARIANT raw_data[] = {
        { .Int64Val=0,                  .Count=0, .Type=EvtVarTypeNull },
        { .Int64Val=0,                  .Count=0, .Type=EvtVarTypeNull },
        { .Int64Val=0,                  .Count=0, .Type=EvtVarTypeNull },
        { .Int64Val=0,                  .Count=0, .Type=EvtVarTypeNull },
        { .Int64Val=0,                  .Count=0, .Type=EvtVarTypeNull },
        { .Int64Val=0,                  .Count=0, .Type=EvtVarTypeNull },
        { .Int32Val=0x123456,           .Count=1, .Type=EvtVarTypeHexInt32 },
        { .StringVal=L"S-8-15",         .Count=1, .Type=EvtVarTypeSid },
    };
    unsigned long mask;
    int result;

    result = whodata_get_access_mask(raw_data, &mask);

    assert_int_equal(result, 0);
    assert_int_equal(mask, 0x123456);
}

/********************************************************************************************/
/**********************************whodata_event_parse**************************************/
void test_whodata_event_parse_null_raw_data(void **state) {
    PEVT_VARIANT raw_data = NULL;
    whodata_evt event_data;
    int result;

    result = whodata_event_parse(raw_data, &event_data);

    assert_int_equal(result, -1);
}

void test_whodata_event_parse_null_event_data(void **state) {
    EVT_VARIANT raw_data;
    int result;

    result = whodata_event_parse(&raw_data, NULL);

    assert_int_equal(result, -1);
}

void test_whodata_event_parse_wrong_path_type(void **state) {
    EVT_VARIANT raw_data[] = {
        { .Int64Val=0,                  .Count=0, .Type=EvtVarTypeNull },
        { .Int64Val=0,                  .Count=0, .Type=EvtVarTypeNull },
        { .Int64Val=0,                  .Count=0, .Type=EvtVarTypeNull },
        { .Int64Val=0,                  .Count=0, .Type=EvtVarTypeNull },
        { .Int64Val=0,                  .Count=0, .Type=EvtVarTypeNull },
        { .Int64Val=0,                  .Count=0, .Type=EvtVarTypeNull },
        { .Int32Val=0x123456,           .Count=1, .Type=EvtVarTypeHexInt32 },
        { .StringVal=L"S-8-15",         .Count=1, .Type=EvtVarTypeSid },
    };
    whodata_evt event_data;
    int result;

    expect_string(__wrap__mtwarn, tag, SYSCHECK_LOGTAG);
    expect_string(__wrap__mtwarn, formatted_msg, "(6932): Invalid parameter type (0) for 'path'.");

    result = whodata_event_parse(raw_data, &event_data);

    assert_int_equal(result, -1);
}

void test_whodata_event_parse_fail_to_get_path(void **state) {
    EVT_VARIANT raw_data[] = {
        { .Int64Val=0,                  .Count=0, .Type=EvtVarTypeNull },
        { .Int64Val=0,                  .Count=0, .Type=EvtVarTypeNull },
        { .StringVal=WCS_TEST_PATH,     .Count=1, .Type=EvtVarTypeString },
        { .Int64Val=0,                  .Count=0, .Type=EvtVarTypeNull },
        { .Int64Val=0,                  .Count=0, .Type=EvtVarTypeNull },
        { .Int64Val=0,                  .Count=0, .Type=EvtVarTypeNull },
        { .Int32Val=0x123456,           .Count=1, .Type=EvtVarTypeHexInt32 },
        { .StringVal=L"S-8-15",         .Count=1, .Type=EvtVarTypeSid },
    };
    whodata_evt event_data;
    int result;

    // Inside get_whodata_path
    {
        expect_memory(wrap_WideCharToMultiByte, lpWideCharStr, WCS_TEST_PATH, wcslen(WCS_TEST_PATH) * sizeof(WCHAR));
        expect_value(wrap_WideCharToMultiByte, cchWideChar, -1);
        will_return(wrap_WideCharToMultiByte, 0);

        will_return(wrap_GetLastError, ERROR_ACCESS_DENIED);

        expect_string(__wrap__mtdebug1, tag, SYSCHECK_LOGTAG);
        expect_string(__wrap__mtdebug1, formatted_msg, "(6306): The path could not be processed in Whodata mode. Error: 5");
    }

    result = whodata_event_parse(raw_data, &event_data);

    assert_int_equal(result, -1);
}

void test_whodata_event_parse_filter_path(void **state) {
    EVT_VARIANT raw_data[] = {
        { .Int64Val=0,                                  .Count=0, .Type=EvtVarTypeNull },
        { .Int64Val=0,                                  .Count=0, .Type=EvtVarTypeNull },
        { .StringVal=L"C:\\$recycle.bin\\test.file",    .Count=1, .Type=EvtVarTypeString },
        { .Int64Val=0,                                  .Count=0, .Type=EvtVarTypeNull },
        { .Int64Val=0,                                  .Count=0, .Type=EvtVarTypeNull },
        { .Int64Val=0,                                  .Count=0, .Type=EvtVarTypeNull },
        { .Int32Val=0x123456,                           .Count=1, .Type=EvtVarTypeHexInt32 },
        { .StringVal=L"S-8-15",                         .Count=1, .Type=EvtVarTypeSid },
    };
    whodata_evt event_data;
    int result;

    // Inside get_whodata_path
    {
        expect_memory(wrap_WideCharToMultiByte,
                      lpWideCharStr,
                      L"C:\\$recycle.bin\\test.file",
                      wcslen(L"C:\\$recycle.bin\\test.file"));
        expect_value(wrap_WideCharToMultiByte, cchWideChar, -1);
        will_return(wrap_WideCharToMultiByte, 27);

        expect_memory(wrap_WideCharToMultiByte,
                      lpWideCharStr,
                      L"C:\\$recycle.bin\\test.file",
                      wcslen(L"C:\\$recycle.bin\\test.file"));
        expect_value(wrap_WideCharToMultiByte, cchWideChar, -1);
        will_return(wrap_WideCharToMultiByte, "C:\\$recycle.bin\\test.file");
        will_return(wrap_WideCharToMultiByte, 27);
    }

    // Inside whodata_path_filter
    {
        expect_string(__wrap__mtdebug2, tag, SYSCHECK_LOGTAG);
        expect_string(__wrap__mtdebug2, formatted_msg,
            "(6289): File 'c:\\$recycle.bin\\test.file' is in the recycle bin. It will be discarded.");
    }

    result = whodata_event_parse(raw_data, &event_data);

    assert_int_equal(result, -1);
}

void test_whodata_event_parse_wrong_types(void **state) {
    EVT_VARIANT raw_data[] = {
        { .Int64Val=0,                  .Count=0, .Type=EvtVarTypeNull },
        { .Int64Val=0,                  .Count=0, .Type=EvtVarTypeNull },
        { .StringVal=WCS_TEST_PATH,     .Count=1, .Type=EvtVarTypeString },
        { .Int64Val=0,                  .Count=0, .Type=EvtVarTypeNull },
        { .Int64Val=0,                  .Count=0, .Type=EvtVarTypeNull },
        { .Int64Val=0,                  .Count=0, .Type=EvtVarTypeNull },
        { .Int32Val=0x123456,           .Count=1, .Type=EvtVarTypeHexInt32 },
        { .Int64Val=0,                  .Count=0, .Type=EvtVarTypeNull },
    };
    whodata_evt event_data;
    int result;

    // Inside get_whodata_path
    {
        expect_memory(wrap_WideCharToMultiByte, lpWideCharStr, WCS_TEST_PATH, wcslen(WCS_TEST_PATH) * sizeof(WCHAR));
        expect_value(wrap_WideCharToMultiByte, cchWideChar, -1);
        will_return(wrap_WideCharToMultiByte, strlen(STR_TEST_PATH));

        expect_memory(wrap_WideCharToMultiByte, lpWideCharStr, WCS_TEST_PATH, wcslen(WCS_TEST_PATH) * sizeof(WCHAR));
        expect_value(wrap_WideCharToMultiByte, cchWideChar, -1);
        will_return(wrap_WideCharToMultiByte, STR_TEST_PATH);
        will_return(wrap_WideCharToMultiByte, strlen(STR_TEST_PATH));
    }

    expect_string(__wrap__mtwarn, tag, SYSCHECK_LOGTAG);
    expect_string(__wrap__mtwarn, formatted_msg, "(6932): Invalid parameter type (0) for 'user_name'.");
    expect_string(__wrap__mtwarn, tag, SYSCHECK_LOGTAG);
    expect_string(__wrap__mtwarn, formatted_msg, "(6932): Invalid parameter type (0) for 'process_name'.");
    expect_string(__wrap__mtwarn, tag, SYSCHECK_LOGTAG);
    expect_string(__wrap__mtwarn, formatted_msg, "(6932): Invalid parameter type (0) for 'process_id'.");
    expect_string(__wrap__mtwarn, tag, SYSCHECK_LOGTAG);
    expect_string(__wrap__mtwarn, formatted_msg, "(6932): Invalid parameter type (0) for 'user_id'.");

    result = whodata_event_parse(raw_data, &event_data);

    assert_int_equal(result, 0);
    assert_string_equal(event_data.path, STR_TEST_PATH);
    assert_null(event_data.user_name);
    assert_null(event_data.process_name);
    assert_null(event_data.process_id);
    assert_null(event_data.user_id);
}

void test_whodata_event_parse_32bit_process_id(void **state) {
    EVT_VARIANT raw_data[] = {
        { .Int64Val=0,                  .Count=0, .Type=EvtVarTypeNull },
        { .StringVal=L"user_name",      .Count=1, .Type=EvtVarTypeString },
        { .StringVal=WCS_TEST_PATH,     .Count=1, .Type=EvtVarTypeString },
        { .StringVal=L"process_name",   .Count=1, .Type=EvtVarTypeString },
        { .Int32Val=0x123456,           .Count=1, .Type=EvtVarTypeSizeT },
        { .Int64Val=0,                  .Count=0, .Type=EvtVarTypeNull },
        { .Int32Val=0x123456,           .Count=1, .Type=EvtVarTypeHexInt32 },
        { .StringVal=L"S-8-15",         .Count=1, .Type=EvtVarTypeSid },
    };
    whodata_evt event_data;
    int result;

    // Inside get_whodata_path
    {
        expect_memory(wrap_WideCharToMultiByte, lpWideCharStr, WCS_TEST_PATH, wcslen(WCS_TEST_PATH) * sizeof(WCHAR));
        expect_value(wrap_WideCharToMultiByte, cchWideChar, -1);
        will_return(wrap_WideCharToMultiByte, strlen(STR_TEST_PATH));

        expect_memory(wrap_WideCharToMultiByte, lpWideCharStr, WCS_TEST_PATH, wcslen(WCS_TEST_PATH) * sizeof(WCHAR));
        expect_value(wrap_WideCharToMultiByte, cchWideChar, -1);
        will_return(wrap_WideCharToMultiByte, STR_TEST_PATH);
        will_return(wrap_WideCharToMultiByte, strlen(STR_TEST_PATH));
    }

    expect_memory(__wrap_convert_windows_string, string, L"user_name", wcslen(L"user_name"));
    will_return(__wrap_convert_windows_string, strdup("user_name"));

    expect_memory(__wrap_convert_windows_string, string, L"process_name", wcslen(L"process_name"));
    will_return(__wrap_convert_windows_string, strdup("process_name"));

    will_return(wrap_ConvertSidToStringSid, NULL);
    will_return(wrap_ConvertSidToStringSid, 0);

    expect_string(__wrap__mtdebug1, tag, SYSCHECK_LOGTAG);
    expect_string(__wrap__mtdebug1, formatted_msg, "(6246): Invalid identifier for user 'user_name'");

    result = whodata_event_parse(raw_data, &event_data);

    assert_int_equal(result, -1);
    assert_string_equal(event_data.path, STR_TEST_PATH);
    assert_string_equal(event_data.user_name, "user_name");
    assert_string_equal(event_data.process_name, "process_name");
    assert_int_equal(event_data.process_id, 0x123456);
    assert_null(event_data.user_id);
}

void test_whodata_event_parse_32bit_hex_process_id(void **state) {
    EVT_VARIANT raw_data[] = {
        { .Int64Arr=NULL,               .Count=0, .Type=EvtVarTypeNull },
        { .Int64Arr=NULL,               .Count=0, .Type=EvtVarTypeNull },
        { .StringVal=WCS_TEST_PATH,     .Count=1, .Type=EvtVarTypeString },
        { .StringVal=L"process_name",   .Count=1, .Type=EvtVarTypeString },
        { .Int32Val=0x123456,           .Count=1, .Type=EvtVarTypeHexInt32 },
        { .Int64Arr=NULL,               .Count=0, .Type=EvtVarTypeNull },
        { .Int32Val=0x123456,           .Count=1, .Type=EvtVarTypeHexInt32 },
        { .StringVal=L"S-8-15",         .Count=1, .Type=EvtVarTypeSid },
    };
    whodata_evt event_data;
    int result;

    // Inside get_whodata_path
    {
        expect_memory(wrap_WideCharToMultiByte, lpWideCharStr, WCS_TEST_PATH, wcslen(WCS_TEST_PATH) * sizeof(WCHAR));
        expect_value(wrap_WideCharToMultiByte, cchWideChar, -1);
        will_return(wrap_WideCharToMultiByte, strlen(STR_TEST_PATH));

        expect_memory(wrap_WideCharToMultiByte, lpWideCharStr, WCS_TEST_PATH, wcslen(WCS_TEST_PATH) * sizeof(WCHAR));
        expect_value(wrap_WideCharToMultiByte, cchWideChar, -1);
        will_return(wrap_WideCharToMultiByte, STR_TEST_PATH);
        will_return(wrap_WideCharToMultiByte, strlen(STR_TEST_PATH));
    }

    expect_string(__wrap__mtwarn, tag, SYSCHECK_LOGTAG);
    expect_string(__wrap__mtwarn, formatted_msg, "(6932): Invalid parameter type (0) for 'user_name'.");

    expect_memory(__wrap_convert_windows_string, string, L"process_name", wcslen(L"process_name"));
    will_return(__wrap_convert_windows_string, strdup("process_name"));

    will_return(wrap_ConvertSidToStringSid, NULL);
    will_return(wrap_ConvertSidToStringSid, 0);

    expect_string(__wrap__mtdebug1, tag, SYSCHECK_LOGTAG);
    expect_string(__wrap__mtdebug1, formatted_msg, FIM_WHODATA_INVALID_UNKNOWN_UID);

    result = whodata_event_parse(raw_data, &event_data);

    assert_int_equal(result, -1);
    assert_string_equal(event_data.path, STR_TEST_PATH);
    assert_null(event_data.user_name);
    assert_string_equal(event_data.process_name, "process_name");
    assert_int_equal(event_data.process_id, 0x123456);
    assert_null(event_data.user_id);
}

void test_whodata_event_parse_64bit_process_id(void **state) {
    EVT_VARIANT raw_data[] = {
        { .Int64Val=0,                  .Count=0, .Type=EvtVarTypeNull },
        { .StringVal=L"user_name",      .Count=1, .Type=EvtVarTypeString },
        { .StringVal=WCS_TEST_PATH,     .Count=1, .Type=EvtVarTypeString },
        { .StringVal=L"process_name",   .Count=1, .Type=EvtVarTypeString },
        { .Int64Val=0x123456,           .Count=1, .Type=EvtVarTypeHexInt64 },
        { .Int64Val=0,                  .Count=0, .Type=EvtVarTypeNull },
        { .Int32Val=0x123456,           .Count=1, .Type=EvtVarTypeHexInt32 },
        { .StringVal=L"S-8-15",         .Count=1, .Type=EvtVarTypeSid },
    };
    whodata_evt event_data;
    int result;

    // Inside get_whodata_path
    {
        expect_memory(wrap_WideCharToMultiByte, lpWideCharStr, WCS_TEST_PATH, wcslen(WCS_TEST_PATH) * sizeof(WCHAR));
        expect_value(wrap_WideCharToMultiByte, cchWideChar, -1);
        will_return(wrap_WideCharToMultiByte, strlen(STR_TEST_PATH));

        expect_memory(wrap_WideCharToMultiByte, lpWideCharStr, WCS_TEST_PATH, wcslen(WCS_TEST_PATH) * sizeof(WCHAR));
        expect_value(wrap_WideCharToMultiByte, cchWideChar, -1);
        will_return(wrap_WideCharToMultiByte, STR_TEST_PATH);
        will_return(wrap_WideCharToMultiByte, strlen(STR_TEST_PATH));
    }

    expect_memory(__wrap_convert_windows_string, string, L"user_name", wcslen(L"user_name"));
    will_return(__wrap_convert_windows_string, strdup("user_name"));

    expect_memory(__wrap_convert_windows_string, string, L"process_name", wcslen(L"process_name"));
    will_return(__wrap_convert_windows_string, strdup("process_name"));

    will_return(wrap_ConvertSidToStringSid, "S-8-15");
    will_return(wrap_ConvertSidToStringSid, 6);

    result = whodata_event_parse(raw_data, &event_data);

    assert_int_equal(result, 0);
    assert_string_equal(event_data.path, STR_TEST_PATH);
    assert_string_equal(event_data.user_name, "user_name");
    assert_string_equal(event_data.process_name, "process_name");
    assert_int_equal(event_data.process_id, 0x123456);
    assert_string_equal(event_data.user_id, "S-8-15");
}

/********************************************************************************************/
/**********************************whodata_callback**************************************/
void test_whodata_callback_fail_to_render_event(void **state) {
    EVT_SUBSCRIBE_NOTIFY_ACTION action = EvtSubscribeActionDeliver;
    EVT_HANDLE event = NULL;
    unsigned long result;

    // Inside whodata_event_render
    {
        /* EvtRender first call */
        expect_value(wrap_EvtRender, Context, context);
        expect_value(wrap_EvtRender, Fragment, event);
        expect_value(wrap_EvtRender, Flags, EvtRenderEventValues);
        expect_value(wrap_EvtRender, BufferSize, 0); // BufferSize
        will_return(wrap_EvtRender, NULL); // Buffer
        will_return(wrap_EvtRender, 0); // BufferUsed
        will_return(wrap_EvtRender, 0); // PropertyCount
        will_return(wrap_EvtRender, 0);

        /* EvtRender second call */
        expect_value(wrap_EvtRender, Context, context);
        expect_value(wrap_EvtRender, Fragment, event);
        expect_value(wrap_EvtRender, Flags, EvtRenderEventValues);
        expect_value(wrap_EvtRender, BufferSize, 0); // BufferSize
        will_return(wrap_EvtRender, NULL); // Buffer
        will_return(wrap_EvtRender, 0);// BufferUsed
        will_return(wrap_EvtRender, 0); // PropertyCount
        will_return(wrap_EvtRender, 0);

        will_return(wrap_GetLastError, 500);
        expect_string(__wrap__mtwarn, tag, SYSCHECK_LOGTAG);
        expect_string(__wrap__mtwarn, formatted_msg, "(6933): Error rendering the event. Error 500.");
    }

    result = whodata_callback(action, NULL, event);
    assert_int_equal(result, 1);
}

void test_whodata_callback_fail_to_get_event_id(void **state) {
    EVT_SUBSCRIBE_NOTIFY_ACTION action = EvtSubscribeActionDeliver;
    EVT_HANDLE event = NULL;
    EVT_VARIANT raw_data[] = {
        { .Int64Val=0,                  .Count=0, .Type=EvtVarTypeNull },
        { .StringVal=L"user_name",      .Count=1, .Type=EvtVarTypeString },
        { .StringVal=WCS_TEST_PATH,     .Count=1, .Type=EvtVarTypeString },
        { .StringVal=L"process_name",   .Count=1, .Type=EvtVarTypeString },
        { .Int64Val=0x123456,           .Count=1, .Type=EvtVarTypeHexInt64 },
        { .Int64Val=0,                  .Count=0, .Type=EvtVarTypeNull },
        { .Int32Val=0x123456,           .Count=1, .Type=EvtVarTypeHexInt32 },
        { .StringVal=L"S-8-15",         .Count=1, .Type=EvtVarTypeSid },
    };
    unsigned long result;

    successful_whodata_event_render(event, raw_data);

    // Inside whodata_get_event_id
    {
        expect_string(__wrap__mtwarn, tag, SYSCHECK_LOGTAG);
        expect_string(__wrap__mtwarn, formatted_msg, "(6932): Invalid parameter type (0) for 'event_id'.");
    }

    result = whodata_callback(action, NULL, event);
    assert_int_equal(result, 1);
}

void test_whodata_callback_fail_to_get_handle_id(void **state) {
    EVT_SUBSCRIBE_NOTIFY_ACTION action = EvtSubscribeActionDeliver;
    EVT_HANDLE event = NULL;
    EVT_VARIANT raw_data[] = {
        { .UInt16Val=1234,              .Count=1, .Type=EvtVarTypeUInt16 },
        { .StringVal=L"user_name",      .Count=1, .Type=EvtVarTypeString },
        { .StringVal=WCS_TEST_PATH,     .Count=1, .Type=EvtVarTypeString },
        { .StringVal=L"process_name",   .Count=1, .Type=EvtVarTypeString },
        { .Int64Val=0,                  .Count=0, .Type=EvtVarTypeNull },
        { .Int64Val=0,                  .Count=0, .Type=EvtVarTypeNull },
        { .Int32Val=0x123456,           .Count=1, .Type=EvtVarTypeHexInt32 },
        { .StringVal=L"S-8-15",         .Count=1, .Type=EvtVarTypeSid },
    };
    unsigned long result;

    successful_whodata_event_render(event, raw_data);

    // Inside whodata_get_handle_id
    {
        expect_string(__wrap__mtwarn, tag, SYSCHECK_LOGTAG);
        expect_string(__wrap__mtwarn, formatted_msg, "(6932): Invalid parameter type (0) for 'handle_id'.");
    }

    result = whodata_callback(action, NULL, event);
    assert_int_equal(result, 1);
}

void test_whodata_callback_4656_fail_to_parse_event(void **state) {
    EVT_SUBSCRIBE_NOTIFY_ACTION action = EvtSubscribeActionDeliver;
    EVT_HANDLE event = NULL;
    EVT_VARIANT raw_data[] = {
        { .UInt16Val=4656,              .Count=1, .Type=EvtVarTypeUInt16 },
        { .StringVal=L"user_name",      .Count=1, .Type=EvtVarTypeString },
        { .Int64Val=0,                  .Count=0, .Type=EvtVarTypeNull },
        { .StringVal=L"process_name",   .Count=1, .Type=EvtVarTypeString },
        { .Int64Val=0x123456,           .Count=1, .Type=EvtVarTypeHexInt64 },
        { .Int64Val=0x123456,           .Count=1, .Type=EvtVarTypeHexInt64 },
        { .Int32Val=0x123456,           .Count=1, .Type=EvtVarTypeHexInt32 },
        { .StringVal=L"S-8-15",         .Count=1, .Type=EvtVarTypeSid },
    };
    unsigned long result;

    successful_whodata_event_render(event, raw_data);

    // Inside whodata_event_parse
    {
        expect_string(__wrap__mtwarn, tag, SYSCHECK_LOGTAG);
        expect_string(__wrap__mtwarn, formatted_msg, "(6932): Invalid parameter type (0) for 'path'.");
    }

    result = whodata_callback(action, NULL, event);
    assert_int_equal(result, 1);
}

void test_whodata_callback_4656_fail_to_get_access_mask(void **state) {
    EVT_SUBSCRIBE_NOTIFY_ACTION action = EvtSubscribeActionDeliver;
    EVT_HANDLE event = NULL;
    EVT_VARIANT raw_data[] = {
        { .UInt16Val=4656,              .Count=1, .Type=EvtVarTypeUInt16 },
        { .StringVal=L"user_name",      .Count=1, .Type=EvtVarTypeString },
        { .StringVal=WCS_TEST_PATH,     .Count=1, .Type=EvtVarTypeString },
        { .StringVal=L"process_name",   .Count=1, .Type=EvtVarTypeString },
        { .Int64Val=0x123456,           .Count=1, .Type=EvtVarTypeHexInt64 },
        { .Int64Val=0x123456,           .Count=1, .Type=EvtVarTypeHexInt64 },
        { .Int64Val=0,                  .Count=0, .Type=EvtVarTypeNull },
        { .StringVal=L"S-8-15",         .Count=1, .Type=EvtVarTypeSid },
    };
    unsigned long result;

    successful_whodata_event_render(event, raw_data);

    // Inside whodata_event_parse
    {
        // Inside get_whodata_path
        {
            expect_memory(wrap_WideCharToMultiByte, lpWideCharStr, WCS_TEST_PATH, wcslen(WCS_TEST_PATH) * sizeof(WCHAR));
            expect_value(wrap_WideCharToMultiByte, cchWideChar, -1);
            will_return(wrap_WideCharToMultiByte, strlen(STR_TEST_PATH));

            expect_memory(wrap_WideCharToMultiByte, lpWideCharStr, WCS_TEST_PATH, wcslen(WCS_TEST_PATH) * sizeof(WCHAR));
            expect_value(wrap_WideCharToMultiByte, cchWideChar, -1);
            will_return(wrap_WideCharToMultiByte, STR_TEST_PATH);
            will_return(wrap_WideCharToMultiByte, strlen(STR_TEST_PATH));
        }

        expect_memory(__wrap_convert_windows_string, string, L"user_name", wcslen(L"user_name"));
        will_return(__wrap_convert_windows_string, strdup("user_name"));

        expect_memory(__wrap_convert_windows_string, string, L"process_name", wcslen(L"process_name"));
        will_return(__wrap_convert_windows_string, strdup("process_name"));

        will_return(wrap_ConvertSidToStringSid, "S-8-15");
        will_return(wrap_ConvertSidToStringSid, 6);
    }

    // Inside whodata_get_access_mask
    {
        expect_string(__wrap__mtwarn, tag, SYSCHECK_LOGTAG);
        expect_string(__wrap__mtwarn, formatted_msg, "(6932): Invalid parameter type (0) for 'mask'.");
    }

    result = whodata_callback(action, NULL, event);
    assert_int_equal(result, 1);
}

void test_whodata_callback_4656_non_monitored_directory(void **state) {
    EVT_SUBSCRIBE_NOTIFY_ACTION action = EvtSubscribeActionDeliver;
    EVT_HANDLE event = NULL;
    EVT_VARIANT raw_data[] = {
        { .UInt16Val=4656,              .Count=1, .Type=EvtVarTypeUInt16 },
        { .StringVal=L"user_name",      .Count=1, .Type=EvtVarTypeString },
        { .StringVal=L"C:\\non\\monitored", .Count=1, .Type=EvtVarTypeString },
        { .StringVal=L"process_name",   .Count=1, .Type=EvtVarTypeString },
        { .Int64Val=0x123456,           .Count=1, .Type=EvtVarTypeHexInt64 },
        { .Int64Val=0x123456,           .Count=1, .Type=EvtVarTypeHexInt64 },
        { .Int32Val=0x123450,           .Count=1, .Type=EvtVarTypeHexInt32 },
        { .StringVal=L"S-8-15",         .Count=1, .Type=EvtVarTypeSid },
    };

    expect_function_call_any(__wrap_pthread_rwlock_rdlock);
    expect_function_call_any(__wrap_pthread_rwlock_wrlock);
    expect_function_call_any(__wrap_pthread_rwlock_unlock);
    expect_function_call_any(__wrap_pthread_mutex_lock);
    expect_function_call_any(__wrap_pthread_mutex_unlock);

    unsigned long result;

    successful_whodata_event_render(event, raw_data);

    // Inside whodata_event_parse
    {
        // Inside get_whodata_path
        {
            expect_memory(wrap_WideCharToMultiByte, lpWideCharStr, L"C:\\non\\monitored", wcslen(L"C:\\non\\monitored") * sizeof(WCHAR));
            expect_value(wrap_WideCharToMultiByte, cchWideChar, -1);
            will_return(wrap_WideCharToMultiByte, strlen("c:\\non\\monitored"));

            expect_memory(wrap_WideCharToMultiByte, lpWideCharStr, L"C:\\non\\monitored", wcslen(L"C:\\non\\monitored") * sizeof(WCHAR));
            expect_value(wrap_WideCharToMultiByte, cchWideChar, -1);
            will_return(wrap_WideCharToMultiByte, "c:\\non\\monitored");
            will_return(wrap_WideCharToMultiByte, strlen("c:\\non\\monitored"));
        }

        expect_memory(__wrap_convert_windows_string, string, L"user_name", wcslen(L"user_name"));
        will_return(__wrap_convert_windows_string, strdup("user_name"));

        expect_memory(__wrap_convert_windows_string, string, L"process_name", wcslen(L"process_name"));
        will_return(__wrap_convert_windows_string, strdup("process_name"));

        will_return(wrap_ConvertSidToStringSid, "S-8-15");
        will_return(wrap_ConvertSidToStringSid, 6);
    }

    expect_string(__wrap__mtdebug2, tag, SYSCHECK_LOGTAG);
    expect_string(__wrap__mtdebug2, formatted_msg, "(6319): No configuration found for (file):'c:\\non\\monitored'");
    expect_string(__wrap__mtdebug2, tag, SYSCHECK_LOGTAG);
    expect_string(__wrap__mtdebug2, formatted_msg, "(6239): 'c:\\non\\monitored' is discarded because its monitoring is not activated.");

    result = whodata_callback(action, NULL, event);
    assert_int_equal(result, 1);
}

void test_whodata_callback_4656_non_whodata_directory(void **state) {
    EVT_SUBSCRIBE_NOTIFY_ACTION action = EvtSubscribeActionDeliver;
    EVT_HANDLE event = NULL;
    EVT_VARIANT raw_data[] = {
        { .UInt16Val=4656,              .Count=1, .Type=EvtVarTypeUInt16 },
        { .StringVal=L"user_name",      .Count=1, .Type=EvtVarTypeString },
        { .StringVal=WCS_TEST_PATH,     .Count=1, .Type=EvtVarTypeString },
        { .StringVal=L"process_name",   .Count=1, .Type=EvtVarTypeString },
        { .Int64Val=0x123456,           .Count=1, .Type=EvtVarTypeHexInt64 },
        { .Int64Val=0x123456,           .Count=1, .Type=EvtVarTypeHexInt64 },
        { .Int32Val=0x123450,           .Count=1, .Type=EvtVarTypeHexInt32 },
        { .StringVal=L"S-8-15",         .Count=1, .Type=EvtVarTypeSid },
    };

    unsigned long result;

    expect_function_call_any(__wrap_pthread_rwlock_rdlock);
    expect_function_call_any(__wrap_pthread_mutex_lock);
    expect_function_call_any(__wrap_pthread_mutex_unlock);
    expect_function_call_any(__wrap_pthread_rwlock_unlock);
    expect_function_call_any(__wrap_pthread_rwlock_wrlock);

    ((directory_t *)OSList_GetDataFromIndex(syscheck.directories, 0))->dirs_status.status &= ~WD_CHECK_WHODATA;

    successful_whodata_event_render(event, raw_data);

    // Inside whodata_event_parse
    {
        // Inside get_whodata_path
        {
            expect_memory(wrap_WideCharToMultiByte, lpWideCharStr, WCS_TEST_PATH, wcslen(WCS_TEST_PATH) * sizeof(WCHAR));
            expect_value(wrap_WideCharToMultiByte, cchWideChar, -1);
            will_return(wrap_WideCharToMultiByte, strlen(STR_TEST_PATH));

            expect_memory(wrap_WideCharToMultiByte, lpWideCharStr, WCS_TEST_PATH, wcslen(WCS_TEST_PATH) * sizeof(WCHAR));
            expect_value(wrap_WideCharToMultiByte, cchWideChar, -1);
            will_return(wrap_WideCharToMultiByte, STR_TEST_PATH);
            will_return(wrap_WideCharToMultiByte, strlen(STR_TEST_PATH));
        }

        expect_memory(__wrap_convert_windows_string, string, L"user_name", wcslen(L"user_name"));
        will_return(__wrap_convert_windows_string, strdup("user_name"));

        expect_memory(__wrap_convert_windows_string, string, L"process_name", wcslen(L"process_name"));
        will_return(__wrap_convert_windows_string, strdup("process_name"));

        will_return(wrap_ConvertSidToStringSid, "S-8-15");
        will_return(wrap_ConvertSidToStringSid, 6);
    }

    expect_string(__wrap__mtdebug2, tag, SYSCHECK_LOGTAG);
    expect_string(__wrap__mtdebug2, formatted_msg,
        "(6240): The monitoring of 'c:\\windows\\a\\path' in whodata mode has been canceled. Added to the ignore list.");

    result = whodata_callback(action, NULL, event);
    assert_int_equal(result, 1);
}

void test_whodata_callback_4656_path_above_recursion_level(void ** state) {
    EVT_SUBSCRIBE_NOTIFY_ACTION action = EvtSubscribeActionDeliver;
    EVT_HANDLE event = NULL;
    EVT_VARIANT raw_data[] = {
        { .UInt16Val=4656,              .Count=1, .Type=EvtVarTypeUInt16 },
        { .StringVal=L"user_name",      .Count=1, .Type=EvtVarTypeString },
        { .StringVal=WCS_TEST_PATH,     .Count=1, .Type=EvtVarTypeString },
        { .StringVal=L"process_name",   .Count=1, .Type=EvtVarTypeString },
        { .Int64Val=0x123456,           .Count=1, .Type=EvtVarTypeHexInt64 },
        { .Int64Val=0x123456,           .Count=1, .Type=EvtVarTypeHexInt64 },
        { .Int32Val=0x10000,            .Count=1, .Type=EvtVarTypeHexInt32 },
        { .StringVal=L"S-8-15",         .Count=1, .Type=EvtVarTypeSid },
    };
    unsigned long result;

    expect_function_call_any(__wrap_pthread_rwlock_rdlock);
    expect_function_call_any(__wrap_pthread_mutex_lock);
    expect_function_call_any(__wrap_pthread_mutex_unlock);
    expect_function_call_any(__wrap_pthread_rwlock_unlock);
    expect_function_call_any(__wrap_pthread_rwlock_wrlock);

    ((directory_t *)OSList_GetDataFromIndex(syscheck.directories, 0))->recursion_level = 0;

    successful_whodata_event_render(event, raw_data);

    // Inside whodata_event_parse
    {
        // Inside get_whodata_path
        {
            expect_memory(wrap_WideCharToMultiByte, lpWideCharStr, WCS_TEST_PATH, wcslen(WCS_TEST_PATH) * sizeof(WCHAR));
            expect_value(wrap_WideCharToMultiByte, cchWideChar, -1);
            will_return(wrap_WideCharToMultiByte, strlen(STR_TEST_PATH));

            expect_memory(wrap_WideCharToMultiByte, lpWideCharStr, WCS_TEST_PATH, wcslen(WCS_TEST_PATH) * sizeof(WCHAR));
            expect_value(wrap_WideCharToMultiByte, cchWideChar, -1);
            will_return(wrap_WideCharToMultiByte, STR_TEST_PATH);
            will_return(wrap_WideCharToMultiByte, strlen(STR_TEST_PATH));
        }

        expect_memory(__wrap_convert_windows_string, string, L"user_name", wcslen(L"user_name"));
        will_return(__wrap_convert_windows_string, strdup("user_name"));

        expect_memory(__wrap_convert_windows_string, string, L"process_name", wcslen(L"process_name"));
        will_return(__wrap_convert_windows_string, strdup("process_name"));

        will_return(wrap_ConvertSidToStringSid, "S-8-15");
        will_return(wrap_ConvertSidToStringSid, 6);
    }

    expect_string(__wrap__mtdebug2, tag, SYSCHECK_LOGTAG);
    expect_string(__wrap__mtdebug2, formatted_msg, "(6217): Maximum level of recursion reached. Depth:1 recursion_level:0 'c:\\windows\\a\\path'");

    result = whodata_callback(action, NULL, event);
    assert_int_equal(result, 1);
}

void test_whodata_callback_4656_fail_to_add_event_to_hashmap(void ** state) {
    EVT_SUBSCRIBE_NOTIFY_ACTION action = EvtSubscribeActionDeliver;
    EVT_HANDLE event = NULL;
    EVT_VARIANT raw_data[] = {
        { .UInt16Val=4656,              .Count=1, .Type=EvtVarTypeUInt16 },
        { .StringVal=L"user_name",      .Count=1, .Type=EvtVarTypeString },
        { .StringVal=WCS_TEST_PATH,     .Count=1, .Type=EvtVarTypeString },
        { .StringVal=L"process_name",   .Count=1, .Type=EvtVarTypeString },
        { .Int64Val=0x123456,           .Count=1, .Type=EvtVarTypeHexInt64 },
        { .Int64Val=0x123456,           .Count=1, .Type=EvtVarTypeHexInt64 },
        { .Int32Val=0x10000,            .Count=1, .Type=EvtVarTypeHexInt32 },
        { .StringVal=L"S-8-15",         .Count=1, .Type=EvtVarTypeSid },
    };
    unsigned long result;

    expect_function_call_any(__wrap_pthread_rwlock_rdlock);
    expect_function_call_any(__wrap_pthread_rwlock_wrlock);
    expect_function_call_any(__wrap_pthread_rwlock_unlock);
    expect_function_call_any(__wrap_pthread_mutex_lock);
    expect_function_call_any(__wrap_pthread_mutex_unlock);

    successful_whodata_event_render(event, raw_data);

    // Inside whodata_event_parse
    {
        // Inside get_whodata_path
        {
            expect_memory(wrap_WideCharToMultiByte, lpWideCharStr, WCS_TEST_PATH, wcslen(WCS_TEST_PATH) * sizeof(WCHAR));
            expect_value(wrap_WideCharToMultiByte, cchWideChar, -1);
            will_return(wrap_WideCharToMultiByte, strlen(STR_TEST_PATH));

            expect_memory(wrap_WideCharToMultiByte, lpWideCharStr, WCS_TEST_PATH, wcslen(WCS_TEST_PATH) * sizeof(WCHAR));
            expect_value(wrap_WideCharToMultiByte, cchWideChar, -1);
            will_return(wrap_WideCharToMultiByte, STR_TEST_PATH);
            will_return(wrap_WideCharToMultiByte, strlen(STR_TEST_PATH));
        }

        expect_memory(__wrap_convert_windows_string, string, L"user_name", wcslen(L"user_name"));
        will_return(__wrap_convert_windows_string, strdup("user_name"));

        expect_memory(__wrap_convert_windows_string, string, L"process_name", wcslen(L"process_name"));
        will_return(__wrap_convert_windows_string, strdup("process_name"));

        will_return(wrap_ConvertSidToStringSid, "S-8-15");
        will_return(wrap_ConvertSidToStringSid, 6);
    }

    expect_string(__wrap_check_path_type, dir, STR_TEST_PATH);
    will_return(__wrap_check_path_type, 0);

    expect_string(__wrap__mtdebug2, tag, SYSCHECK_LOGTAG);
    expect_string(__wrap__mtdebug2, formatted_msg, "(6298): Removed folder event received for 'c:\\windows\\a\\path'");

    // Inside whodata_hash_add
    {
        expect_value(__wrap_OSHash_Add_ex, self, syscheck.wdata.fd);
        expect_string(__wrap_OSHash_Add_ex, key, "1193046");
        will_return(__wrap_OSHash_Add_ex, 0);

        expect_string(__wrap__mterror, tag, SYSCHECK_LOGTAG);
        expect_string(__wrap__mterror, formatted_msg,
            "(6631): The event could not be added to the 'whodata' hash table. Target: '1193046'.");
    }

    result = whodata_callback(action, NULL, event);
    assert_int_equal(result, 1);
}

void test_whodata_callback_4656_duplicate_handle_id_fail_to_delete(void **state) {
    EVT_SUBSCRIBE_NOTIFY_ACTION action = EvtSubscribeActionDeliver;
    EVT_HANDLE event = NULL;
    EVT_VARIANT raw_data[] = {
        { .UInt16Val=4656,              .Count=1, .Type=EvtVarTypeUInt16 },
        { .StringVal=L"user_name",      .Count=1, .Type=EvtVarTypeString },
        { .StringVal=WCS_TEST_PATH,     .Count=1, .Type=EvtVarTypeString },
        { .StringVal=L"process_name",   .Count=1, .Type=EvtVarTypeString },
        { .Int64Val=0x123456,           .Count=1, .Type=EvtVarTypeHexInt64 },
        { .Int64Val=0x123456,           .Count=1, .Type=EvtVarTypeHexInt64 },
        { .Int32Val=0x123456,           .Count=1, .Type=EvtVarTypeHexInt32 },
        { .StringVal=L"S-8-15",         .Count=1, .Type=EvtVarTypeSid },
    };
    unsigned long result;

    expect_function_call_any(__wrap_pthread_rwlock_rdlock);
    expect_function_call_any(__wrap_pthread_rwlock_wrlock);
    expect_function_call_any(__wrap_pthread_rwlock_unlock);
    expect_function_call_any(__wrap_pthread_mutex_lock);
    expect_function_call_any(__wrap_pthread_mutex_unlock);

    successful_whodata_event_render(event, raw_data);

    // Inside whodata_event_parse
    {
        // Inside get_whodata_path
        {
            expect_memory(wrap_WideCharToMultiByte, lpWideCharStr, WCS_TEST_PATH, wcslen(WCS_TEST_PATH) * sizeof(WCHAR));
            expect_value(wrap_WideCharToMultiByte, cchWideChar, -1);
            will_return(wrap_WideCharToMultiByte, strlen(STR_TEST_PATH));

            expect_memory(wrap_WideCharToMultiByte, lpWideCharStr, WCS_TEST_PATH, wcslen(WCS_TEST_PATH) * sizeof(WCHAR));
            expect_value(wrap_WideCharToMultiByte, cchWideChar, -1);
            will_return(wrap_WideCharToMultiByte, STR_TEST_PATH);
            will_return(wrap_WideCharToMultiByte, strlen(STR_TEST_PATH));
        }

        expect_memory(__wrap_convert_windows_string, string, L"user_name", wcslen(L"user_name"));
        will_return(__wrap_convert_windows_string, strdup("user_name"));

        expect_memory(__wrap_convert_windows_string, string, L"process_name", wcslen(L"process_name"));
        will_return(__wrap_convert_windows_string, strdup("process_name"));

        will_return(wrap_ConvertSidToStringSid, "S-8-15");
        will_return(wrap_ConvertSidToStringSid, 6);
    }

    expect_string(__wrap_check_path_type, dir, STR_TEST_PATH);
    will_return(__wrap_check_path_type, 2);

    // Inside whodata_hash_add
    {
        expect_value(__wrap_OSHash_Add_ex, self, syscheck.wdata.fd);
        expect_string(__wrap_OSHash_Add_ex, key, "1193046");
        will_return(__wrap_OSHash_Add_ex, 1);

        expect_string(__wrap__mtdebug2, tag, SYSCHECK_LOGTAG);
        expect_string(__wrap__mtdebug2, formatted_msg,
            "(6630): The event could not be added to the 'whodata' hash table because it is duplicated. Target: '1193046'.");
    }

<<<<<<< HEAD
    expect_string(__wrap__mtdebug1, tag, SYSCHECK_LOGTAG);
    expect_string(__wrap__mtdebug1, formatted_msg, "(6229): The handler ('1193046') will be updated.");
=======
    expect_string(__wrap__mdebug2, formatted_msg, "(6229): The handler ('1193046') will be updated.");
>>>>>>> c1104b41

    expect_value(__wrap_OSHash_Delete_ex, self, syscheck.wdata.fd);
    expect_string(__wrap_OSHash_Delete_ex, key, "1193046");
    will_return(__wrap_OSHash_Delete_ex, (whodata_evt *)NULL);

    expect_string(__wrap__mterror, tag, SYSCHECK_LOGTAG);
    expect_string(__wrap__mterror, formatted_msg,
        "(6626): The handler '1193046' could not be removed from the whodata hash table.");

    result = whodata_callback(action, NULL, event);
    assert_int_equal(result, 1);
}

void test_whodata_callback_4656_duplicate_handle_id_fail_to_readd(void **state) {
    EVT_SUBSCRIBE_NOTIFY_ACTION action = EvtSubscribeActionDeliver;
    EVT_HANDLE event = NULL;
    EVT_VARIANT raw_data[] = {
        { .UInt16Val=4656,              .Count=1, .Type=EvtVarTypeUInt16 },
        { .StringVal=L"user_name",      .Count=1, .Type=EvtVarTypeString },
        { .StringVal=WCS_TEST_PATH,     .Count=1, .Type=EvtVarTypeString },
        { .StringVal=L"process_name",   .Count=1, .Type=EvtVarTypeString },
        { .Int64Val=0x123456,           .Count=1, .Type=EvtVarTypeHexInt64 },
        { .Int64Val=0x123456,           .Count=1, .Type=EvtVarTypeHexInt64 },
        { .Int32Val=0x123456,           .Count=1, .Type=EvtVarTypeHexInt32 },
        { .StringVal=L"S-8-15",         .Count=1, .Type=EvtVarTypeSid },
    };
    unsigned long result;
    whodata_evt *w_evtdup = malloc(sizeof(whodata_evt));

    if(w_evtdup == NULL)
        fail();

    memset(w_evtdup, 0, sizeof(whodata_evt));

    expect_function_call_any(__wrap_pthread_rwlock_rdlock);
    expect_function_call_any(__wrap_pthread_rwlock_wrlock);
    expect_function_call_any(__wrap_pthread_rwlock_unlock);
    expect_function_call_any(__wrap_pthread_mutex_lock);
    expect_function_call_any(__wrap_pthread_mutex_unlock);

    successful_whodata_event_render(event, raw_data);

    // Inside whodata_event_parse
    {
        // Inside get_whodata_path
        {
            expect_memory(wrap_WideCharToMultiByte, lpWideCharStr, WCS_TEST_PATH, wcslen(WCS_TEST_PATH) * sizeof(WCHAR));
            expect_value(wrap_WideCharToMultiByte, cchWideChar, -1);
            will_return(wrap_WideCharToMultiByte, strlen(STR_TEST_PATH));

            expect_memory(wrap_WideCharToMultiByte, lpWideCharStr, WCS_TEST_PATH, wcslen(WCS_TEST_PATH) * sizeof(WCHAR));
            expect_value(wrap_WideCharToMultiByte, cchWideChar, -1);
            will_return(wrap_WideCharToMultiByte, STR_TEST_PATH);
            will_return(wrap_WideCharToMultiByte, strlen(STR_TEST_PATH));
        }

        expect_memory(__wrap_convert_windows_string, string, L"user_name", wcslen(L"user_name"));
        will_return(__wrap_convert_windows_string, strdup("user_name"));

        expect_memory(__wrap_convert_windows_string, string, L"process_name", wcslen(L"process_name"));
        will_return(__wrap_convert_windows_string, strdup("process_name"));

        will_return(wrap_ConvertSidToStringSid, "S-8-15");
        will_return(wrap_ConvertSidToStringSid, 6);
    }

    expect_string(__wrap_check_path_type, dir, STR_TEST_PATH);
    will_return(__wrap_check_path_type, 2);

    // Inside whodata_hash_add
    {
        expect_value(__wrap_OSHash_Add_ex, self, syscheck.wdata.fd);
        expect_string(__wrap_OSHash_Add_ex, key, "1193046");
        will_return(__wrap_OSHash_Add_ex, 1);

        expect_string(__wrap__mtdebug2, tag, SYSCHECK_LOGTAG);
        expect_string(__wrap__mtdebug2, formatted_msg,
            "(6630): The event could not be added to the 'whodata' hash table because it is duplicated. Target: '1193046'.");
    }

<<<<<<< HEAD
    expect_string(__wrap__mtdebug1, tag, SYSCHECK_LOGTAG);
    expect_string(__wrap__mtdebug1, formatted_msg, "(6229): The handler ('1193046') will be updated.");
=======
    expect_string(__wrap__mdebug2, formatted_msg, "(6229): The handler ('1193046') will be updated.");
>>>>>>> c1104b41

    expect_value(__wrap_OSHash_Delete_ex, self, syscheck.wdata.fd);
    expect_string(__wrap_OSHash_Delete_ex, key, "1193046");
    will_return(__wrap_OSHash_Delete_ex, w_evtdup);

    // Inside whodata_hash_add
    {
        expect_value(__wrap_OSHash_Add_ex, self, syscheck.wdata.fd);
        expect_string(__wrap_OSHash_Add_ex, key, "1193046");
        will_return(__wrap_OSHash_Add_ex, 0);

        expect_string(__wrap__mterror, tag, SYSCHECK_LOGTAG);
        expect_string(__wrap__mterror, formatted_msg,
            "(6631): The event could not be added to the 'whodata' hash table. Target: '1193046'.");
    }

    result = whodata_callback(action, NULL, event);
    assert_int_equal(result, 1);
}

void test_whodata_callback_4656_success(void **state) {
    EVT_SUBSCRIBE_NOTIFY_ACTION action = EvtSubscribeActionDeliver;
    EVT_HANDLE event = NULL;
    EVT_VARIANT raw_data[] = {
        { .UInt16Val=4656,              .Count=1, .Type=EvtVarTypeUInt16 },
        { .StringVal=L"user_name",      .Count=1, .Type=EvtVarTypeString },
        { .StringVal=WCS_TEST_PATH,     .Count=1, .Type=EvtVarTypeString },
        { .StringVal=L"process_name",   .Count=1, .Type=EvtVarTypeString },
        { .Int64Val=0x123456,           .Count=1, .Type=EvtVarTypeHexInt64 },
        { .Int64Val=0x123456,           .Count=1, .Type=EvtVarTypeHexInt64 },
        { .Int32Val=0x123456,           .Count=1, .Type=EvtVarTypeHexInt32 },
        { .StringVal=L"S-8-15",         .Count=1, .Type=EvtVarTypeSid },
    };
    unsigned long result;

    expect_function_call_any(__wrap_pthread_rwlock_rdlock);
    expect_function_call_any(__wrap_pthread_rwlock_wrlock);
    expect_function_call_any(__wrap_pthread_rwlock_unlock);
    expect_function_call_any(__wrap_pthread_mutex_lock);
    expect_function_call_any(__wrap_pthread_mutex_unlock);

    successful_whodata_event_render(event, raw_data);

    // Inside whodata_event_parse
    {
        // Inside get_whodata_path
        {
            expect_memory(wrap_WideCharToMultiByte, lpWideCharStr, WCS_TEST_PATH, wcslen(WCS_TEST_PATH) * sizeof(WCHAR));
            expect_value(wrap_WideCharToMultiByte, cchWideChar, -1);
            will_return(wrap_WideCharToMultiByte, strlen(STR_TEST_PATH));

            expect_memory(wrap_WideCharToMultiByte, lpWideCharStr, WCS_TEST_PATH, wcslen(WCS_TEST_PATH) * sizeof(WCHAR));
            expect_value(wrap_WideCharToMultiByte, cchWideChar, -1);
            will_return(wrap_WideCharToMultiByte, STR_TEST_PATH);
            will_return(wrap_WideCharToMultiByte, strlen(STR_TEST_PATH));
        }

        expect_memory(__wrap_convert_windows_string, string, L"user_name", wcslen(L"user_name"));
        will_return(__wrap_convert_windows_string, strdup("user_name"));

        expect_memory(__wrap_convert_windows_string, string, L"process_name", wcslen(L"process_name"));
        will_return(__wrap_convert_windows_string, strdup("process_name"));

        will_return(wrap_ConvertSidToStringSid, "S-8-15");
        will_return(wrap_ConvertSidToStringSid, 6);
    }

    expect_string(__wrap_check_path_type, dir, STR_TEST_PATH);
    will_return(__wrap_check_path_type, 2);

    // Inside whodata_hash_add
    {
        expect_value(__wrap_OSHash_Add_ex, self, syscheck.wdata.fd);
        expect_string(__wrap_OSHash_Add_ex, key, "1193046");
        will_return(__wrap_OSHash_Add_ex, 2);
    }

    result = whodata_callback(action, NULL, event);
    assert_int_equal(result, 0);
}

void test_whodata_callback_4663_fail_to_get_mask(void **state) {
    EVT_SUBSCRIBE_NOTIFY_ACTION action = EvtSubscribeActionDeliver;
    EVT_HANDLE event = NULL;
    EVT_VARIANT raw_data[] = {
        { .UInt16Val=4663,              .Count=1, .Type=EvtVarTypeUInt16 },
        { .StringVal=L"user_name",      .Count=1, .Type=EvtVarTypeString },
        { .StringVal=WCS_TEST_PATH,     .Count=1, .Type=EvtVarTypeString },
        { .StringVal=L"process_name",   .Count=1, .Type=EvtVarTypeString },
        { .Int64Val=0x123456,           .Count=1, .Type=EvtVarTypeHexInt64 },
        { .Int64Val=0x123456,           .Count=1, .Type=EvtVarTypeHexInt64 },
        { .Int64Val=0,                  .Count=0, .Type=EvtVarTypeNull },
        { .StringVal=L"S-8-15",         .Count=1, .Type=EvtVarTypeSid },
    };
    unsigned long result;
    whodata_evt *w_evt = *state;

    successful_whodata_event_render(event, raw_data);

    expect_value(__wrap_OSHash_Get, self, syscheck.wdata.fd);
    expect_string(__wrap_OSHash_Get, key, "1193046");
    will_return(__wrap_OSHash_Get, w_evt);

    expect_string(__wrap__mtwarn, tag, SYSCHECK_LOGTAG);
    expect_string(__wrap__mtwarn, formatted_msg, "(6932): Invalid parameter type (0) for 'mask'.");

    result = whodata_callback(action, NULL, event);
    assert_int_equal(result, 1);
}

void test_whodata_callback_4663_no_permissions(void **state) {
    EVT_SUBSCRIBE_NOTIFY_ACTION action = EvtSubscribeActionDeliver;
    EVT_HANDLE event = NULL;
    EVT_VARIANT raw_data[] = {
        { .UInt16Val=4663,              .Count=1, .Type=EvtVarTypeUInt16 },
        { .StringVal=L"user_name",      .Count=1, .Type=EvtVarTypeString },
        { .StringVal=WCS_TEST_PATH,     .Count=1, .Type=EvtVarTypeString },
        { .StringVal=L"process_name",   .Count=1, .Type=EvtVarTypeString },
        { .Int64Val=0x123456,           .Count=1, .Type=EvtVarTypeHexInt64 },
        { .Int64Val=0x123456,           .Count=1, .Type=EvtVarTypeHexInt64 },
        { .Int32Val=0x0,                .Count=1, .Type=EvtVarTypeHexInt32 },
        { .StringVal=L"S-8-15",         .Count=1, .Type=EvtVarTypeSid },
    };
    unsigned long result;
    whodata_evt *w_evt = *state;

    successful_whodata_event_render(event, raw_data);

    expect_value(__wrap_OSHash_Get, self, syscheck.wdata.fd);
    expect_string(__wrap_OSHash_Get, key, "1193046");
    will_return(__wrap_OSHash_Get, w_evt);

    result = whodata_callback(action, NULL, event);
    assert_int_equal(result, 1);
}

void test_whodata_callback_4663_fail_to_recover_event(void **state) {
    EVT_SUBSCRIBE_NOTIFY_ACTION action = EvtSubscribeActionDeliver;
    EVT_HANDLE event = NULL;
    EVT_VARIANT raw_data[] = {
        { .UInt16Val=4663,              .Count=1, .Type=EvtVarTypeUInt16 },
        { .StringVal=L"user_name",      .Count=1, .Type=EvtVarTypeString },
        { .StringVal=WCS_TEST_PATH,     .Count=1, .Type=EvtVarTypeString },
        { .StringVal=L"process_name",   .Count=1, .Type=EvtVarTypeString },
        { .Int64Val=0x123456,           .Count=1, .Type=EvtVarTypeHexInt64 },
        { .Int64Val=0x123456,           .Count=1, .Type=EvtVarTypeHexInt64 },
        { .Int32Val=0x123456,           .Count=1, .Type=EvtVarTypeHexInt32 },
        { .StringVal=L"S-8-15",         .Count=1, .Type=EvtVarTypeSid },
    };
    unsigned long result;

    successful_whodata_event_render(event, raw_data);

    expect_value(__wrap_OSHash_Get, self, syscheck.wdata.fd);
    expect_string(__wrap_OSHash_Get, key, "1193046");
    will_return(__wrap_OSHash_Get, NULL);

    result = whodata_callback(action, NULL, event);
    assert_int_equal(result, 1);
}

void test_whodata_callback_4663_event_is_on_file(void **state) {
    EVT_SUBSCRIBE_NOTIFY_ACTION action = EvtSubscribeActionDeliver;
    EVT_HANDLE event = NULL;
    EVT_VARIANT raw_data[] = {
        { .UInt16Val=4663,              .Count=1, .Type=EvtVarTypeUInt16 },
        { .StringVal=L"user_name",      .Count=1, .Type=EvtVarTypeString },
        { .StringVal=WCS_TEST_PATH,     .Count=1, .Type=EvtVarTypeString },
        { .StringVal=L"process_name",   .Count=1, .Type=EvtVarTypeString },
        { .Int64Val=0x123456,           .Count=1, .Type=EvtVarTypeHexInt64 },
        { .Int64Val=0x123456,           .Count=1, .Type=EvtVarTypeHexInt64 },
        { .Int32Val=0x123456,           .Count=1, .Type=EvtVarTypeHexInt32 },
        { .StringVal=L"S-8-15",         .Count=1, .Type=EvtVarTypeSid },
        { .Int64Val=72623859790382856,  .Count=1, .Type=EvtVarTypeFileTime },
    };
    unsigned long result;
    whodata_evt *w_evt = *state;

    w_evt->scan_directory = 0;

    successful_whodata_event_render(event, raw_data);

    expect_value(__wrap_OSHash_Get, self, syscheck.wdata.fd);
    expect_string(__wrap_OSHash_Get, key, "1193046");
    will_return(__wrap_OSHash_Get, w_evt);

    result = whodata_callback(action, NULL, event);
    assert_int_equal(result, 1);
    assert_int_equal(w_evt->mask, 0x123456);
}

void test_whodata_callback_4663_event_is_not_rename_or_copy(void **state) {
    EVT_SUBSCRIBE_NOTIFY_ACTION action = EvtSubscribeActionDeliver;
    EVT_HANDLE event = NULL;
    EVT_VARIANT raw_data[] = {
        { .UInt16Val=4663,              .Count=1, .Type=EvtVarTypeUInt16 },
        { .StringVal=L"user_name",      .Count=1, .Type=EvtVarTypeString },
        { .StringVal=WCS_TEST_PATH,     .Count=1, .Type=EvtVarTypeString },
        { .StringVal=L"process_name",   .Count=1, .Type=EvtVarTypeString },
        { .Int64Val=0x123456,           .Count=1, .Type=EvtVarTypeHexInt64 },
        { .Int64Val=0x123456,           .Count=1, .Type=EvtVarTypeHexInt64 },
        { .Int32Val=0x10000,            .Count=1, .Type=EvtVarTypeHexInt32 },
        { .StringVal=L"S-8-15",         .Count=1, .Type=EvtVarTypeSid },
        { .Int64Val=72623859790382856,  .Count=1, .Type=EvtVarTypeFileTime },
    };
    unsigned long result;
    whodata_evt *w_evt = *state;

    w_evt->scan_directory = 1;

    successful_whodata_event_render(event, raw_data);

    expect_value(__wrap_OSHash_Get, self, syscheck.wdata.fd);
    expect_string(__wrap_OSHash_Get, key, "1193046");
    will_return(__wrap_OSHash_Get, w_evt);

    result = whodata_callback(action, NULL, event);
    assert_int_equal(result, 1);
    assert_int_equal(w_evt->mask, 0x10000);
}

void test_whodata_callback_4663_non_monitored_directory(void **state) {
    EVT_SUBSCRIBE_NOTIFY_ACTION action = EvtSubscribeActionDeliver;
    EVT_HANDLE event = NULL;
    EVT_VARIANT raw_data[] = {
        { .UInt16Val=4663,              .Count=1, .Type=EvtVarTypeUInt16 },
        { .StringVal=L"user_name",      .Count=1, .Type=EvtVarTypeString },
        { .StringVal=WCS_TEST_PATH,     .Count=1, .Type=EvtVarTypeString },
        { .StringVal=L"process_name",   .Count=1, .Type=EvtVarTypeString },
        { .Int64Val=0x123456,           .Count=1, .Type=EvtVarTypeHexInt64 },
        { .Int64Val=0x123456,           .Count=1, .Type=EvtVarTypeHexInt64 },
        { .Int32Val=0x123456,           .Count=1, .Type=EvtVarTypeHexInt32 },
        { .StringVal=L"S-8-15",         .Count=1, .Type=EvtVarTypeSid },
        { .Int64Val=72623859790382856,  .Count=1, .Type=EvtVarTypeFileTime },
    };
    unsigned long result;
    whodata_evt *w_evt = *state;

    if(w_evt->path = strdup("c:\\a\\path"), !w_evt->path)
        fail();

    w_evt->scan_directory = 1;

    expect_function_call_any(__wrap_pthread_rwlock_rdlock);
    expect_function_call_any(__wrap_pthread_rwlock_wrlock);
    expect_function_call_any(__wrap_pthread_rwlock_unlock);
    expect_function_call_any(__wrap_pthread_mutex_lock);
    expect_function_call_any(__wrap_pthread_mutex_unlock);

    successful_whodata_event_render(event, raw_data);

    expect_value(__wrap_OSHash_Get, self, syscheck.wdata.fd);
    expect_string(__wrap_OSHash_Get, key, "1193046");
    will_return(__wrap_OSHash_Get, w_evt);

    expect_string(__wrap__mtdebug2, tag, SYSCHECK_LOGTAG);
    expect_string(__wrap__mtdebug2, formatted_msg,
        "(6319): No configuration found for (file):'c:\\a\\path'");
    expect_string(__wrap__mtdebug2, tag, SYSCHECK_LOGTAG);
    expect_string(__wrap__mtdebug2, formatted_msg,
        "(6243): The 'c:\\a\\path' directory has been discarded because it is not being monitored in whodata mode.");

    result = whodata_callback(action, NULL, event);
    assert_int_equal(result, 0);
    assert_int_equal(w_evt->mask, 0x123456);
    assert_int_equal(w_evt->scan_directory, 2);
}

void test_whodata_callback_4663_fail_to_add_new_directory(void **state) {
    EVT_SUBSCRIBE_NOTIFY_ACTION action = EvtSubscribeActionDeliver;
    EVT_HANDLE event = NULL;
    EVT_VARIANT raw_data[] = {
        { .UInt16Val=4663,              .Count=1, .Type=EvtVarTypeUInt16 },
        { .StringVal=L"user_name",      .Count=1, .Type=EvtVarTypeString },
        { .StringVal=WCS_TEST_PATH,     .Count=1, .Type=EvtVarTypeString },
        { .StringVal=L"process_name",   .Count=1, .Type=EvtVarTypeString },
        { .Int64Val=0x123456,           .Count=1, .Type=EvtVarTypeHexInt64 },
        { .Int64Val=0x123456,           .Count=1, .Type=EvtVarTypeHexInt64 },
        { .Int32Val=0x123456,           .Count=1, .Type=EvtVarTypeHexInt32 },
        { .StringVal=L"S-8-15",         .Count=1, .Type=EvtVarTypeSid },
        { .Int64Val=72623859790382856,  .Count=1, .Type=EvtVarTypeFileTime },
    };
    unsigned long result;
    whodata_evt *w_evt = *state;

    if(w_evt->path = strdup("c:\\windows"), !w_evt->path)
        fail();

    w_evt->scan_directory = 1;

    expect_function_call_any(__wrap_pthread_rwlock_rdlock);
    expect_function_call_any(__wrap_pthread_rwlock_wrlock);
    expect_function_call_any(__wrap_pthread_rwlock_unlock);
    expect_function_call_any(__wrap_pthread_mutex_lock);
    expect_function_call_any(__wrap_pthread_mutex_unlock);

    successful_whodata_event_render(event, raw_data);

    expect_value(__wrap_OSHash_Get, self, syscheck.wdata.fd);
    expect_string(__wrap_OSHash_Get, key, "1193046");
    will_return(__wrap_OSHash_Get, w_evt);

    expect_value(__wrap_OSHash_Get, self, syscheck.wdata.directories);
    expect_string(__wrap_OSHash_Get, key, "c:\\windows");
    will_return(__wrap_OSHash_Get, NULL);

    // Inside whodata_hash_add
    {
        expect_value(__wrap_OSHash_Add_ex, self, syscheck.wdata.directories);
        expect_string(__wrap_OSHash_Add_ex, key, "c:\\windows");
        will_return(__wrap_OSHash_Add_ex, 0);

        expect_string(__wrap__mterror, tag, SYSCHECK_LOGTAG);
        expect_string(__wrap__mterror, formatted_msg,
            "(6631): The event could not be added to the 'directories' hash table. Target: 'c:\\windows'.");
    }

    result = whodata_callback(action, NULL, event);
    assert_int_equal(result, 0);
    assert_int_equal(w_evt->mask, 0x123456);
    assert_int_equal(w_evt->scan_directory, 2);
}

void test_whodata_callback_4663_new_files_added(void **state) {
    EVT_SUBSCRIBE_NOTIFY_ACTION action = EvtSubscribeActionDeliver;
    EVT_HANDLE event = NULL;
    EVT_VARIANT raw_data[] = {
        { .UInt16Val=4663,              .Count=1, .Type=EvtVarTypeUInt16 },
        { .StringVal=L"user_name",      .Count=1, .Type=EvtVarTypeString },
        { .StringVal=WCS_TEST_PATH,     .Count=1, .Type=EvtVarTypeString },
        { .StringVal=L"process_name",   .Count=1, .Type=EvtVarTypeString },
        { .Int64Val=0x123456,           .Count=1, .Type=EvtVarTypeHexInt64 },
        { .Int64Val=0x123456,           .Count=1, .Type=EvtVarTypeHexInt64 },
        { .Int32Val=0x123456,           .Count=1, .Type=EvtVarTypeHexInt32 },
        { .StringVal=L"S-8-15",         .Count=1, .Type=EvtVarTypeSid },
        { .Int64Val=72623859790382856,  .Count=1, .Type=EvtVarTypeFileTime },
    };
    unsigned long result;
    whodata_evt *w_evt = *state;

    if(w_evt->path = strdup("c:\\windows"), !w_evt->path)
        fail();

    expect_function_call_any(__wrap_pthread_rwlock_rdlock);
    expect_function_call_any(__wrap_pthread_rwlock_wrlock);
    expect_function_call_any(__wrap_pthread_rwlock_unlock);
    expect_function_call_any(__wrap_pthread_mutex_lock);
    expect_function_call_any(__wrap_pthread_mutex_unlock);

    w_evt->scan_directory = 1;

    successful_whodata_event_render(event, raw_data);

    expect_value(__wrap_OSHash_Get, self, syscheck.wdata.fd);
    expect_string(__wrap_OSHash_Get, key, "1193046");
    will_return(__wrap_OSHash_Get, w_evt);

    expect_value(__wrap_OSHash_Get, self, syscheck.wdata.directories);
    expect_string(__wrap_OSHash_Get, key, "c:\\windows");
    will_return(__wrap_OSHash_Get, NULL);

    // Inside whodata_hash_add
    {
        expect_value(__wrap_OSHash_Add_ex, self, syscheck.wdata.directories);
        expect_string(__wrap_OSHash_Add_ex, key, "c:\\windows");
        will_return(__wrap_OSHash_Add_ex, 2);
    }

    expect_string(__wrap__mtdebug2, tag, SYSCHECK_LOGTAG);
    expect_string(__wrap__mtdebug2, formatted_msg,
        "(6244): New files have been detected in the 'c:\\windows' directory and will be scanned.");

    result = whodata_callback(action, NULL, event);
    assert_int_equal(result, 0);
    assert_int_equal(w_evt->mask, 0x123456);
    assert_int_equal(w_evt->scan_directory, 1);
}

void test_whodata_callback_4663_wrong_time_type(void **state) {
    EVT_SUBSCRIBE_NOTIFY_ACTION action = EvtSubscribeActionDeliver;
    EVT_HANDLE event = NULL;
    EVT_VARIANT raw_data[] = {
        { .UInt16Val=4663,              .Count=1, .Type=EvtVarTypeUInt16 },
        { .StringVal=L"user_name",      .Count=1, .Type=EvtVarTypeString },
        { .StringVal=WCS_TEST_PATH,     .Count=1, .Type=EvtVarTypeString },
        { .StringVal=L"process_name",   .Count=1, .Type=EvtVarTypeString },
        { .Int64Val=0x123456,           .Count=1, .Type=EvtVarTypeHexInt64 },
        { .Int64Val=0x123456,           .Count=1, .Type=EvtVarTypeHexInt64 },
        { .Int32Val=0x123456,           .Count=1, .Type=EvtVarTypeHexInt32 },
        { .StringVal=L"S-8-15",         .Count=1, .Type=EvtVarTypeSid },
        { .Int64Val=0,                  .Count=0, .Type=EvtVarTypeNull },
    };
    unsigned long result;
    whodata_evt *w_evt = *state;

    if(w_evt->path = strdup("c:\\windows"), !w_evt->path)
        fail();

    w_evt->scan_directory = 1;

    successful_whodata_event_render(event, raw_data);

    expect_value(__wrap_OSHash_Get, self, syscheck.wdata.fd);
    expect_string(__wrap_OSHash_Get, key, "1193046");
    will_return(__wrap_OSHash_Get, w_evt);

    expect_string(__wrap__mtwarn, tag, SYSCHECK_LOGTAG);
    expect_string(__wrap__mtwarn, formatted_msg, "(6932): Invalid parameter type (0) for 'event_time'.");

    result = whodata_callback(action, NULL, event);
    assert_int_equal(result, 1);
    assert_int_equal(w_evt->mask, 0x123456);
    assert_int_equal(w_evt->scan_directory, 2);
}

void test_whodata_callback_4663_abort_scan(void **state) {
    EVT_SUBSCRIBE_NOTIFY_ACTION action = EvtSubscribeActionDeliver;
    EVT_HANDLE event = NULL;
    EVT_VARIANT raw_data[] = {
        { .UInt16Val=4663,              .Count=1, .Type=EvtVarTypeUInt16 },
        { .StringVal=L"user_name",      .Count=1, .Type=EvtVarTypeString },
        { .StringVal=WCS_TEST_PATH,     .Count=1, .Type=EvtVarTypeString },
        { .StringVal=L"process_name",   .Count=1, .Type=EvtVarTypeString },
        { .Int64Val=0x123456,           .Count=1, .Type=EvtVarTypeHexInt64 },
        { .Int64Val=0x123456,           .Count=1, .Type=EvtVarTypeHexInt64 },
        { .Int32Val=0x123456,           .Count=1, .Type=EvtVarTypeHexInt32 },
        { .StringVal=L"S-8-15",         .Count=1, .Type=EvtVarTypeSid },
        { .Int64Val=133022717170000000,  .Count=1, .Type=EvtVarTypeFileTime },
    };
    unsigned long result;
    whodata_evt *w_evt = *state;
    whodata_directory w_dir;

    if(w_evt->path = strdup("c:\\windows"), !w_evt->path)
        fail();

    expect_function_call_any(__wrap_pthread_rwlock_rdlock);
    expect_function_call_any(__wrap_pthread_rwlock_wrlock);
    expect_function_call_any(__wrap_pthread_rwlock_unlock);
    expect_function_call_any(__wrap_pthread_mutex_lock);
    expect_function_call_any(__wrap_pthread_mutex_unlock);

    w_evt->scan_directory = 1;

    memset(&w_dir, 0, sizeof(whodata_directory));
    w_dir.QuadPart = 133022717170000000;

    successful_whodata_event_render(event, raw_data);

    expect_value(__wrap_OSHash_Get, self, syscheck.wdata.fd);
    expect_string(__wrap_OSHash_Get, key, "1193046");
    will_return(__wrap_OSHash_Get, w_evt);

    expect_value(__wrap_OSHash_Get, self, syscheck.wdata.directories);
    expect_string(__wrap_OSHash_Get, key, "c:\\windows");
    will_return(__wrap_OSHash_Get, &w_dir);

    expect_string(__wrap__mtdebug2, tag, SYSCHECK_LOGTAG);
    expect_string(__wrap__mtdebug2, formatted_msg, "(6241): The 'c:\\windows' directory has been scanned. It does not need to be scanned again.");

    result = whodata_callback(action, NULL, event);
    assert_int_equal(result, 0);
    assert_int_equal(w_evt->mask, 0x123456);
    assert_int_equal(w_evt->scan_directory, 3);
}

void test_whodata_callback_4663_directory_will_be_scanned(void **state) {
    EVT_SUBSCRIBE_NOTIFY_ACTION action = EvtSubscribeActionDeliver;
    EVT_HANDLE event = NULL;
    EVT_VARIANT raw_data[] = {
        { .UInt16Val=4663,              .Count=1, .Type=EvtVarTypeUInt16 },
        { .StringVal=L"user_name",      .Count=1, .Type=EvtVarTypeString },
        { .StringVal=WCS_TEST_PATH,     .Count=1, .Type=EvtVarTypeString },
        { .StringVal=L"process_name",   .Count=1, .Type=EvtVarTypeString },
        { .Int64Val=0x123456,           .Count=1, .Type=EvtVarTypeHexInt64 },
        { .Int64Val=0x123456,           .Count=1, .Type=EvtVarTypeHexInt64 },
        { .Int32Val=0x123456,           .Count=1, .Type=EvtVarTypeHexInt32 },
        { .StringVal=L"S-8-15",         .Count=1, .Type=EvtVarTypeSid },
        { .Int64Val=133022717170000000,  .Count=1, .Type=EvtVarTypeFileTime },
    };
    unsigned long result;
    whodata_evt *w_evt = *state;
    whodata_directory w_dir;

    if(w_evt->path = strdup("c:\\windows"), !w_evt->path)
        fail();

    expect_function_call_any(__wrap_pthread_rwlock_rdlock);
    expect_function_call_any(__wrap_pthread_rwlock_wrlock);
    expect_function_call_any(__wrap_pthread_rwlock_unlock);
    expect_function_call_any(__wrap_pthread_mutex_lock);
    expect_function_call_any(__wrap_pthread_mutex_unlock);

    w_evt->scan_directory = 1;

    memset(&w_dir, 0, sizeof(whodata_directory));

    successful_whodata_event_render(event, raw_data);

    expect_value(__wrap_OSHash_Get, self, syscheck.wdata.fd);
    expect_string(__wrap_OSHash_Get, key, "1193046");
    will_return(__wrap_OSHash_Get, w_evt);

    expect_value(__wrap_OSHash_Get, self, syscheck.wdata.directories);
    expect_string(__wrap_OSHash_Get, key, "c:\\windows");
    will_return(__wrap_OSHash_Get, &w_dir);

    expect_string(__wrap__mtdebug2, tag, SYSCHECK_LOGTAG);
    expect_string(__wrap__mtdebug2, formatted_msg, "(6244): New files have been detected in the 'c:\\windows' directory and will be scanned.");

    result = whodata_callback(action, NULL, event);
    assert_int_equal(result, 0);
    assert_int_equal(w_evt->mask, 0x123456);
    assert_int_equal(w_evt->scan_directory, 1);
    assert_int_not_equal(w_dir.QuadPart, 0);
}

void test_whodata_callback_4658_no_event_recovered(void **state) {
    EVT_SUBSCRIBE_NOTIFY_ACTION action = EvtSubscribeActionDeliver;
    EVT_HANDLE event = NULL;
    EVT_VARIANT raw_data[] = {
        { .UInt16Val=4658,              .Count=1, .Type=EvtVarTypeUInt16 },
        { .StringVal=L"user_name",      .Count=1, .Type=EvtVarTypeString },
        { .StringVal=WCS_TEST_PATH,     .Count=1, .Type=EvtVarTypeString },
        { .StringVal=L"process_name",   .Count=1, .Type=EvtVarTypeString },
        { .Int64Val=0x123456,           .Count=1, .Type=EvtVarTypeHexInt64 },
        { .Int64Val=0x123456,           .Count=1, .Type=EvtVarTypeHexInt64 },
        { .Int32Val=0x123456,           .Count=1, .Type=EvtVarTypeHexInt32 },
        { .StringVal=L"S-8-15",         .Count=1, .Type=EvtVarTypeSid },
    };
    unsigned long result;

    successful_whodata_event_render(event, raw_data);

    expect_value(__wrap_OSHash_Delete_ex, self, syscheck.wdata.fd);
    expect_string(__wrap_OSHash_Delete_ex, key, "1193046");
    will_return(__wrap_OSHash_Delete_ex, NULL);

    result = whodata_callback(action, NULL, event);
    assert_int_equal(result, 0);
}

void test_whodata_callback_4658_file_event(void **state) {
    EVT_SUBSCRIBE_NOTIFY_ACTION action = EvtSubscribeActionDeliver;
    EVT_HANDLE event = NULL;
    EVT_VARIANT raw_data[] = {
        { .UInt16Val=4658,              .Count=1, .Type=EvtVarTypeUInt16 },
        { .StringVal=L"user_name",      .Count=1, .Type=EvtVarTypeString },
        { .StringVal=WCS_TEST_PATH,     .Count=1, .Type=EvtVarTypeString },
        { .StringVal=L"process_name",   .Count=1, .Type=EvtVarTypeString },
        { .Int64Val=0x123456,           .Count=1, .Type=EvtVarTypeHexInt64 },
        { .Int64Val=0x123456,           .Count=1, .Type=EvtVarTypeHexInt64 },
        { .Int32Val=0x123456,           .Count=1, .Type=EvtVarTypeHexInt32 },
        { .StringVal=L"S-8-15",         .Count=1, .Type=EvtVarTypeSid },
    };
    unsigned long result;
    whodata_evt *w_evt = *state;

    if(w_evt->path = strdup("c:\\a\\path"), !w_evt->path)
        fail();

    w_evt->scan_directory = 0;

    successful_whodata_event_render(event, raw_data);

    expect_value(__wrap_OSHash_Delete_ex, self, syscheck.wdata.fd);
    expect_string(__wrap_OSHash_Delete_ex, key, "1193046");
    will_return(__wrap_OSHash_Delete_ex, w_evt);

    expect_string(__wrap_fim_whodata_event, w_evt->path, "c:\\a\\path");

    result = whodata_callback(action, NULL, event);
    assert_int_equal(result, 0);
}

void test_whodata_callback_4658_directory_delete_event(void **state) {
    EVT_SUBSCRIBE_NOTIFY_ACTION action = EvtSubscribeActionDeliver;
    EVT_HANDLE event = NULL;
    EVT_VARIANT raw_data[] = {
        { .UInt16Val=4658,              .Count=1, .Type=EvtVarTypeUInt16 },
        { .StringVal=L"user_name",      .Count=1, .Type=EvtVarTypeString },
        { .StringVal=WCS_TEST_PATH,     .Count=1, .Type=EvtVarTypeString },
        { .StringVal=L"process_name",   .Count=1, .Type=EvtVarTypeString },
        { .Int64Val=0x123456,           .Count=1, .Type=EvtVarTypeHexInt64 },
        { .Int64Val=0x123456,           .Count=1, .Type=EvtVarTypeHexInt64 },
        { .Int32Val=0x123456,            .Count=1, .Type=EvtVarTypeHexInt32 },
        { .StringVal=L"S-8-15",         .Count=1, .Type=EvtVarTypeSid },
    };
    unsigned long result;
    whodata_evt *w_evt = *state;

    if(w_evt->path = strdup("c:\\a\\path"), !w_evt->path)
        fail();

    w_evt->scan_directory = 1;
    w_evt->mask = 0x10000;

    successful_whodata_event_render(event, raw_data);

    expect_value(__wrap_OSHash_Delete_ex, self, syscheck.wdata.fd);
    expect_string(__wrap_OSHash_Delete_ex, key, "1193046");
    will_return(__wrap_OSHash_Delete_ex, w_evt);

    expect_string(__wrap_fim_whodata_event, w_evt->path, "c:\\a\\path");

    result = whodata_callback(action, NULL, event);
    assert_int_equal(result, 0);
}

void test_whodata_callback_4658_directory_new_file_detected(void **state) {
    EVT_SUBSCRIBE_NOTIFY_ACTION action = EvtSubscribeActionDeliver;
    EVT_HANDLE event = NULL;
    EVT_VARIANT raw_data[] = {
        { .UInt16Val=4658,              .Count=1, .Type=EvtVarTypeUInt16 },
        { .StringVal=L"user_name",      .Count=1, .Type=EvtVarTypeString },
        { .StringVal=WCS_TEST_PATH,     .Count=1, .Type=EvtVarTypeString },
        { .StringVal=L"process_name",   .Count=1, .Type=EvtVarTypeString },
        { .Int64Val=0x123456,           .Count=1, .Type=EvtVarTypeHexInt64 },
        { .Int64Val=0x123456,           .Count=1, .Type=EvtVarTypeHexInt64 },
        { .Int32Val=0x123456,           .Count=1, .Type=EvtVarTypeHexInt32 },
        { .StringVal=L"S-8-15",         .Count=1, .Type=EvtVarTypeSid },
    };
    unsigned long result;
    whodata_evt *w_evt = *state;

    if(w_evt->path = strdup("c:\\a\\path"), !w_evt->path)
        fail();

    w_evt->scan_directory = 1;
    w_evt->mask = 0x2;

    successful_whodata_event_render(event, raw_data);

    expect_value(__wrap_OSHash_Delete_ex, self, syscheck.wdata.fd);
    expect_string(__wrap_OSHash_Delete_ex, key, "1193046");
    will_return(__wrap_OSHash_Delete_ex, w_evt);

    expect_string(__wrap_fim_whodata_event, w_evt->path, "c:\\a\\path");

    result = whodata_callback(action, NULL, event);
    assert_int_equal(result, 0);
}

void test_whodata_callback_4658_directory_scan_for_new_files(void **state) {
    EVT_SUBSCRIBE_NOTIFY_ACTION action = EvtSubscribeActionDeliver;
    EVT_HANDLE event = NULL;
    EVT_VARIANT raw_data[] = {
        { .UInt16Val=4658,              .Count=1, .Type=EvtVarTypeUInt16 },
        { .StringVal=L"user_name",      .Count=1, .Type=EvtVarTypeString },
        { .StringVal=WCS_TEST_PATH,     .Count=1, .Type=EvtVarTypeString },
        { .StringVal=L"process_name",   .Count=1, .Type=EvtVarTypeString },
        { .Int64Val=0x123456,           .Count=1, .Type=EvtVarTypeHexInt64 },
        { .Int64Val=0x123456,           .Count=1, .Type=EvtVarTypeHexInt64 },
        { .Int32Val=0x123456,           .Count=1, .Type=EvtVarTypeHexInt32 },
        { .StringVal=L"S-8-15",         .Count=1, .Type=EvtVarTypeSid },
    };
    unsigned long result;
    whodata_evt *w_evt = *state;

    if(w_evt->path = strdup("c:\\a\\path"), !w_evt->path)
        fail();

    w_evt->scan_directory = 1;
    w_evt->mask = 0x4;

    successful_whodata_event_render(event, raw_data);

    expect_value(__wrap_OSHash_Delete_ex, self, syscheck.wdata.fd);
    expect_string(__wrap_OSHash_Delete_ex, key, "1193046");
    will_return(__wrap_OSHash_Delete_ex, w_evt);

    expect_string(__wrap_fim_whodata_event, w_evt->path, "c:\\a\\path");

    result = whodata_callback(action, NULL, event);
    assert_int_equal(result, 0);
}

void test_whodata_callback_4658_directory_no_new_files(void **state) {
    EVT_SUBSCRIBE_NOTIFY_ACTION action = EvtSubscribeActionDeliver;
    EVT_HANDLE event = NULL;
    EVT_VARIANT raw_data[] = {
        { .UInt16Val=4658,              .Count=1, .Type=EvtVarTypeUInt16 },
        { .StringVal=L"user_name",      .Count=1, .Type=EvtVarTypeString },
        { .StringVal=WCS_TEST_PATH,     .Count=1, .Type=EvtVarTypeString },
        { .StringVal=L"process_name",   .Count=1, .Type=EvtVarTypeString },
        { .Int64Val=0x123456,           .Count=1, .Type=EvtVarTypeHexInt64 },
        { .Int64Val=0x123456,           .Count=1, .Type=EvtVarTypeHexInt64 },
        { .Int32Val=0x123456,           .Count=1, .Type=EvtVarTypeHexInt32 },
        { .StringVal=L"S-8-15",         .Count=1, .Type=EvtVarTypeSid },
    };
    unsigned long result;
    whodata_evt *w_evt = *state;

    if(w_evt->path = strdup("c:\\a\\path"), !w_evt->path)
        fail();

    w_evt->scan_directory = 1;
    w_evt->mask = 0x0;

    successful_whodata_event_render(event, raw_data);

    expect_value(__wrap_OSHash_Delete_ex, self, syscheck.wdata.fd);
    expect_string(__wrap_OSHash_Delete_ex, key, "1193046");
    will_return(__wrap_OSHash_Delete_ex, w_evt);

    expect_string(__wrap__mtdebug2, tag, SYSCHECK_LOGTAG);
    expect_string(__wrap__mtdebug2, formatted_msg,
        "(6245): The 'c:\\a\\path' directory has not been scanned because no new files have been detected. Mask: '0'");

    result = whodata_callback(action, NULL, event);
    assert_int_equal(result, 0);
}

void test_whodata_callback_4658_scan_aborted(void **state) {
    EVT_SUBSCRIBE_NOTIFY_ACTION action = EvtSubscribeActionDeliver;
    EVT_HANDLE event = NULL;
    EVT_VARIANT raw_data[] = {
        { .UInt16Val=4658,              .Count=1, .Type=EvtVarTypeUInt16 },
        { .StringVal=L"user_name",      .Count=1, .Type=EvtVarTypeString },
        { .StringVal=WCS_TEST_PATH,     .Count=1, .Type=EvtVarTypeString },
        { .StringVal=L"process_name",   .Count=1, .Type=EvtVarTypeString },
        { .Int64Val=0x123456,           .Count=1, .Type=EvtVarTypeHexInt64 },
        { .Int64Val=0x123456,           .Count=1, .Type=EvtVarTypeHexInt64 },
        { .Int32Val=0x123456,           .Count=1, .Type=EvtVarTypeHexInt32 },
        { .StringVal=L"S-8-15",         .Count=1, .Type=EvtVarTypeSid },
    };
    unsigned long result;
    whodata_evt *w_evt = *state;

    if(w_evt->path = strdup("c:\\a\\path"), !w_evt->path)
        fail();

    w_evt->scan_directory = 2;
    w_evt->mask = 0x0;

    successful_whodata_event_render(event, raw_data);

    expect_value(__wrap_OSHash_Delete_ex, self, syscheck.wdata.fd);
    expect_string(__wrap_OSHash_Delete_ex, key, "1193046");
    will_return(__wrap_OSHash_Delete_ex, w_evt);

    expect_string(__wrap__mtdebug1, tag, SYSCHECK_LOGTAG);
    expect_string(__wrap__mtdebug1, formatted_msg,
        "(6232): Scanning of the 'c:\\a\\path' directory is aborted because something has gone wrong.");

    result = whodata_callback(action, NULL, event);
    assert_int_equal(result, 0);
}

void test_whodata_callback_unexpected_event_id(void **state) {
    EVT_SUBSCRIBE_NOTIFY_ACTION action = EvtSubscribeActionDeliver;
    EVT_HANDLE event = NULL;
    EVT_VARIANT raw_data[] = {
        { .UInt16Val=1234,              .Count=1, .Type=EvtVarTypeUInt16 },
        { .StringVal=L"user_name",      .Count=1, .Type=EvtVarTypeString },
        { .StringVal=WCS_TEST_PATH,     .Count=1, .Type=EvtVarTypeString },
        { .StringVal=L"process_name",   .Count=1, .Type=EvtVarTypeString },
        { .Int64Val=0x123456,           .Count=1, .Type=EvtVarTypeHexInt64 },
        { .Int64Val=0x123456,           .Count=1, .Type=EvtVarTypeHexInt64 },
        { .Int32Val=0x123456,           .Count=1, .Type=EvtVarTypeHexInt32 },
        { .StringVal=L"S-8-15",         .Count=1, .Type=EvtVarTypeSid },
    };
    unsigned long result;

    successful_whodata_event_render(event, raw_data);

    expect_string(__wrap__mterror, tag, SYSCHECK_LOGTAG);
    expect_string(__wrap__mterror, formatted_msg, FIM_ERROR_WHODATA_EVENTID);

    result = whodata_callback(action, NULL, event);
    assert_int_equal(result, 1);
}

/********************************************************************************************/
void test_check_object_sacl_open_process_error(void **state) {
    int ret;

    will_return(wrap_GetCurrentProcess, (HANDLE)NULL);
    expect_value(wrap_OpenProcessToken, DesiredAccess, TOKEN_ADJUST_PRIVILEGES);
    will_return(wrap_OpenProcessToken, (HANDLE)NULL);
    will_return(wrap_OpenProcessToken, 0);

    will_return(wrap_GetLastError, ERROR_ACCESS_DENIED);

    expect_string(__wrap__mterror, tag, SYSCHECK_LOGTAG);
    expect_string(__wrap__mterror, formatted_msg, "(6648): OpenProcessToken() failed. Error '5'.");

    ret = check_object_sacl("C:\\a\\path", 0);

    assert_int_equal(ret, 2);
}

void test_check_object_sacl_unable_to_set_privilege(void **state) {
    int ret;

    will_return(wrap_GetCurrentProcess, (HANDLE)123456);
    expect_value(wrap_OpenProcessToken, DesiredAccess, TOKEN_ADJUST_PRIVILEGES);
    will_return(wrap_OpenProcessToken, (HANDLE)123456);
    will_return(wrap_OpenProcessToken, 1);

    // Inside set_privilege
    {
        expect_string(wrap_LookupPrivilegeValue, lpName, "SeSecurityPrivilege");
        will_return(wrap_LookupPrivilegeValue, 0);
        will_return(wrap_LookupPrivilegeValue, 0);

        will_return(wrap_GetLastError, ERROR_ACCESS_DENIED);

        expect_string(__wrap__mterror, tag, SYSCHECK_LOGTAG);
        expect_string(__wrap__mterror, formatted_msg,
            "(6647): Could not find the 'SeSecurityPrivilege' privilege. Error: 5");
    }

    will_return(wrap_GetLastError, ERROR_ACCESS_DENIED);

    expect_string(__wrap__mterror, tag, SYSCHECK_LOGTAG);
    expect_string(__wrap__mterror, formatted_msg, "(6659): The privilege could not be activated. Error: '5'.");

    expect_value(wrap_CloseHandle, hObject, (HANDLE)123456);
    will_return(wrap_CloseHandle, 0);

    ret = check_object_sacl("C:\\a\\path", 0);

    assert_int_equal(ret, 2);
}

void test_check_object_sacl_unable_to_retrieve_security_info(void **state) {
    int ret;

    will_return(wrap_GetCurrentProcess, (HANDLE)123456);
    expect_value(wrap_OpenProcessToken, DesiredAccess, TOKEN_ADJUST_PRIVILEGES);
    will_return(wrap_OpenProcessToken, (HANDLE)123456);
    will_return(wrap_OpenProcessToken, 1);

    // Inside set_privilege
    {
        expect_string(wrap_LookupPrivilegeValue, lpName, "SeSecurityPrivilege");
        will_return(wrap_LookupPrivilegeValue, 234567);
        will_return(wrap_LookupPrivilegeValue, 1);
        expect_value(wrap_AdjustTokenPrivileges, TokenHandle, (HANDLE)123456);
        expect_value(wrap_AdjustTokenPrivileges, DisableAllPrivileges, 0);
        will_return(wrap_AdjustTokenPrivileges, 1);

        expect_string(__wrap__mtdebug2, tag, SYSCHECK_LOGTAG);
        expect_string(__wrap__mtdebug2, formatted_msg, "(6268): The 'SeSecurityPrivilege' privilege has been added.");
    }

    expect_string(wrap_GetNamedSecurityInfo, pObjectName, "C:\\a\\path");
    expect_value(wrap_GetNamedSecurityInfo, ObjectType, SE_FILE_OBJECT);
    expect_value(wrap_GetNamedSecurityInfo, SecurityInfo, SACL_SECURITY_INFORMATION);
    will_return(wrap_GetNamedSecurityInfo, NULL);
    will_return(wrap_GetNamedSecurityInfo, NULL);
    will_return(wrap_GetNamedSecurityInfo, ERROR_FILE_NOT_FOUND);

    expect_string(__wrap__mterror, tag, SYSCHECK_LOGTAG);
    expect_string(__wrap__mterror, formatted_msg, "(6650): GetNamedSecurityInfo() failed. Error '2'");

    // Inside set_privilege
    {
        expect_string(wrap_LookupPrivilegeValue, lpName, "SeSecurityPrivilege");
        will_return(wrap_LookupPrivilegeValue, 234567);
        will_return(wrap_LookupPrivilegeValue, 1);

        expect_value(wrap_AdjustTokenPrivileges, TokenHandle, (HANDLE)123456);
        expect_value(wrap_AdjustTokenPrivileges, DisableAllPrivileges, 0);
        will_return(wrap_AdjustTokenPrivileges, 1);

        expect_string(__wrap__mtdebug2, tag, SYSCHECK_LOGTAG);
        expect_string(__wrap__mtdebug2, formatted_msg, "(6269): The 'SeSecurityPrivilege' privilege has been removed.");
    }

    expect_value(wrap_CloseHandle, hObject, (HANDLE)123456);
    will_return(wrap_CloseHandle, 0);

    ret = check_object_sacl("C:\\a\\path", 0);

    assert_int_equal(ret, 2);
}

void test_check_object_sacl_invalid_sacl(void **state) {
    ACL acl;
    int ret;

    will_return(wrap_GetCurrentProcess, (HANDLE)123456);
    expect_value(wrap_OpenProcessToken, DesiredAccess, TOKEN_ADJUST_PRIVILEGES);
    will_return(wrap_OpenProcessToken, (HANDLE)123456);
    will_return(wrap_OpenProcessToken, 1);

    // Inside set_privilege
    {
        expect_string(wrap_LookupPrivilegeValue, lpName, "SeSecurityPrivilege");
        will_return(wrap_LookupPrivilegeValue, 234567);
        will_return(wrap_LookupPrivilegeValue, 1);

        expect_value(wrap_AdjustTokenPrivileges, TokenHandle, (HANDLE)123456);
        expect_value(wrap_AdjustTokenPrivileges, DisableAllPrivileges, 0);
        will_return(wrap_AdjustTokenPrivileges, 1);

        expect_string(__wrap__mtdebug2, tag, SYSCHECK_LOGTAG);
        expect_string(__wrap__mtdebug2, formatted_msg, "(6268): The 'SeSecurityPrivilege' privilege has been added.");
    }

    expect_string(wrap_GetNamedSecurityInfo, pObjectName, "C:\\a\\path");
    expect_value(wrap_GetNamedSecurityInfo, ObjectType, SE_FILE_OBJECT);
    expect_value(wrap_GetNamedSecurityInfo, SecurityInfo, SACL_SECURITY_INFORMATION);
    will_return(wrap_GetNamedSecurityInfo, &acl);
    will_return(wrap_GetNamedSecurityInfo, (PSECURITY_DESCRIPTOR)2345);
    will_return(wrap_GetNamedSecurityInfo, ERROR_SUCCESS);

    // is_valid_sacl
    {
        SID_IDENTIFIER_AUTHORITY world_auth = {SECURITY_WORLD_SID_AUTHORITY};

        expect_memory(wrap_AllocateAndInitializeSid, pIdentifierAuthority, &world_auth, 6);
        expect_value(wrap_AllocateAndInitializeSid, nSubAuthorityCount, 1);
        will_return(wrap_AllocateAndInitializeSid, 1);

        will_return(wrap_GetAce, &acl);
        will_return(wrap_GetAce, 0);

        will_return(wrap_GetLastError, (unsigned int) 700);

        expect_string(__wrap__mterror, tag, SYSCHECK_LOGTAG);
        expect_string(__wrap__mterror, formatted_msg, "(6633): Could not extract the ACE information. Error: '700'.");
    }

    // Inside set_privilege
    {
        expect_string(wrap_LookupPrivilegeValue, lpName, "SeSecurityPrivilege");
        will_return(wrap_LookupPrivilegeValue, 234567);
        will_return(wrap_LookupPrivilegeValue, 1);

        expect_value(wrap_AdjustTokenPrivileges, TokenHandle, (HANDLE)123456);
        expect_value(wrap_AdjustTokenPrivileges, DisableAllPrivileges, 0);
        will_return(wrap_AdjustTokenPrivileges, 1);

        expect_string(__wrap__mtdebug2, tag, SYSCHECK_LOGTAG);
        expect_string(__wrap__mtdebug2, formatted_msg, "(6269): The 'SeSecurityPrivilege' privilege has been removed.");
    }

    expect_value(wrap_CloseHandle, hObject, (HANDLE)123456);
    will_return(wrap_CloseHandle, 0);

    ret = check_object_sacl("C:\\a\\path", 0);

    assert_int_equal(ret, 1);
}

void test_check_object_sacl_valid_sacl(void **state) {
    ACL acl;
    int ret;

    will_return(wrap_GetCurrentProcess, (HANDLE)123456);
    expect_value(wrap_OpenProcessToken, DesiredAccess, TOKEN_ADJUST_PRIVILEGES);
    will_return(wrap_OpenProcessToken, (HANDLE)123456);
    will_return(wrap_OpenProcessToken, 1);

    // Inside set_privilege
    {
        expect_string(wrap_LookupPrivilegeValue, lpName, "SeSecurityPrivilege");
        will_return(wrap_LookupPrivilegeValue, 234567);
        will_return(wrap_LookupPrivilegeValue, 1);

        expect_value(wrap_AdjustTokenPrivileges, TokenHandle, (HANDLE)123456);
        expect_value(wrap_AdjustTokenPrivileges, DisableAllPrivileges, 0);
        will_return(wrap_AdjustTokenPrivileges, 1);

        expect_string(__wrap__mtdebug2, tag, SYSCHECK_LOGTAG);
        expect_string(__wrap__mtdebug2, formatted_msg, "(6268): The 'SeSecurityPrivilege' privilege has been added.");
    }

    expect_string(wrap_GetNamedSecurityInfo, pObjectName, "C:\\a\\path");
    expect_value(wrap_GetNamedSecurityInfo, ObjectType, SE_FILE_OBJECT);
    expect_value(wrap_GetNamedSecurityInfo, SecurityInfo, SACL_SECURITY_INFORMATION);
    will_return(wrap_GetNamedSecurityInfo, &acl);
    will_return(wrap_GetNamedSecurityInfo, (PSECURITY_DESCRIPTOR)2345);
    will_return(wrap_GetNamedSecurityInfo, ERROR_SUCCESS);

    // Inside is_valid_sacl
    {
        SID_IDENTIFIER_AUTHORITY world_auth = {SECURITY_WORLD_SID_AUTHORITY};
        ACCESS_ALLOWED_ACE ace;

        everyone_sid = NULL;
        ev_sid_size = 1;

        // Set the ACL and ACE data
        ace.Header.AceFlags = CONTAINER_INHERIT_ACE | OBJECT_INHERIT_ACE | SUCCESSFUL_ACCESS_ACE_FLAG;
        ace.Mask = FILE_WRITE_DATA | FILE_APPEND_DATA | WRITE_DAC | FILE_WRITE_ATTRIBUTES | DELETE;

        expect_memory(wrap_AllocateAndInitializeSid, pIdentifierAuthority, &world_auth, 6);
        expect_value(wrap_AllocateAndInitializeSid, nSubAuthorityCount, 1);
        will_return(wrap_AllocateAndInitializeSid, 1);

        will_return(wrap_GetAce, &ace);
        will_return(wrap_GetAce, 1);

        will_return(wrap_EqualSid, 1);
    }

    // Inside set_privilege
    {
        expect_string(wrap_LookupPrivilegeValue, lpName, "SeSecurityPrivilege");
        will_return(wrap_LookupPrivilegeValue, 234567);
        will_return(wrap_LookupPrivilegeValue, 1);

        expect_value(wrap_AdjustTokenPrivileges, TokenHandle, (HANDLE)123456);
        expect_value(wrap_AdjustTokenPrivileges, DisableAllPrivileges, 0);
        will_return(wrap_AdjustTokenPrivileges, 1);

        expect_string(__wrap__mtdebug2, tag, SYSCHECK_LOGTAG);
        expect_string(__wrap__mtdebug2, formatted_msg, "(6269): The 'SeSecurityPrivilege' privilege has been removed.");
    }

    expect_value(wrap_CloseHandle, hObject, (HANDLE)123456);
    will_return(wrap_CloseHandle, 0);

    ret = check_object_sacl("C:\\a\\path", 0);

    assert_int_equal(ret, 0);
}

/* run_whodata_scan */

void test_run_whodata_scan_invalid_arch(void **state) {
    int ret;
/* whodata_check_arch() */
{
    expect_value(wrap_RegOpenKeyEx, hKey, HKEY_LOCAL_MACHINE);
    expect_string(wrap_RegOpenKeyEx, lpSubKey,
        "System\\CurrentControlSet\\Control\\Session Manager\\Environment");
    expect_value(wrap_RegOpenKeyEx, ulOptions, 0);
    expect_value(wrap_RegOpenKeyEx, samDesired, KEY_READ);
    will_return(wrap_RegOpenKeyEx, NULL);
    will_return(wrap_RegOpenKeyEx, ERROR_ACCESS_DENIED);

    expect_string(__wrap__mterror, tag, SYSCHECK_LOGTAG);
    expect_string(__wrap__mterror, formatted_msg,
        "(1758): Unable to open registry key: 'System\\CurrentControlSet\\Control\\Session Manager\\Environment'.");
}
    ret = run_whodata_scan();
    assert_int_equal(ret, 1);
}

void test_run_whodata_scan_no_audit_policies(void **state) {
    int ret;

/* Inside whodata_check_arch */
{
    HKEY key;
    const BYTE data[64] = "ARM64";

    expect_value(wrap_RegOpenKeyEx, hKey, HKEY_LOCAL_MACHINE);
    expect_string(wrap_RegOpenKeyEx, lpSubKey,
        "System\\CurrentControlSet\\Control\\Session Manager\\Environment");
    expect_value(wrap_RegOpenKeyEx, ulOptions, 0);
    expect_value(wrap_RegOpenKeyEx, samDesired, KEY_READ);
    will_return(wrap_RegOpenKeyEx, &key);
    will_return(wrap_RegOpenKeyEx, ERROR_SUCCESS);

    expect_string(wrap_RegQueryValueEx, lpValueName, "PROCESSOR_ARCHITECTURE");
    expect_value(wrap_RegQueryValueEx, lpReserved, NULL);
    expect_value(wrap_RegQueryValueEx, lpType, NULL);
    will_return(wrap_RegQueryValueEx, data);
    will_return(wrap_RegQueryValueEx, ERROR_SUCCESS);

}

/* Inside set_policies */
{
    expect_string(__wrap_IsFile, file, "tmp\\backup-policies");
    will_return(__wrap_IsFile, 0);
    expect_string(__wrap_remove, filename, "tmp\\backup-policies");
    will_return(__wrap_remove, 1);

    expect_string(__wrap__mterror, tag, SYSCHECK_LOGTAG);
    expect_any(__wrap__mterror, formatted_msg);
}

    expect_string(__wrap__mterror, tag, SYSCHECK_LOGTAG);
    expect_string(__wrap__mterror, formatted_msg,
         "(6916): Local audit policies could not be configured.");

    ret = run_whodata_scan();
    assert_int_equal(ret, 1);
}

void test_run_whodata_scan_no_auto_audit_policies(void **state) {
    int ret;

/* Inside whodata_check_arch */
{
    HKEY key;
    const BYTE data[64] = "ARM64";

    expect_value(wrap_RegOpenKeyEx, hKey, HKEY_LOCAL_MACHINE);
    expect_string(wrap_RegOpenKeyEx, lpSubKey,
        "System\\CurrentControlSet\\Control\\Session Manager\\Environment");
    expect_value(wrap_RegOpenKeyEx, ulOptions, 0);
    expect_value(wrap_RegOpenKeyEx, samDesired, KEY_READ);
    will_return(wrap_RegOpenKeyEx, &key);
    will_return(wrap_RegOpenKeyEx, ERROR_SUCCESS);

    expect_string(wrap_RegQueryValueEx, lpValueName, "PROCESSOR_ARCHITECTURE");
    expect_value(wrap_RegQueryValueEx, lpReserved, NULL);
    expect_value(wrap_RegQueryValueEx, lpType, NULL);
    will_return(wrap_RegQueryValueEx, data);
    will_return(wrap_RegQueryValueEx, ERROR_SUCCESS);

}

/* Inside set_policies */
{
    expect_string(__wrap_IsFile, file, "tmp\\backup-policies");
    will_return(__wrap_IsFile, 0);
    expect_string(__wrap_remove, filename, "tmp\\backup-policies");
    will_return(__wrap_remove, 0);

    expect_string(__wrap_wm_exec, command, "auditpol /backup /file:\"tmp\\backup-policies\"");
    expect_value(__wrap_wm_exec, secs, 5);
    expect_value(__wrap_wm_exec, add_path, NULL);
    will_return(__wrap_wm_exec, 1);
    will_return(__wrap_wm_exec, 0);

    expect_string(__wrap__mterror, tag, SYSCHECK_LOGTAG);
    expect_string(__wrap__mterror, formatted_msg,
        "(6915): Audit policies could not be auto-configured due to the Windows version. Check if they are correct for whodata mode.");
}

    expect_string(__wrap__mterror, tag, SYSCHECK_LOGTAG);
    expect_string(__wrap__mterror, formatted_msg, "(6916): Local audit policies could not be configured.");

    ret = run_whodata_scan();
    assert_int_equal(ret, 1);
}

void test_run_whodata_scan_error_event_channel(void **state) {
    int ret;

/* Inside whodata_check_arch */
{
    HKEY key;
    const BYTE data[64] = "ARM64";

    expect_value(wrap_RegOpenKeyEx, hKey, HKEY_LOCAL_MACHINE);
    expect_string(wrap_RegOpenKeyEx, lpSubKey,
        "System\\CurrentControlSet\\Control\\Session Manager\\Environment");
    expect_value(wrap_RegOpenKeyEx, ulOptions, 0);
    expect_value(wrap_RegOpenKeyEx, samDesired, KEY_READ);
    will_return(wrap_RegOpenKeyEx, &key);
    will_return(wrap_RegOpenKeyEx, ERROR_SUCCESS);

    expect_string(wrap_RegQueryValueEx, lpValueName, "PROCESSOR_ARCHITECTURE");
    expect_value(wrap_RegQueryValueEx, lpReserved, NULL);
    expect_value(wrap_RegQueryValueEx, lpType, NULL);
    will_return(wrap_RegQueryValueEx, data);
    will_return(wrap_RegQueryValueEx, ERROR_SUCCESS);

}

/* Inside set_policies */
{
    expect_string(__wrap_IsFile, file, "tmp\\backup-policies");
    will_return(__wrap_IsFile, 1);

    expect_string(__wrap_wm_exec, command, "auditpol /backup /file:\"tmp\\backup-policies\"");
    expect_value(__wrap_wm_exec, secs, 5);
    expect_value(__wrap_wm_exec, add_path, NULL);
    will_return(__wrap_wm_exec, 0);
    will_return(__wrap_wm_exec, 0);

    expect_string(__wrap_fopen, path, "tmp\\backup-policies");
    expect_string(__wrap_fopen, mode, "r");
    will_return(__wrap_fopen, (FILE*)1234);

    expect_string(__wrap_fopen, path, "tmp\\new-policies");
    expect_string(__wrap_fopen, mode, "w");
    will_return(__wrap_fopen, (FILE*)2345);

    expect_value(wrap_fgets, __stream, (FILE*)1234);
    will_return(wrap_fgets, "some policies");

    expect_value(wrap_fprintf, __stream, 2345);
    expect_string(wrap_fprintf, formatted_msg, "some policies");
    will_return(wrap_fprintf, 0);

    expect_value(wrap_fgets, __stream, (FILE*)1234);
    will_return(wrap_fgets, NULL);

    expect_value(wrap_fprintf, __stream, 2345);
    expect_string(wrap_fprintf, formatted_msg, ",System,File System,{0CCE921D-69AE-11D9-BED3-505054503030},,,1\n");
    will_return(wrap_fprintf, 0);

    expect_value(wrap_fprintf, __stream, 2345);
    expect_string(wrap_fprintf, formatted_msg, ",System,Handle Manipulation,{0CCE9223-69AE-11D9-BED3-505054503030},,,1\n");
    will_return(wrap_fprintf, 0);

    expect_value(__wrap_fclose, _File, (FILE*)2345);
    will_return(__wrap_fclose, 0);

    expect_string(__wrap_wm_exec, command, "auditpol /restore /file:\"tmp\\new-policies\"");
    expect_value(__wrap_wm_exec, secs, 5);
    expect_value(__wrap_wm_exec, add_path, NULL);
    will_return(__wrap_wm_exec, 0);
    will_return(__wrap_wm_exec, 0);

    expect_value(__wrap_fclose, _File, (FILE*)1234);
    will_return(__wrap_fclose, 0);
}

    DWORD fields_number = 9;
    EVT_HANDLE event;

    expect_value(wrap_EvtCreateRenderContext, ValuePathsCount, fields_number);
    expect_value(wrap_EvtCreateRenderContext, ValuePaths, event_fields);
    expect_value(wrap_EvtCreateRenderContext, Flags, EvtRenderContextValues);
    will_return(wrap_EvtCreateRenderContext, event);

    wchar_t *query = L"Event[ System[band(Keywords, 9007199254740992)] and "
                            "( ( ( EventData/Data[@Name='ObjectType'] = 'File' ) and "
                            "( (  System/EventID = 4656 or System/EventID = 4663 ) and "
                            "( EventData[band(Data[@Name='AccessMask'], 327938‬)] ) ) ) or "
                            "System/EventID = 4658 or System/EventID = 4660 ) ]";

    expect_value(wrap_EvtSubscribe, Session, NULL);
    expect_value(wrap_EvtSubscribe, SignalEvent, NULL);
    expect_string(wrap_EvtSubscribe, ChannelPath, L"Security");
    expect_string(wrap_EvtSubscribe, Query, query);
    expect_value(wrap_EvtSubscribe, Bookmark, NULL);
    expect_value(wrap_EvtSubscribe, Context, NULL);
    expect_value(wrap_EvtSubscribe, Callback, (EVT_SUBSCRIBE_CALLBACK)whodata_callback);
    expect_value(wrap_EvtSubscribe, Flags, EvtSubscribeToFutureEvents);

    will_return(wrap_EvtSubscribe, NULL);

    expect_string(__wrap__mterror, tag, SYSCHECK_LOGTAG);
    expect_string(__wrap__mterror, formatted_msg, "(6621): Event Channel subscription could not be made. Whodata scan is disabled.");

    ret = run_whodata_scan();
    assert_int_equal(ret, 1);
}

void test_run_whodata_scan_success(void **state) {
    int ret;

/* Inside whodata_check_arch */
{
    HKEY key;
    const BYTE data[64] = "ARM64";

    expect_value(wrap_RegOpenKeyEx, hKey, HKEY_LOCAL_MACHINE);
    expect_string(wrap_RegOpenKeyEx, lpSubKey,
        "System\\CurrentControlSet\\Control\\Session Manager\\Environment");
    expect_value(wrap_RegOpenKeyEx, ulOptions, 0);
    expect_value(wrap_RegOpenKeyEx, samDesired, KEY_READ);
    will_return(wrap_RegOpenKeyEx, &key);
    will_return(wrap_RegOpenKeyEx, ERROR_SUCCESS);

    expect_string(wrap_RegQueryValueEx, lpValueName, "PROCESSOR_ARCHITECTURE");
    expect_value(wrap_RegQueryValueEx, lpReserved, NULL);
    expect_value(wrap_RegQueryValueEx, lpType, NULL);
    will_return(wrap_RegQueryValueEx, data);
    will_return(wrap_RegQueryValueEx, ERROR_SUCCESS);

}

/* Inside set_policies */
{
    expect_string(__wrap_IsFile, file, "tmp\\backup-policies");
    will_return(__wrap_IsFile, 1);

    expect_string(__wrap_wm_exec, command, "auditpol /backup /file:\"tmp\\backup-policies\"");
    expect_value(__wrap_wm_exec, secs, 5);
    expect_value(__wrap_wm_exec, add_path, NULL);
    will_return(__wrap_wm_exec, 0);
    will_return(__wrap_wm_exec, 0);

    expect_string(__wrap_fopen, path, "tmp\\backup-policies");
    expect_string(__wrap_fopen, mode, "r");
    will_return(__wrap_fopen, (FILE*)1234);

    expect_string(__wrap_fopen, path, "tmp\\new-policies");
    expect_string(__wrap_fopen, mode, "w");
    will_return(__wrap_fopen, (FILE*)2345);

    expect_value(wrap_fgets, __stream, (FILE*)1234);
    will_return(wrap_fgets, "some policies");

    expect_value(wrap_fprintf, __stream, 2345);
    expect_string(wrap_fprintf, formatted_msg, "some policies");
    will_return(wrap_fprintf, 0);

    expect_value(wrap_fgets, __stream, (FILE*)1234);
    will_return(wrap_fgets, NULL);

    expect_value(wrap_fprintf, __stream, 2345);
    expect_string(wrap_fprintf, formatted_msg, ",System,File System,{0CCE921D-69AE-11D9-BED3-505054503030},,,1\n");
    will_return(wrap_fprintf, 0);

    expect_value(wrap_fprintf, __stream, 2345);
    expect_string(wrap_fprintf, formatted_msg, ",System,Handle Manipulation,{0CCE9223-69AE-11D9-BED3-505054503030},,,1\n");
    will_return(wrap_fprintf, 0);

    expect_value(__wrap_fclose, _File, (FILE*)2345);
    will_return(__wrap_fclose, 0);

    expect_string(__wrap_wm_exec, command, "auditpol /restore /file:\"tmp\\new-policies\"");
    expect_value(__wrap_wm_exec, secs, 5);
    expect_value(__wrap_wm_exec, add_path, NULL);
    will_return(__wrap_wm_exec, 0);
    will_return(__wrap_wm_exec, 0);

    expect_value(__wrap_fclose, _File, (FILE*)1234);
    will_return(__wrap_fclose, 0);
}

    DWORD fields_number = 9;
    EVT_HANDLE event;

    expect_value(wrap_EvtCreateRenderContext, ValuePathsCount, fields_number);
    expect_value(wrap_EvtCreateRenderContext, ValuePaths, event_fields);
    expect_value(wrap_EvtCreateRenderContext, Flags, EvtRenderContextValues);
    will_return(wrap_EvtCreateRenderContext, event);

    wchar_t *query = L"Event[ System[band(Keywords, 9007199254740992)] and "
                            "( ( ( EventData/Data[@Name='ObjectType'] = 'File' ) and "
                            "( (  System/EventID = 4656 or System/EventID = 4663 ) and "
                            "( EventData[band(Data[@Name='AccessMask'], 327938‬)] ) ) ) or "
                            "System/EventID = 4658 or System/EventID = 4660 ) ]";

    expect_value(wrap_EvtSubscribe, Session, NULL);
    expect_value(wrap_EvtSubscribe, SignalEvent, NULL);
    expect_string(wrap_EvtSubscribe, ChannelPath, L"Security");
    expect_string(wrap_EvtSubscribe, Query, query);
    expect_value(wrap_EvtSubscribe, Bookmark, NULL);
    expect_value(wrap_EvtSubscribe, Context, NULL);
    expect_value(wrap_EvtSubscribe, Callback, (EVT_SUBSCRIBE_CALLBACK)whodata_callback);
    expect_value(wrap_EvtSubscribe, Flags, EvtSubscribeToFutureEvents);

    will_return(wrap_EvtSubscribe, 1);

    expect_string(__wrap__mtinfo, tag, SYSCHECK_LOGTAG);
    expect_string(__wrap__mtinfo, formatted_msg, "(6019): File integrity monitoring real-time Whodata engine started.");

    ret = run_whodata_scan();
    assert_int_equal(ret, 0);
}

void test_set_subscription_query(void **state) {
    wchar_t output[OS_MAXSTR];
    wchar_t *expected_output = L"Event[ System[band(Keywords, 9007199254740992)] and "
                                "( ( ( EventData/Data[@Name='ObjectType'] = 'File' ) and "
                                "( (  System/EventID = 4656 or System/EventID = 4663 ) and "
                                "( EventData[band(Data[@Name='AccessMask'], 327938‬)] ) ) ) or "
                                "System/EventID = 4658 or System/EventID = 4660 ) ]";

    set_subscription_query(output);

    assert_memory_equal(output, expected_output, wcslen(expected_output));
}

void test_set_policies_unable_to_remove_backup_file(void **state) {
    int ret;

    expect_string(__wrap_IsFile, file, "tmp\\backup-policies");
    will_return(__wrap_IsFile, 0);

    expect_string(__wrap_remove, filename, "tmp\\backup-policies");
    will_return(__wrap_remove, -1);
    errno = EACCES;

    expect_string(__wrap__mterror, tag, SYSCHECK_LOGTAG);
    expect_string(__wrap__mterror, formatted_msg,
        "(6660): 'tmp\\backup-policies' could not be removed: 'Permission denied' (13).");

    ret = set_policies();

    assert_int_equal(ret, 1);
}

void test_set_policies_fail_getting_policies(void **state) {
    int ret;

    expect_string(__wrap_IsFile, file, "tmp\\backup-policies");
    will_return(__wrap_IsFile, 1);

    expect_string(__wrap_wm_exec, command, "auditpol /backup /file:\"tmp\\backup-policies\"");
    expect_value(__wrap_wm_exec, secs, 5);
    expect_value(__wrap_wm_exec, add_path, NULL);
    will_return(__wrap_wm_exec, 1);
    will_return(__wrap_wm_exec, 0);

    expect_string(__wrap__mterror, tag, SYSCHECK_LOGTAG);
    expect_string(__wrap__mterror, formatted_msg,
    "(6915): Audit policies could not be auto-configured due to the Windows version. Check if they are correct for whodata mode.");

    ret = set_policies();

    assert_int_equal(ret, 2);
}

void test_set_policies_unable_to_open_backup_file(void **state) {
    int ret;

    expect_string(__wrap_IsFile, file, "tmp\\backup-policies");
    will_return(__wrap_IsFile, 1);

    expect_string(__wrap_wm_exec, command, "auditpol /backup /file:\"tmp\\backup-policies\"");
    expect_value(__wrap_wm_exec, secs, 5);
    expect_value(__wrap_wm_exec, add_path, NULL);
    will_return(__wrap_wm_exec, 0);
    will_return(__wrap_wm_exec, 0);

    expect_string(__wrap_fopen, path, "tmp\\backup-policies");
    expect_string(__wrap_fopen, mode, "r");
    will_return(__wrap_fopen, NULL);
    errno = EACCES;

    expect_string(__wrap__mterror, tag, SYSCHECK_LOGTAG);
    expect_string(__wrap__mterror, formatted_msg,
        "(6661): 'tmp\\backup-policies' could not be opened: 'Permission denied' (13).");

    ret = set_policies();

    assert_int_equal(ret, 1);
}

void test_set_policies_unable_to_open_new_file(void **state) {
    int ret;

    expect_string(__wrap_IsFile, file, "tmp\\backup-policies");
    will_return(__wrap_IsFile, 1);

    expect_string(__wrap_wm_exec, command, "auditpol /backup /file:\"tmp\\backup-policies\"");
    expect_value(__wrap_wm_exec, secs, 5);
    expect_value(__wrap_wm_exec, add_path, NULL);
    will_return(__wrap_wm_exec, 0);
    will_return(__wrap_wm_exec, 0);

    expect_string(__wrap_fopen, path, "tmp\\backup-policies");
    expect_string(__wrap_fopen, mode, "r");
    will_return(__wrap_fopen, (FILE*)1234);

    expect_string(__wrap_fopen, path, "tmp\\new-policies");
    expect_string(__wrap_fopen, mode, "w");
    will_return(__wrap_fopen, NULL);
    errno = EACCES;

    expect_string(__wrap__mterror, tag, SYSCHECK_LOGTAG);
    expect_string(__wrap__mterror, formatted_msg,
        "(6661): 'tmp\\new-policies' could not be opened: 'Permission denied' (13).");

    expect_value(__wrap_fclose, _File, (FILE*)1234);
    will_return(__wrap_fclose, 0);

    ret = set_policies();

    assert_int_equal(ret, 1);
}

void test_set_policies_unable_to_restore_policies(void **state) {
    int ret;

    expect_string(__wrap_IsFile, file, "tmp\\backup-policies");
    will_return(__wrap_IsFile, 1);

    expect_string(__wrap_wm_exec, command, "auditpol /backup /file:\"tmp\\backup-policies\"");
    expect_value(__wrap_wm_exec, secs, 5);
    expect_value(__wrap_wm_exec, add_path, NULL);
    will_return(__wrap_wm_exec, 0);
    will_return(__wrap_wm_exec, 0);

    expect_string(__wrap_fopen, path, "tmp\\backup-policies");
    expect_string(__wrap_fopen, mode, "r");
    will_return(__wrap_fopen, (FILE*)1234);

    expect_string(__wrap_fopen, path, "tmp\\new-policies");
    expect_string(__wrap_fopen, mode, "w");
    will_return(__wrap_fopen, (FILE*)2345);

    expect_value(wrap_fgets, __stream, (FILE*)1234);
    will_return(wrap_fgets, "some policies");

    expect_value(wrap_fprintf, __stream, 2345);
    expect_string(wrap_fprintf, formatted_msg, "some policies");
    will_return(wrap_fprintf, 0);

    expect_value(wrap_fgets, __stream, (FILE*)1234);
    will_return(wrap_fgets, NULL);

    expect_value(wrap_fprintf, __stream, 2345);
    expect_string(wrap_fprintf, formatted_msg, ",System,File System,{0CCE921D-69AE-11D9-BED3-505054503030},,,1\n");
    will_return(wrap_fprintf, 0);

    expect_value(wrap_fprintf, __stream, 2345);
    expect_string(wrap_fprintf, formatted_msg, ",System,Handle Manipulation,{0CCE9223-69AE-11D9-BED3-505054503030},,,1\n");
    will_return(wrap_fprintf, 0);

    expect_value(__wrap_fclose, _File, (FILE*)2345);
    will_return(__wrap_fclose, 0);

    expect_string(__wrap_wm_exec, command, "auditpol /restore /file:\"tmp\\new-policies\"");
    expect_value(__wrap_wm_exec, secs, 5);
    expect_value(__wrap_wm_exec, add_path, NULL);
    will_return(__wrap_wm_exec, 1);
    will_return(__wrap_wm_exec, 0);
    expect_string(__wrap__mterror, tag, SYSCHECK_LOGTAG);
    expect_string(__wrap__mterror, formatted_msg,
        "(6915): Audit policies could not be auto-configured due to the Windows version. Check if they are correct for whodata mode.");

    expect_value(__wrap_fclose, _File, (FILE*)1234);
    will_return(__wrap_fclose, 0);

    ret = set_policies();

    assert_int_equal(ret, 2);
}
void test_set_policies_success(void **state) {
    int ret;

    expect_string(__wrap_IsFile, file, "tmp\\backup-policies");
    will_return(__wrap_IsFile, 1);

    expect_string(__wrap_wm_exec, command, "auditpol /backup /file:\"tmp\\backup-policies\"");
    expect_value(__wrap_wm_exec, secs, 5);
    expect_value(__wrap_wm_exec, add_path, NULL);
    will_return(__wrap_wm_exec, 0);
    will_return(__wrap_wm_exec, 0);

    expect_string(__wrap_fopen, path, "tmp\\backup-policies");
    expect_string(__wrap_fopen, mode, "r");
    will_return(__wrap_fopen, (FILE*)1234);

    expect_string(__wrap_fopen, path, "tmp\\new-policies");
    expect_string(__wrap_fopen, mode, "w");
    will_return(__wrap_fopen, (FILE*)2345);

    expect_value(wrap_fgets, __stream, (FILE*)1234);
    will_return(wrap_fgets, "some policies");

    expect_value(wrap_fprintf, __stream, 2345);
    expect_string(wrap_fprintf, formatted_msg, "some policies");
    will_return(wrap_fprintf, 0);

    expect_value(wrap_fgets, __stream, (FILE*)1234);
    will_return(wrap_fgets, NULL);

    expect_value(wrap_fprintf, __stream, 2345);
    expect_string(wrap_fprintf, formatted_msg, ",System,File System,{0CCE921D-69AE-11D9-BED3-505054503030},,,1\n");
    will_return(wrap_fprintf, 0);

    expect_value(wrap_fprintf, __stream, 2345);
    expect_string(wrap_fprintf, formatted_msg, ",System,Handle Manipulation,{0CCE9223-69AE-11D9-BED3-505054503030},,,1\n");
    will_return(wrap_fprintf, 0);

    expect_value(__wrap_fclose, _File, (FILE*)2345);
    will_return(__wrap_fclose, 0);

    expect_string(__wrap_wm_exec, command, "auditpol /restore /file:\"tmp\\new-policies\"");
    expect_value(__wrap_wm_exec, secs, 5);
    expect_value(__wrap_wm_exec, add_path, NULL);
    will_return(__wrap_wm_exec, 0);
    will_return(__wrap_wm_exec, 0);

    expect_value(__wrap_fclose, _File, (FILE*)1234);
    will_return(__wrap_fclose, 0);

    ret = set_policies();

    assert_int_equal(ret, 0);
}

void test_state_checker_no_files_to_check(void **state) {
    int ret;
    void *input = NULL;

    expect_function_call_any(__wrap_pthread_rwlock_wrlock);
    expect_function_call_any(__wrap_pthread_mutex_lock);
    expect_function_call_any(__wrap_pthread_mutex_unlock);
    expect_function_call_any(__wrap_pthread_rwlock_unlock);

    OSList_CleanNodes(syscheck.directories);

    expect_string(__wrap__mtdebug1, tag, SYSCHECK_LOGTAG);
    expect_string(__wrap__mtdebug1, formatted_msg, "(6233): Checking thread set to '300' seconds.");

    will_return(__wrap_FOREVER, 1);
    will_return(__wrap_FOREVER, 0);

    expect_value(wrap_Sleep, dwMilliseconds, WDATA_DEFAULT_INTERVAL_SCAN * 1000);

    ret = state_checker(input);

    assert_int_equal(ret, 0);
}

void test_state_checker_file_not_whodata(void **state) {
    int ret;
    void *input = NULL;

    expect_function_call_any(__wrap_pthread_rwlock_rdlock);
    expect_function_call_any(__wrap_pthread_mutex_lock);
    expect_function_call_any(__wrap_pthread_mutex_unlock);
    expect_function_call_any(__wrap_pthread_rwlock_unlock);
    expect_function_call_any(__wrap_pthread_rwlock_wrlock);

    // Leverage Free_Syscheck not free the wdata struct
    ((directory_t *)OSList_GetDataFromIndex(syscheck.directories, 0))->dirs_status.status &= ~WD_CHECK_WHODATA;

    expect_string(__wrap__mtdebug1, tag, SYSCHECK_LOGTAG);
    expect_string(__wrap__mtdebug1, formatted_msg, "(6233): Checking thread set to '300' seconds.");

    will_return(__wrap_FOREVER, 1);
    will_return(__wrap_FOREVER, 0);

    expect_value(wrap_Sleep, dwMilliseconds, WDATA_DEFAULT_INTERVAL_SCAN * 1000);

    ret = state_checker(input);

    assert_int_equal(ret, 0);
}

void test_state_checker_file_does_not_exist(void **state) {
    int ret;
    void *input = NULL;
    SYSTEMTIME st;

    memset(&st, 0, sizeof(SYSTEMTIME));
    st.wYear = 2020;
    st.wMonth = 3;
    st.wDay = 3;

    expect_function_call_any(__wrap_pthread_rwlock_wrlock);
    expect_function_call_any(__wrap_pthread_rwlock_unlock);
    expect_function_call_any(__wrap_pthread_rwlock_rdlock);
    expect_function_call_any(__wrap_pthread_mutex_lock);
    expect_function_call_any(__wrap_pthread_mutex_unlock);

    expect_string(__wrap__mtdebug1, tag, SYSCHECK_LOGTAG);
    expect_string(__wrap__mtdebug1, formatted_msg, "(6233): Checking thread set to '300' seconds.");

    will_return(__wrap_FOREVER, 1);
    will_return(__wrap_FOREVER, 0);

    expect_value(wrap_Sleep, dwMilliseconds, WDATA_DEFAULT_INTERVAL_SCAN * 1000);

    expect_string(__wrap_check_path_type, dir, "c:\\a\\path");
    will_return(__wrap_check_path_type, 0);

<<<<<<< HEAD
    expect_string(__wrap__mtdebug1, tag, SYSCHECK_LOGTAG);
    expect_string(__wrap__mtdebug1, formatted_msg,
=======
    expect_string(__wrap__mdebug2, formatted_msg,
>>>>>>> c1104b41
        "(6022): 'c:\\a\\path' has been deleted. It will not be monitored in real-time Whodata mode.");

    will_return(wrap_GetSystemTime, &st);

    ret = state_checker(input);

    assert_int_equal(ret, 0);
    assert_memory_equal(&((directory_t *)OSList_GetDataFromIndex(syscheck.directories, 0))->dirs_status.last_check, &st, sizeof(SYSTEMTIME));
    assert_int_equal(((directory_t *)OSList_GetDataFromIndex(syscheck.directories, 0))->dirs_status.object_type, WD_STATUS_UNK_TYPE);
    assert_null(((directory_t *)OSList_GetDataFromIndex(syscheck.directories, 0))->dirs_status.status & WD_STATUS_EXISTS);
}

void test_state_checker_file_with_invalid_sacl(void **state) {
    int ret;
    void *input = NULL;
    ACL acl;
    SID_IDENTIFIER_AUTHORITY world_auth = {SECURITY_WORLD_SID_AUTHORITY};

    acl.AceCount = 1;

    expect_function_call_any(__wrap_pthread_rwlock_wrlock);
    expect_function_call_any(__wrap_pthread_rwlock_unlock);
    expect_function_call_any(__wrap_pthread_rwlock_rdlock);
    expect_function_call_any(__wrap_pthread_mutex_lock);
    expect_function_call_any(__wrap_pthread_mutex_unlock);

    expect_string(__wrap__mtdebug1, tag, SYSCHECK_LOGTAG);
    expect_string(__wrap__mtdebug1, formatted_msg, "(6233): Checking thread set to '300' seconds.");

    will_return(__wrap_FOREVER, 1);
    will_return(__wrap_FOREVER, 0);

    expect_value(wrap_Sleep, dwMilliseconds, WDATA_DEFAULT_INTERVAL_SCAN * 1000);

    expect_string(__wrap_check_path_type, dir, "c:\\a\\path");
    will_return(__wrap_check_path_type, 1);

    // Inside check_object_sacl
    {
        will_return(wrap_GetCurrentProcess, (HANDLE)4321);
        expect_value(wrap_OpenProcessToken, DesiredAccess, TOKEN_ADJUST_PRIVILEGES);
        will_return(wrap_OpenProcessToken, (HANDLE)123456);
        will_return(wrap_OpenProcessToken, 1);

        // Inside set_privilege
        {
            expect_string(wrap_LookupPrivilegeValue, lpName, "SeSecurityPrivilege");
            will_return(wrap_LookupPrivilegeValue, 234567);
            will_return(wrap_LookupPrivilegeValue, 1);

            expect_value(wrap_AdjustTokenPrivileges, TokenHandle, (HANDLE)123456);
            expect_value(wrap_AdjustTokenPrivileges, DisableAllPrivileges, 0);
            will_return(wrap_AdjustTokenPrivileges, 1);

            expect_string(__wrap__mtdebug2, tag, SYSCHECK_LOGTAG);
            expect_string(__wrap__mtdebug2, formatted_msg, "(6268): The 'SeSecurityPrivilege' privilege has been added.");
        }

        expect_string(wrap_GetNamedSecurityInfo, pObjectName, "c:\\a\\path");
        expect_value(wrap_GetNamedSecurityInfo, ObjectType, SE_FILE_OBJECT);
        expect_value(wrap_GetNamedSecurityInfo, SecurityInfo, SACL_SECURITY_INFORMATION);
        will_return(wrap_GetNamedSecurityInfo, &acl);
        will_return(wrap_GetNamedSecurityInfo, (PSECURITY_DESCRIPTOR)2345);
        will_return(wrap_GetNamedSecurityInfo, ERROR_SUCCESS);

        // is_valid_sacl
        {

            expect_memory(wrap_AllocateAndInitializeSid, pIdentifierAuthority, &world_auth, 6);
            expect_value(wrap_AllocateAndInitializeSid, nSubAuthorityCount, 1);
            will_return(wrap_AllocateAndInitializeSid, 1);

            will_return(wrap_GetAce, &acl);
            will_return(wrap_GetAce, 0);

            will_return(wrap_GetLastError, (unsigned int) 700);

            expect_string(__wrap__mterror, tag, SYSCHECK_LOGTAG);
            expect_string(__wrap__mterror, formatted_msg, "(6633): Could not extract the ACE information. Error: '700'.");
        }

        // Inside set_privilege
        {
            expect_string(wrap_LookupPrivilegeValue, lpName, "SeSecurityPrivilege");
            will_return(wrap_LookupPrivilegeValue, 234567);
            will_return(wrap_LookupPrivilegeValue, 1);

            expect_value(wrap_AdjustTokenPrivileges, TokenHandle, (HANDLE)123456);
            expect_value(wrap_AdjustTokenPrivileges, DisableAllPrivileges, 0);
            will_return(wrap_AdjustTokenPrivileges, 1);

            expect_string(__wrap__mtdebug2, tag, SYSCHECK_LOGTAG);
            expect_string(__wrap__mtdebug2, formatted_msg, "(6269): The 'SeSecurityPrivilege' privilege has been removed.");
        }

        expect_value(wrap_CloseHandle, hObject, (HANDLE)123456);
        will_return(wrap_CloseHandle, 0);
    }

    expect_string(__wrap__mtinfo, tag, SYSCHECK_LOGTAG);
    expect_string(__wrap__mtinfo, formatted_msg,
        "(6021): The SACL of 'c:\\a\\path' has been modified and it is not valid for the real-time Whodata mode. Whodata will not be available for this file.");

    // Inside notify_SACL_change
    {
        expect_string(__wrap_SendMSG, message,
            "wazuh: Audit: The SACL of 'c:\\a\\path' has been modified and can no longer be scanned in whodata mode.");
        expect_string(__wrap_SendMSG, locmsg, "syscheck");
        expect_value(__wrap_SendMSG, loc, LOCALFILE_MQ);
        will_return(__wrap_SendMSG, 0); // Return value is discarded
    }

    ret = state_checker(input);

    assert_int_equal(ret, 0);
    assert_int_equal(((directory_t *)OSList_GetDataFromIndex(syscheck.directories, 0))->dirs_status.object_type, WD_STATUS_FILE_TYPE);
    assert_non_null(((directory_t *)OSList_GetDataFromIndex(syscheck.directories, 0))->dirs_status.status & WD_STATUS_EXISTS);
    assert_null(((directory_t *)OSList_GetDataFromIndex(syscheck.directories, 0))->options & WHODATA_ACTIVE);
}

void test_state_checker_file_with_valid_sacl(void **state) {
    int ret;
    void *input = NULL;
    SYSTEMTIME st;
    ACL acl;

    memset(&st, 0, sizeof(SYSTEMTIME));
    st.wYear = 2020;
    st.wMonth = 3;
    st.wDay = 3;

    acl.AceCount = 1;

    expect_function_call_any(__wrap_pthread_rwlock_wrlock);
    expect_function_call_any(__wrap_pthread_rwlock_unlock);
    expect_function_call_any(__wrap_pthread_rwlock_rdlock);
    expect_function_call_any(__wrap_pthread_mutex_lock);
    expect_function_call_any(__wrap_pthread_mutex_unlock);

    expect_string(__wrap__mtdebug1, tag, SYSCHECK_LOGTAG);
    expect_string(__wrap__mtdebug1, formatted_msg, "(6233): Checking thread set to '300' seconds.");

    will_return(__wrap_FOREVER, 1);
    will_return(__wrap_FOREVER, 0);

    expect_value(wrap_Sleep, dwMilliseconds, WDATA_DEFAULT_INTERVAL_SCAN * 1000);

    expect_string(__wrap_check_path_type, dir, "c:\\a\\path");
    will_return(__wrap_check_path_type, 1);

    // Inside check_object_sacl
    {
        will_return(wrap_GetCurrentProcess, (HANDLE)4321);
        expect_value(wrap_OpenProcessToken, DesiredAccess, TOKEN_ADJUST_PRIVILEGES);
        will_return(wrap_OpenProcessToken, (HANDLE)123456);
        will_return(wrap_OpenProcessToken, 1);

        // Inside set_privilege
        {
            expect_string(wrap_LookupPrivilegeValue, lpName, "SeSecurityPrivilege");
            will_return(wrap_LookupPrivilegeValue, 234567);
            will_return(wrap_LookupPrivilegeValue, 1);

            expect_value(wrap_AdjustTokenPrivileges, TokenHandle, (HANDLE)123456);
            expect_value(wrap_AdjustTokenPrivileges, DisableAllPrivileges, 0);
            will_return(wrap_AdjustTokenPrivileges, 1);

            expect_string(__wrap__mtdebug2, tag, SYSCHECK_LOGTAG);
            expect_string(__wrap__mtdebug2, formatted_msg, "(6268): The 'SeSecurityPrivilege' privilege has been added.");
        }

        expect_string(wrap_GetNamedSecurityInfo, pObjectName, "c:\\a\\path");
        expect_value(wrap_GetNamedSecurityInfo, ObjectType, SE_FILE_OBJECT);
        expect_value(wrap_GetNamedSecurityInfo, SecurityInfo, SACL_SECURITY_INFORMATION);
        will_return(wrap_GetNamedSecurityInfo, &acl);
        will_return(wrap_GetNamedSecurityInfo, (PSECURITY_DESCRIPTOR)2345);
        will_return(wrap_GetNamedSecurityInfo, ERROR_SUCCESS);

        // Inside is_valid_sacl
        {
            SID_IDENTIFIER_AUTHORITY world_auth = {SECURITY_WORLD_SID_AUTHORITY};
            ACCESS_ALLOWED_ACE ace;

            everyone_sid = NULL;
            ev_sid_size = 1;

            // Set the ACL and ACE data
            ace.Header.AceFlags = CONTAINER_INHERIT_ACE | OBJECT_INHERIT_ACE | SUCCESSFUL_ACCESS_ACE_FLAG;
            ace.Mask = FILE_WRITE_DATA | FILE_APPEND_DATA | WRITE_DAC | FILE_WRITE_ATTRIBUTES | DELETE;

            expect_memory(wrap_AllocateAndInitializeSid, pIdentifierAuthority, &world_auth, 6);
            expect_value(wrap_AllocateAndInitializeSid, nSubAuthorityCount, 1);
            will_return(wrap_AllocateAndInitializeSid, 1);

            will_return(wrap_GetAce, &ace);
            will_return(wrap_GetAce, 1);

            will_return(wrap_EqualSid, 1);
        }

        // Inside set_privilege
        {
            expect_string(wrap_LookupPrivilegeValue, lpName, "SeSecurityPrivilege");
            will_return(wrap_LookupPrivilegeValue, 234567);
            will_return(wrap_LookupPrivilegeValue, 1);

            expect_value(wrap_AdjustTokenPrivileges, TokenHandle, (HANDLE)123456);
            expect_value(wrap_AdjustTokenPrivileges, DisableAllPrivileges, 0);
            will_return(wrap_AdjustTokenPrivileges, 1);

            expect_string(__wrap__mtdebug2, tag, SYSCHECK_LOGTAG);
            expect_string(__wrap__mtdebug2, formatted_msg, "(6269): The 'SeSecurityPrivilege' privilege has been removed.");
        }

        expect_value(wrap_CloseHandle, hObject, (HANDLE)123456);
        will_return(wrap_CloseHandle, 0);
    }

    will_return(wrap_GetSystemTime, &st);

    ret = state_checker(input);

    assert_int_equal(ret, 0);
    assert_memory_equal(&((directory_t *)OSList_GetDataFromIndex(syscheck.directories, 0))->dirs_status.last_check, &st, sizeof(SYSTEMTIME));
    assert_int_equal(((directory_t *)OSList_GetDataFromIndex(syscheck.directories, 0))->dirs_status.object_type, WD_STATUS_FILE_TYPE);
    assert_non_null(((directory_t *)OSList_GetDataFromIndex(syscheck.directories, 0))->dirs_status.status & WD_STATUS_EXISTS);
    assert_non_null(((directory_t *)OSList_GetDataFromIndex(syscheck.directories, 0))->options & WHODATA_ACTIVE);
}

void test_state_checker_dir_readded_error(void **state) {
    int ret;
    void *input = NULL;
    char debug_msg[OS_MAXSTR];

    expect_function_call_any(__wrap_pthread_rwlock_rdlock);
    expect_function_call_any(__wrap_pthread_mutex_lock);
    expect_function_call_any(__wrap_pthread_mutex_unlock);
    expect_function_call_any(__wrap_pthread_rwlock_unlock);
    expect_function_call_any(__wrap_pthread_rwlock_wrlock);

    ((directory_t *)OSList_GetDataFromIndex(syscheck.directories, 0))->dirs_status.status &= ~WD_STATUS_EXISTS;

    expect_string(__wrap__mtdebug1, tag, SYSCHECK_LOGTAG);
    expect_string(__wrap__mtdebug1, formatted_msg, "(6233): Checking thread set to '300' seconds.");

    will_return(__wrap_FOREVER, 1);
    will_return(__wrap_FOREVER, 0);

    expect_value(wrap_Sleep, dwMilliseconds, WDATA_DEFAULT_INTERVAL_SCAN * 1000);

    expect_string(__wrap_check_path_type, dir, "c:\\a\\path");
    will_return(__wrap_check_path_type, 2);

    expect_string(__wrap__mtinfo, tag, SYSCHECK_LOGTAG);
    expect_string(__wrap__mtinfo, formatted_msg,
        "(6020): 'c:\\a\\path' has been re-added. It will be monitored in real-time Whodata mode.");

    // Inside set_winsacl
    {
        snprintf(debug_msg, OS_MAXSTR, FIM_SACL_CONFIGURE, ((directory_t *)OSList_GetDataFromIndex(syscheck.directories, 0))->path);
        expect_string(__wrap__mtdebug2, tag, SYSCHECK_LOGTAG);
        expect_string(__wrap__mtdebug2, formatted_msg, debug_msg);

        will_return(wrap_GetCurrentProcess, (HANDLE)4321);
        expect_value(wrap_OpenProcessToken, DesiredAccess, TOKEN_ADJUST_PRIVILEGES);
        will_return(wrap_OpenProcessToken, (HANDLE)123456);
        will_return(wrap_OpenProcessToken, 0);

        will_return(wrap_GetLastError, (unsigned int) 500);
        expect_string(__wrap__mterror, tag, SYSCHECK_LOGTAG);
        expect_string(__wrap__mterror, formatted_msg, "(6648): OpenProcessToken() failed. Error '500'.");
    }

    expect_string(__wrap__mterror, tag, SYSCHECK_LOGTAG);
    expect_string(__wrap__mterror, formatted_msg,
        "(6619): Unable to add directory to whodata real time monitoring: 'c:\\a\\path'. It will be monitored in Realtime");

    ret = state_checker(input);

    assert_int_equal(ret, 0);
    assert_int_equal(((directory_t *)OSList_GetDataFromIndex(syscheck.directories, 0))->dirs_status.object_type, WD_STATUS_DIR_TYPE);
    assert_null(((directory_t *)OSList_GetDataFromIndex(syscheck.directories, 0))->dirs_status.status & WD_STATUS_EXISTS);
    assert_null(((directory_t *)OSList_GetDataFromIndex(syscheck.directories, 0))->options & WHODATA_ACTIVE);
}

void test_state_checker_dir_readded_succesful(void **state) {
    int ret;
    void *input = NULL;
    ACL old_sacl;
    ACL_SIZE_INFORMATION old_sacl_info = {.AceCount = 1};
    SYSTEM_AUDIT_ACE ace;
    SECURITY_DESCRIPTOR security_descriptor;
    SID_IDENTIFIER_AUTHORITY world_auth = {SECURITY_WORLD_SID_AUTHORITY};
    SYSTEMTIME st;

    expect_function_call_any(__wrap_pthread_rwlock_rdlock);
    expect_function_call_any(__wrap_pthread_mutex_lock);
    expect_function_call_any(__wrap_pthread_mutex_unlock);
    expect_function_call_any(__wrap_pthread_rwlock_unlock);
    expect_function_call_any(__wrap_pthread_rwlock_wrlock);

    ((directory_t *)OSList_GetDataFromIndex(syscheck.directories, 0))->dirs_status.status &= ~WD_STATUS_EXISTS;
    ((directory_t *)OSList_GetDataFromIndex(syscheck.directories, 0))->dirs_status.object_type = WD_STATUS_UNK_TYPE;

    memset(&st, 0, sizeof(SYSTEMTIME));
    st.wYear = 2020;
    st.wMonth = 3;
    st.wDay = 3;

    expect_string(__wrap__mtdebug1, tag, SYSCHECK_LOGTAG);
    expect_string(__wrap__mtdebug1, formatted_msg, "(6233): Checking thread set to '300' seconds.");

    will_return(__wrap_FOREVER, 1);
    will_return(__wrap_FOREVER, 0);

    expect_value(wrap_Sleep, dwMilliseconds, WDATA_DEFAULT_INTERVAL_SCAN * 1000);

    expect_string(__wrap_check_path_type, dir, "c:\\a\\path");
    will_return(__wrap_check_path_type, 2);

    expect_string(__wrap__mtinfo, tag, SYSCHECK_LOGTAG);
    expect_string(__wrap__mtinfo, formatted_msg,
        "(6020): 'c:\\a\\path' has been re-added. It will be monitored in real-time Whodata mode.");

    // Inside set_winsacl
    {
        ev_sid_size = 1;

        expect_string(__wrap__mtdebug2, tag, SYSCHECK_LOGTAG);
        expect_string(__wrap__mtdebug2, formatted_msg, "(6266): The SACL of 'c:\\a\\path' will be configured.");

        will_return(wrap_GetCurrentProcess, (HANDLE)4321);
        expect_value(wrap_OpenProcessToken, DesiredAccess, TOKEN_ADJUST_PRIVILEGES);
        will_return(wrap_OpenProcessToken, (HANDLE)123456);
        will_return(wrap_OpenProcessToken, 1);

        // Inside set_privilege
        {
            expect_string(wrap_LookupPrivilegeValue, lpName, "SeSecurityPrivilege");
            will_return(wrap_LookupPrivilegeValue, 234567);
            will_return(wrap_LookupPrivilegeValue, 1);

            expect_value(wrap_AdjustTokenPrivileges, TokenHandle, (HANDLE)123456);
            expect_value(wrap_AdjustTokenPrivileges, DisableAllPrivileges, 0);
            will_return(wrap_AdjustTokenPrivileges, 1);

            expect_string(__wrap__mtdebug2, tag, SYSCHECK_LOGTAG);
            expect_string(__wrap__mtdebug2, formatted_msg, "(6268): The 'SeSecurityPrivilege' privilege has been added.");
        }

        // GetNamedSecurity
        expect_string(wrap_GetNamedSecurityInfo, pObjectName, "c:\\a\\path");
        expect_value(wrap_GetNamedSecurityInfo, ObjectType, SE_FILE_OBJECT);
        expect_value(wrap_GetNamedSecurityInfo, SecurityInfo, SACL_SECURITY_INFORMATION);
        will_return(wrap_GetNamedSecurityInfo, &old_sacl);
        will_return(wrap_GetNamedSecurityInfo, &security_descriptor);
        will_return(wrap_GetNamedSecurityInfo, ERROR_SUCCESS);

        // Inside is_valid_sacl
        {
            expect_memory(wrap_AllocateAndInitializeSid, pIdentifierAuthority, &world_auth, 6);
            expect_value(wrap_AllocateAndInitializeSid, nSubAuthorityCount, 1);
            will_return(wrap_AllocateAndInitializeSid, 1);

            will_return(wrap_GetAce, &old_sacl);
            will_return(wrap_GetAce, 0);

            will_return(wrap_GetLastError, (unsigned int) 700);

            expect_string(__wrap__mterror, tag, SYSCHECK_LOGTAG);
            expect_string(__wrap__mterror, formatted_msg, "(6633): Could not extract the ACE information. Error: '700'.");
        }

<<<<<<< HEAD
        expect_string(__wrap__mtdebug1, tag, SYSCHECK_LOGTAG);
        expect_string(__wrap__mtdebug1, formatted_msg, "(6263): Setting up SACL for 'c:\\a\\path'");
=======
        expect_string(__wrap__mdebug2, formatted_msg, "(6263): Setting up SACL for 'c:\\a\\path'");
>>>>>>> c1104b41

        will_return(wrap_GetAclInformation, &old_sacl_info);
        will_return(wrap_GetAclInformation, 1);

        expect_value(wrap_win_alloc, size, 9);
        will_return(wrap_win_alloc, 1234);

        expect_value(wrap_InitializeAcl, pAcl, 1234);
        expect_value(wrap_InitializeAcl, nAclLength, 9);
        expect_value(wrap_InitializeAcl, dwAclRevision, ACL_REVISION);
        will_return(wrap_InitializeAcl, 1);

        will_return(wrap_GetAce, &old_sacl_info);
        will_return(wrap_GetAce, 1);

        expect_value(wrap_AddAce, pAcl, 1234);
        will_return(wrap_AddAce, 1);

        expect_value(wrap_win_alloc, size, 9);
        will_return(wrap_win_alloc, &ace);

        will_return(wrap_CopySid, 1);

        expect_value(wrap_AddAce, pAcl, 1234);
        will_return(wrap_AddAce, 1);

        expect_string(wrap_SetNamedSecurityInfo, pObjectName, "c:\\a\\path");
        expect_value(wrap_SetNamedSecurityInfo, ObjectType, SE_FILE_OBJECT);
        expect_value(wrap_SetNamedSecurityInfo, SecurityInfo, SACL_SECURITY_INFORMATION);
        expect_value(wrap_SetNamedSecurityInfo, psidOwner, NULL);
        expect_value(wrap_SetNamedSecurityInfo, psidGroup, NULL);
        expect_value(wrap_SetNamedSecurityInfo, pDacl, NULL);
        expect_value(wrap_SetNamedSecurityInfo, pSacl, 1234);
        will_return(wrap_SetNamedSecurityInfo, ERROR_SUCCESS);

        // Inside set_privilege
        {
            expect_string(wrap_LookupPrivilegeValue, lpName, "SeSecurityPrivilege");
            will_return(wrap_LookupPrivilegeValue, 234567);
            will_return(wrap_LookupPrivilegeValue, 1);

            expect_value(wrap_AdjustTokenPrivileges, TokenHandle, (HANDLE)123456);
            expect_value(wrap_AdjustTokenPrivileges, DisableAllPrivileges, 0);
            will_return(wrap_AdjustTokenPrivileges, 1);

            expect_string(__wrap__mtdebug2, tag, SYSCHECK_LOGTAG);
            expect_string(__wrap__mtdebug2, formatted_msg, "(6269): The 'SeSecurityPrivilege' privilege has been removed.");
        }

        expect_value(wrap_CloseHandle, hObject, (HANDLE)123456);
        will_return(wrap_CloseHandle, 0);
    }

    will_return(wrap_GetSystemTime, &st);

    ret = state_checker(input);

    assert_int_equal(ret, 0);
    assert_memory_equal(&((directory_t *)OSList_GetDataFromIndex(syscheck.directories, 0))->dirs_status.last_check, &st, sizeof(SYSTEMTIME));
    assert_int_equal(((directory_t *)OSList_GetDataFromIndex(syscheck.directories, 0))->dirs_status.object_type, WD_STATUS_DIR_TYPE);
    assert_non_null(((directory_t *)OSList_GetDataFromIndex(syscheck.directories, 0))->dirs_status.status & WD_STATUS_EXISTS);
    assert_non_null(((directory_t *)OSList_GetDataFromIndex(syscheck.directories, 0))->options & WHODATA_ACTIVE);
}

void test_state_checker_dirs_cleanup_no_nodes(void ** state) {
    int ret;

    expect_function_call_any(__wrap_pthread_rwlock_wrlock);
    expect_function_call_any(__wrap_pthread_rwlock_unlock);

    expect_string(__wrap__mtdebug1, tag, SYSCHECK_LOGTAG);
    expect_string(__wrap__mtdebug1, formatted_msg, "(6233): Checking thread set to '300' seconds.");

    will_return(__wrap_FOREVER, 1);
    will_return(__wrap_FOREVER, 0);

    expect_value(wrap_Sleep, dwMilliseconds, WDATA_DEFAULT_INTERVAL_SCAN * 1000);

    ret = state_checker(NULL);

    assert_int_equal(ret, 0);
    assert_int_equal(syscheck.wdata.directories->elements, 0);
}

void test_state_checker_dirs_cleanup_single_non_stale_node(void ** state) {
    int ret;
    whodata_directory * w_dir;
    FILETIME current_time;

    expect_function_call_any(__wrap_pthread_rwlock_wrlock);
    expect_function_call_any(__wrap_pthread_rwlock_unlock);

    expect_string(__wrap__mtdebug1, tag, SYSCHECK_LOGTAG);
    expect_string(__wrap__mtdebug1, formatted_msg, "(6233): Checking thread set to '300' seconds.");

    will_return(__wrap_FOREVER, 1);
    will_return(__wrap_FOREVER, 0);

    expect_value(wrap_Sleep, dwMilliseconds, WDATA_DEFAULT_INTERVAL_SCAN * 1000);

    if (w_dir = calloc(1, sizeof(whodata_directory)), !w_dir)
        fail();

    GetSystemTimeAsFileTime(&current_time);

    w_dir->LowPart = current_time.dwLowDateTime;
    w_dir->HighPart = current_time.dwHighDateTime;

    if (OSHash_Add(syscheck.wdata.directories, "C:\\some\\path", w_dir) != 2)
        fail();

    ret = state_checker(NULL);

    assert_int_equal(ret, 0);
    assert_int_equal(syscheck.wdata.directories->elements, 1);
    assert_non_null(OSHash_Get(syscheck.wdata.directories, "C:\\some\\path"));
}

void test_state_checker_dirs_cleanup_single_stale_node(void ** state) {
    int ret;
    whodata_directory * w_dir;

    expect_function_call_any(__wrap_pthread_rwlock_wrlock);
    expect_function_call_any(__wrap_pthread_rwlock_unlock);

    expect_string(__wrap__mtdebug1, tag, SYSCHECK_LOGTAG);
    expect_string(__wrap__mtdebug1, formatted_msg, "(6233): Checking thread set to '300' seconds.");

    will_return(__wrap_FOREVER, 1);
    will_return(__wrap_FOREVER, 0);

    expect_value(wrap_Sleep, dwMilliseconds, WDATA_DEFAULT_INTERVAL_SCAN * 1000);

    if (w_dir = calloc(1, sizeof(whodata_directory)), !w_dir)
        fail();

    w_dir->LowPart = 0;
    w_dir->HighPart = 0;

    if (OSHash_Add(syscheck.wdata.directories, "C:\\some\\path", w_dir) != 2)
        fail();

    ret = state_checker(NULL);

    assert_int_equal(ret, 0);
    assert_int_equal(syscheck.wdata.directories->elements, 0);
    assert_null(OSHash_Get(syscheck.wdata.directories, "C:\\some\\path"));
}

void test_state_checker_dirs_cleanup_multiple_nodes_none_stale(void ** state) {
    int ret;
    FILETIME current_time;
    int i;

    expect_function_call_any(__wrap_pthread_rwlock_wrlock);
    expect_function_call_any(__wrap_pthread_rwlock_unlock);

    expect_string(__wrap__mtdebug1, tag, SYSCHECK_LOGTAG);
    expect_string(__wrap__mtdebug1, formatted_msg, "(6233): Checking thread set to '300' seconds.");

    will_return(__wrap_FOREVER, 1);
    will_return(__wrap_FOREVER, 0);

    expect_value(wrap_Sleep, dwMilliseconds, WDATA_DEFAULT_INTERVAL_SCAN * 1000);

    for (i = 0; i < 3; i++) {
        char key[OS_SIZE_256];
        whodata_directory * w_dir;

        if (w_dir = calloc(1, sizeof(whodata_directory)), !w_dir)
            fail();

        GetSystemTimeAsFileTime(&current_time);

        w_dir->LowPart = current_time.dwLowDateTime;
        w_dir->HighPart = current_time.dwHighDateTime;

        snprintf(key, OS_SIZE_256, "C:\\some\\path-%d", i);

        if (OSHash_Add(syscheck.wdata.directories, key, w_dir) != 2)
            fail();
    }

    ret = state_checker(NULL);

    assert_int_equal(ret, 0);
    assert_int_equal(syscheck.wdata.directories->elements, 3);
    assert_non_null(OSHash_Get(syscheck.wdata.directories, "C:\\some\\path-0"));
    assert_non_null(OSHash_Get(syscheck.wdata.directories, "C:\\some\\path-1"));
    assert_non_null(OSHash_Get(syscheck.wdata.directories, "C:\\some\\path-2"));
}

void test_state_checker_dirs_cleanup_multiple_nodes_some_stale(void ** state) {
    int ret;
    FILETIME current_time;
    int i;

    expect_function_call_any(__wrap_pthread_rwlock_wrlock);
    expect_function_call_any(__wrap_pthread_rwlock_unlock);

    expect_string(__wrap__mtdebug1, tag, SYSCHECK_LOGTAG);
    expect_string(__wrap__mtdebug1, formatted_msg, "(6233): Checking thread set to '300' seconds.");

    will_return(__wrap_FOREVER, 1);
    will_return(__wrap_FOREVER, 0);

    expect_value(wrap_Sleep, dwMilliseconds, WDATA_DEFAULT_INTERVAL_SCAN * 1000);

    for (i = 0; i < 3; i++) {
        char key[OS_SIZE_256];
        whodata_directory * w_dir;

        if (w_dir = calloc(1, sizeof(whodata_directory)), !w_dir)
            fail();

        if (i % 2 == 0) {
            w_dir->LowPart = 0;
            w_dir->HighPart = 0;
        } else {
            GetSystemTimeAsFileTime(&current_time);

            w_dir->LowPart = current_time.dwLowDateTime;
            w_dir->HighPart = current_time.dwHighDateTime;
        }

        snprintf(key, OS_SIZE_256, "C:\\some\\path-%d", i);

        if (OSHash_Add(syscheck.wdata.directories, key, w_dir) != 2)
            fail();
    }

    ret = state_checker(NULL);

    assert_int_equal(ret, 0);
    assert_int_equal(syscheck.wdata.directories->elements, 1);
    assert_null(OSHash_Get(syscheck.wdata.directories, "C:\\some\\path-0"));
    assert_non_null(OSHash_Get(syscheck.wdata.directories, "C:\\some\\path-1"));
    assert_null(OSHash_Get(syscheck.wdata.directories, "C:\\some\\path-2"));
}

void test_state_checker_dirs_cleanup_multiple_nodes_all_stale(void ** state) {
    int ret;
    int i;

    expect_function_call_any(__wrap_pthread_rwlock_wrlock);
    expect_function_call_any(__wrap_pthread_rwlock_unlock);

    expect_string(__wrap__mtdebug1, tag, SYSCHECK_LOGTAG);
    expect_string(__wrap__mtdebug1, formatted_msg, "(6233): Checking thread set to '300' seconds.");

    will_return(__wrap_FOREVER, 1);
    will_return(__wrap_FOREVER, 0);

    expect_value(wrap_Sleep, dwMilliseconds, WDATA_DEFAULT_INTERVAL_SCAN * 1000);

    for (i = 0; i < 3; i++) {
        char key[OS_SIZE_256];
        whodata_directory * w_dir;

        if (w_dir = calloc(1, sizeof(whodata_directory)), !w_dir)
            fail();

        w_dir->LowPart = 0;
        w_dir->HighPart = 0;

        snprintf(key, OS_SIZE_256, "C:\\some\\path-%d", i);

        if (OSHash_Add(syscheck.wdata.directories, key, w_dir) != 2)
            fail();
    }
    ret = state_checker(NULL);

    assert_int_equal(ret, 0);
    assert_int_equal(syscheck.wdata.directories->elements, 0);
    assert_null(OSHash_Get(syscheck.wdata.directories, "C:\\some\\path-0"));
    assert_null(OSHash_Get(syscheck.wdata.directories, "C:\\some\\path-1"));
    assert_null(OSHash_Get(syscheck.wdata.directories, "C:\\some\\path-2"));
}

void test_whodata_audit_start_fail_to_create_directories_hash_table(void **state) {
    int ret;

    expect_function_call(__wrap_OSHash_Create);
    will_return(__wrap_OSHash_Create, NULL);

    ret = whodata_audit_start();

    assert_int_equal(ret, 1);
    assert_null(syscheck.wdata.directories);
}

void test_whodata_audit_start_fail_to_create_fd_hash_table(void **state) {
    int ret;

    expect_function_calls(__wrap_OSHash_Create, 2);
    will_return(__wrap_OSHash_Create, 1234);
    will_return(__wrap_OSHash_Create, NULL);

    ret = whodata_audit_start();

    assert_int_equal(ret, 1);
    assert_ptr_equal(syscheck.wdata.directories, 1234);
    assert_null(syscheck.wdata.fd);
}

void test_whodata_audit_start_success(void **state) {
    wchar_t *str = L"C:";
    wchar_t *volume_name = L"\\\\?\\Volume{6B29FC40-CA47-1067-B31D-00DD010662DA}\\";
    int ret;

    expect_function_calls(__wrap_OSHash_Create, 2);
    will_return(__wrap_OSHash_Create, 1234);
    will_return(__wrap_OSHash_Create, 2345);

    expect_function_call(__wrap_OSHash_SetFreeDataPointer);
    will_return(__wrap_OSHash_SetFreeDataPointer, 0);

    expect_string(__wrap__mtinfo, tag, SYSCHECK_LOGTAG);
    expect_string(__wrap__mtinfo, formatted_msg, FIM_WHODATA_VOLUMES);

    // Inside get_volume_names
    {
        will_return(wrap_FindFirstVolumeW, volume_name);
        will_return(wrap_FindFirstVolumeW, (HANDLE)123456);

        expect_string(wrap_QueryDosDeviceW, lpDeviceName, L"Volume{6B29FC40-CA47-1067-B31D-00DD010662DA}");
        will_return(wrap_QueryDosDeviceW, wcslen(str));
        will_return(wrap_QueryDosDeviceW, str);
        will_return(wrap_QueryDosDeviceW, wcslen(str));

        // Inside get_drive_names
        {
            wchar_t *volume_paths = L"A\0C\0\\Some\\path\0";

            expect_memory(wrap_GetVolumePathNamesForVolumeNameW, lpszVolumeName, volume_name, wcslen(volume_name));

            will_return(wrap_GetVolumePathNamesForVolumeNameW, 16);
            will_return(wrap_GetVolumePathNamesForVolumeNameW, volume_paths);
            will_return(wrap_GetVolumePathNamesForVolumeNameW, 1);

            expect_string(__wrap__mtdebug1, tag, SYSCHECK_LOGTAG);
            expect_string(__wrap__mtdebug1, formatted_msg, "(6303): Device 'C\\' associated with the mounting point 'A'");
            expect_string(__wrap__mtdebug1, tag, SYSCHECK_LOGTAG);
            expect_string(__wrap__mtdebug1, formatted_msg, "(6303): Device 'C\\' associated with the mounting point 'C'");
            expect_string(__wrap__mtdebug1, tag, SYSCHECK_LOGTAG);
            expect_string(__wrap__mtdebug1, formatted_msg, "(6303): Device 'C\\' associated with the mounting point '\\Some\\path'");
        }

        expect_value(wrap_FindNextVolumeW, hFindVolume, (HANDLE)123456);
        will_return(wrap_FindNextVolumeW, L"");
        will_return(wrap_FindNextVolumeW, 0);

        will_return(wrap_GetLastError, ERROR_NO_MORE_FILES);

        expect_value(wrap_FindVolumeClose, hFindVolume, (HANDLE)123456);
        will_return(wrap_FindVolumeClose, 1);
    }

    ret = whodata_audit_start();

    assert_int_equal(ret, 0);
    assert_ptr_equal(syscheck.wdata.directories, 1234);
    assert_ptr_equal(syscheck.wdata.fd, 2345);
}

/**************************************************************************/
int main(void) {
    int ret;
    const struct CMUnitTest tests[] = {
        /* set_winsacl */
        cmocka_unit_test(test_set_winsacl_failed_opening),
        cmocka_unit_test(test_set_winsacl_failed_privileges),
        cmocka_unit_test(test_set_winsacl_failed_security_descriptor),
        cmocka_unit_test(test_set_winsacl_no_need_to_configure_acl),
        cmocka_unit_test(test_set_winsacl_unable_to_get_acl_info),
        cmocka_unit_test(test_set_winsacl_fail_to_alloc_new_sacl),
        cmocka_unit_test(test_set_winsacl_fail_to_initialize_new_sacl),
        cmocka_unit_test(test_set_winsacl_fail_getting_ace_from_old_sacl),
        cmocka_unit_test(test_set_winsacl_fail_adding_old_ace_into_new_sacl),
        cmocka_unit_test(test_set_winsacl_fail_to_alloc_new_ace),
        cmocka_unit_test(test_set_winsacl_fail_to_copy_sid),
        cmocka_unit_test(test_set_winsacl_fail_to_add_ace),
        cmocka_unit_test(test_set_winsacl_fail_to_set_security_info),
        cmocka_unit_test(test_set_winsacl_success),
        /* set_privilege */
        cmocka_unit_test(test_set_privilege_lookup_error),
        cmocka_unit_test(test_set_privilege_adjust_token_error),
        cmocka_unit_test(test_set_privilege_elevate_privilege),
        cmocka_unit_test(test_set_privilege_reduce_privilege),
        /* w_update_sacl */
        cmocka_unit_test(test_w_update_sacl_AllocateAndInitializeSid_error),
        cmocka_unit_test(test_w_update_sacl_OpenProcessToken_error),
        cmocka_unit_test(test_w_update_sacl_add_privilege_error),
        cmocka_unit_test(test_w_update_sacl_GetNamedSecurityInfo_error),
        cmocka_unit_test(test_w_update_sacl_GetAclInformation_error),
        cmocka_unit_test(test_w_update_sacl_alloc_new_sacl_error),
        cmocka_unit_test(test_w_update_sacl_InitializeAcl_error),
        cmocka_unit_test(test_w_update_sacl_alloc_ace_error),
        cmocka_unit_test(test_w_update_sacl_CopySid_error),
        cmocka_unit_test(test_w_update_sacl_old_sacl_GetAce_error),
        cmocka_unit_test(test_w_update_sacl_old_sacl_AddAce_error),
        cmocka_unit_test(test_w_update_sacl_new_sacl_AddAce_error),
        cmocka_unit_test(test_w_update_sacl_SetNamedSecurityInfo_error),
        cmocka_unit_test(test_w_update_sacl_remove_privilege_error),
        cmocka_unit_test(test_w_update_sacl_success),
        /* whodata_check_arch */
        cmocka_unit_test(test_whodata_check_arch_open_registry_key_error),
        cmocka_unit_test(test_whodata_check_arch_query_key_value_error),
        cmocka_unit_test(test_whodata_check_arch_not_supported_arch),
        cmocka_unit_test(test_whodata_check_arch_x86),
        cmocka_unit_test(test_whodata_check_arch_amd64),
        cmocka_unit_test(test_whodata_check_arch_ia64),
        cmocka_unit_test(test_whodata_check_arch_arm64),
        /* whodata_adapt_path */
        cmocka_unit_test(test_whodata_adapt_path_no_changes),
        cmocka_unit_test(test_whodata_adapt_path_convert_system32),
        cmocka_unit_test(test_whodata_adapt_path_convert_syswow64),
        /* whodata_path_filter */
        cmocka_unit_test(test_whodata_path_filter_file_discarded),
        cmocka_unit_test(test_whodata_path_filter_64_bit_system),
        cmocka_unit_test(test_whodata_path_filter_32_bit_system),
        /* get_whodata_path */
        cmocka_unit_test(test_get_whodata_path_error_determining_buffer_size),
        cmocka_unit_test(test_get_whodata_path_error_copying_buffer),
        cmocka_unit_test_teardown(test_get_whodata_path_success, teardown_memblock),
        /* is_valid_sacl */
        cmocka_unit_test(test_is_valid_sacl_sid_error),
        cmocka_unit_test(test_is_valid_sacl_sacl_not_found),
        cmocka_unit_test(test_is_valid_sacl_ace_not_found),
        cmocka_unit_test(test_is_valid_sacl_not_valid),
        cmocka_unit_test(test_is_valid_sacl_valid),
        /* replace_device_path */
        cmocka_unit_test_setup_teardown(test_replace_device_path_invalid_path, setup_replace_device_path, teardown_replace_device_path),
        cmocka_unit_test_setup_teardown(test_replace_device_path_empty_wdata_device, setup_replace_device_path, teardown_replace_device_path),
        cmocka_unit_test_setup_teardown(test_replace_device_path_device_not_found, setup_replace_device_path, teardown_replace_device_path),
        cmocka_unit_test_setup_teardown(test_replace_device_path_device_found, setup_replace_device_path, teardown_replace_device_path),
        /* get_drive_names */
        cmocka_unit_test(test_get_drive_names_access_denied_error),
        cmocka_unit_test(test_get_drive_names_more_data_error),
        cmocka_unit_test_teardown(test_get_drive_names_success, teardown_wdata_device),
        /* get_volume_names */
        cmocka_unit_test(test_get_volume_names_unable_to_find_first_volume),
        cmocka_unit_test(test_get_volume_names_bad_path),
        cmocka_unit_test(test_get_volume_names_no_dos_device),
        cmocka_unit_test(test_get_volume_names_error_on_next_volume),
        cmocka_unit_test(test_get_volume_names_no_more_files),
        /* notify_SACL_change */
        cmocka_unit_test(test_notify_SACL_change),
        /* whodata_hash_add */
        // TODO: Should we add tests for NULL input parameter?
        cmocka_unit_test(test_whodata_hash_add_unable_to_add),
        cmocka_unit_test(test_whodata_hash_add_duplicate_entry),
        cmocka_unit_test(test_whodata_hash_add_success),
        /* restore_sacls */
        cmocka_unit_test(test_restore_sacls_openprocesstoken_failed),
        cmocka_unit_test(test_restore_sacls_set_privilege_failed),
        cmocka_unit_test_setup_teardown(test_restore_sacls_securityNameInfo_failed, setup_restore_sacls, teardown_restore_sacls),
        cmocka_unit_test_setup_teardown(test_restore_sacls_deleteAce_failed, setup_restore_sacls, teardown_restore_sacls),
        cmocka_unit_test_setup_teardown(test_restore_sacls_SetNamedSecurityInfo_failed, setup_restore_sacls, teardown_restore_sacls),
        cmocka_unit_test_setup_teardown(test_restore_sacls_success, setup_restore_sacls, teardown_restore_sacls),
        /* restore_audit_policies */
        cmocka_unit_test(test_restore_audit_policies_backup_not_found),
        cmocka_unit_test(test_restore_audit_policies_command_failed),
        cmocka_unit_test(test_restore_audit_policies_command2_failed),
        cmocka_unit_test(test_restore_audit_policies_command3_failed),
        cmocka_unit_test(test_restore_audit_policies_success),
        /* audit_restore */
        cmocka_unit_test_setup_teardown(test_audit_restore, setup_restore_sacls, teardown_restore_sacls),
        /* whodata_event_render */
        cmocka_unit_test(test_whodata_event_render_fail_to_render_event),
        cmocka_unit_test(test_whodata_event_render_wrong_property_count),
        cmocka_unit_test_teardown(test_whodata_event_render_success, teardown_memblock),
        /* whodata_get_event_id */
        cmocka_unit_test(test_whodata_get_event_id_null_raw_data),
        cmocka_unit_test(test_whodata_get_event_id_null_event_id),
        cmocka_unit_test(test_whodata_get_event_id_wrong_event_type),
        cmocka_unit_test(test_whodata_get_event_id_success),
        /* whodata_get_handle_id */
        cmocka_unit_test(test_whodata_get_handle_id_null_raw_data),
        cmocka_unit_test(test_whodata_get_handle_id_null_handle_id),
        cmocka_unit_test(test_whodata_get_handle_id_64bit_handle_success),
        cmocka_unit_test(test_whodata_get_handle_id_32bit_handle_wrong_type),
        cmocka_unit_test(test_whodata_get_handle_id_32bit_success),
        cmocka_unit_test(test_whodata_get_handle_id_32bit_hex_success),
        /* whodata_get_access_mask */
        cmocka_unit_test(test_whodata_get_access_mask_null_raw_data),
        cmocka_unit_test(test_whodata_get_access_mask_null_mask),
        cmocka_unit_test(test_whodata_get_access_mask_wrong_type),
        cmocka_unit_test(test_whodata_get_access_mask_success),
        /* whodata_event_parse */
        cmocka_unit_test(test_whodata_event_parse_null_raw_data),
        cmocka_unit_test(test_whodata_event_parse_null_event_data),
        cmocka_unit_test(test_whodata_event_parse_wrong_path_type),
        cmocka_unit_test(test_whodata_event_parse_fail_to_get_path),
        cmocka_unit_test(test_whodata_event_parse_filter_path),
        cmocka_unit_test(test_whodata_event_parse_wrong_types),
        cmocka_unit_test(test_whodata_event_parse_32bit_process_id),
        cmocka_unit_test(test_whodata_event_parse_32bit_hex_process_id),
        cmocka_unit_test(test_whodata_event_parse_64bit_process_id),
        /* check_object_sacl */
        cmocka_unit_test(test_check_object_sacl_open_process_error),
        cmocka_unit_test(test_check_object_sacl_unable_to_set_privilege),
        cmocka_unit_test(test_check_object_sacl_unable_to_retrieve_security_info),
        cmocka_unit_test(test_check_object_sacl_invalid_sacl),
        cmocka_unit_test(test_check_object_sacl_valid_sacl),
        /* run_whodata_scan */
        cmocka_unit_test(test_run_whodata_scan_invalid_arch),
        cmocka_unit_test(test_run_whodata_scan_no_audit_policies),
        cmocka_unit_test(test_run_whodata_scan_no_auto_audit_policies),
        cmocka_unit_test(test_run_whodata_scan_error_event_channel),
        cmocka_unit_test(test_run_whodata_scan_success),
        /* set_subscription_query */
        cmocka_unit_test(test_set_subscription_query),
        /* set_policies */
        cmocka_unit_test_teardown(test_set_policies_unable_to_remove_backup_file, teardown_reset_errno),
        cmocka_unit_test(test_set_policies_fail_getting_policies),
        cmocka_unit_test_teardown(test_set_policies_unable_to_open_backup_file, teardown_reset_errno),
        cmocka_unit_test_teardown(test_set_policies_unable_to_open_new_file, teardown_reset_errno),
        cmocka_unit_test(test_set_policies_unable_to_restore_policies),
        cmocka_unit_test(test_set_policies_success),
        /* whodata_audit_start */
        cmocka_unit_test_teardown(test_whodata_audit_start_fail_to_create_directories_hash_table, teardown_whodata_audit_start),
        cmocka_unit_test_teardown(test_whodata_audit_start_fail_to_create_fd_hash_table, teardown_whodata_audit_start),
        cmocka_unit_test_teardown(test_whodata_audit_start_success, teardown_whodata_audit_start),
    };
    const struct CMUnitTest whodata_callback_tests[] = {
        /* whodata_callback */
        cmocka_unit_test(test_whodata_callback_fail_to_render_event),
        cmocka_unit_test(test_whodata_callback_fail_to_get_event_id),
        cmocka_unit_test(test_whodata_callback_fail_to_get_handle_id),
        cmocka_unit_test(test_whodata_callback_4656_fail_to_parse_event),
        cmocka_unit_test(test_whodata_callback_4656_fail_to_get_access_mask),
        cmocka_unit_test(test_whodata_callback_4656_non_monitored_directory),
        cmocka_unit_test_teardown(test_whodata_callback_4656_non_whodata_directory, teardown_whodata_callback_restore_globals),
        cmocka_unit_test_teardown(test_whodata_callback_4656_path_above_recursion_level, teardown_whodata_callback_restore_globals),
        cmocka_unit_test(test_whodata_callback_4656_fail_to_add_event_to_hashmap),
        cmocka_unit_test(test_whodata_callback_4656_duplicate_handle_id_fail_to_delete),
        cmocka_unit_test(test_whodata_callback_4656_duplicate_handle_id_fail_to_readd),
        cmocka_unit_test(test_whodata_callback_4656_success),
        cmocka_unit_test_setup_teardown(test_whodata_callback_4663_fail_to_get_mask, setup_win_whodata_evt, teardown_win_whodata_evt),
        cmocka_unit_test_setup_teardown(test_whodata_callback_4663_no_permissions, setup_win_whodata_evt, teardown_win_whodata_evt),
        cmocka_unit_test(test_whodata_callback_4663_fail_to_recover_event),
        cmocka_unit_test_setup_teardown(test_whodata_callback_4663_event_is_on_file, setup_win_whodata_evt, teardown_win_whodata_evt),
        cmocka_unit_test_setup_teardown(test_whodata_callback_4663_event_is_not_rename_or_copy, setup_win_whodata_evt, teardown_win_whodata_evt),
        cmocka_unit_test_setup_teardown(test_whodata_callback_4663_non_monitored_directory, setup_win_whodata_evt, teardown_win_whodata_evt),
        cmocka_unit_test_setup_teardown(test_whodata_callback_4663_fail_to_add_new_directory, setup_win_whodata_evt, teardown_win_whodata_evt),
        cmocka_unit_test_setup_teardown(test_whodata_callback_4663_new_files_added, setup_win_whodata_evt, teardown_win_whodata_evt),
        cmocka_unit_test_setup_teardown(test_whodata_callback_4663_wrong_time_type, setup_win_whodata_evt, teardown_win_whodata_evt),
        cmocka_unit_test_setup_teardown(test_whodata_callback_4663_abort_scan, setup_win_whodata_evt, teardown_win_whodata_evt),
        cmocka_unit_test_setup_teardown(test_whodata_callback_4663_directory_will_be_scanned, setup_win_whodata_evt, teardown_win_whodata_evt),
        cmocka_unit_test(test_whodata_callback_4658_no_event_recovered),
        cmocka_unit_test_setup_teardown(test_whodata_callback_4658_file_event, setup_win_whodata_evt, teardown_win_whodata_evt),
        cmocka_unit_test_setup_teardown(test_whodata_callback_4658_directory_delete_event, setup_win_whodata_evt, teardown_win_whodata_evt),
        cmocka_unit_test_setup_teardown(test_whodata_callback_4658_directory_new_file_detected, setup_win_whodata_evt, teardown_win_whodata_evt),
        cmocka_unit_test_setup_teardown(test_whodata_callback_4658_directory_scan_for_new_files, setup_win_whodata_evt, teardown_win_whodata_evt),
        cmocka_unit_test_setup_teardown(test_whodata_callback_4658_directory_no_new_files, setup_win_whodata_evt, teardown_win_whodata_evt),
        cmocka_unit_test_setup_teardown(test_whodata_callback_4658_scan_aborted, setup_win_whodata_evt, teardown_win_whodata_evt),
        cmocka_unit_test(test_whodata_callback_unexpected_event_id),
    };
    const struct CMUnitTest state_checker_tests[] = {
        /* state_checker */
        cmocka_unit_test_teardown(test_state_checker_no_files_to_check, teardown_state_checker_restore_globals),
        cmocka_unit_test_teardown(test_state_checker_file_not_whodata, teardown_state_checker_restore_globals),
        cmocka_unit_test_teardown(test_state_checker_file_does_not_exist, teardown_state_checker_restore_globals),
        cmocka_unit_test_teardown(test_state_checker_file_with_invalid_sacl, teardown_state_checker_restore_globals),
        cmocka_unit_test_teardown(test_state_checker_file_with_valid_sacl, teardown_state_checker_restore_globals),
        cmocka_unit_test_teardown(test_state_checker_dir_readded_error, teardown_state_checker_restore_globals),
        cmocka_unit_test_teardown(test_state_checker_dir_readded_succesful, teardown_state_checker_restore_globals),
    };
    // The following group of tests are also executed on state_checker,
    // though they only test the cleanup part of syscheck.wdata.directories logic.
    // The context for these tests are different than the ones on the rest of the function, it might be a good idea to
    // move this into its own thread.
    const struct CMUnitTest wdata_directories_cleanup_tests[] = {
        cmocka_unit_test(test_state_checker_dirs_cleanup_no_nodes),
        cmocka_unit_test_teardown(test_state_checker_dirs_cleanup_single_non_stale_node, teardown_clean_directories_hash),
        cmocka_unit_test_teardown(test_state_checker_dirs_cleanup_single_stale_node, teardown_clean_directories_hash),
        cmocka_unit_test_teardown(test_state_checker_dirs_cleanup_multiple_nodes_none_stale, teardown_clean_directories_hash),
        cmocka_unit_test_teardown(test_state_checker_dirs_cleanup_multiple_nodes_some_stale, teardown_clean_directories_hash),
        cmocka_unit_test_teardown(test_state_checker_dirs_cleanup_multiple_nodes_all_stale, teardown_clean_directories_hash),
    };


    ret = cmocka_run_group_tests(whodata_callback_tests, setup_whodata_callback_group, teardown_whodata_callback_group);
    ret += cmocka_run_group_tests(state_checker_tests, setup_state_checker, teardown_state_checker);
    ret += cmocka_run_group_tests(wdata_directories_cleanup_tests, setup_wdata_dirs_cleanup, syscheck_teardown);
    ret += cmocka_run_group_tests(tests, test_group_setup, test_group_teardown);

    return ret;
}<|MERGE_RESOLUTION|>--- conflicted
+++ resolved
@@ -661,12 +661,8 @@
         expect_string(__wrap__mterror, formatted_msg, "(6633): Could not extract the ACE information. Error: '700'.");
     }
 
-<<<<<<< HEAD
-    expect_string(__wrap__mtdebug1, tag, SYSCHECK_LOGTAG);
-    expect_string(__wrap__mtdebug1, formatted_msg, "(6263): Setting up SACL for 'C:\\a\\path'");
-=======
-    expect_string(__wrap__mdebug2, formatted_msg, "(6263): Setting up SACL for 'C:\\a\\path'");
->>>>>>> c1104b41
+    expect_string(__wrap__mtdebug2, tag, SYSCHECK_LOGTAG);
+    expect_string(__wrap__mtdebug2, formatted_msg, "(6263): Setting up SACL for 'C:\\a\\path'");
 
     will_return(wrap_GetAclInformation, NULL);
     will_return(wrap_GetAclInformation, 0);
@@ -754,12 +750,8 @@
         expect_string(__wrap__mterror, formatted_msg, "(6633): Could not extract the ACE information. Error: '700'.");
     }
 
-<<<<<<< HEAD
-    expect_string(__wrap__mtdebug1, tag, SYSCHECK_LOGTAG);
-    expect_string(__wrap__mtdebug1, formatted_msg, "(6263): Setting up SACL for 'C:\\a\\path'");
-=======
-    expect_string(__wrap__mdebug2, formatted_msg, "(6263): Setting up SACL for 'C:\\a\\path'");
->>>>>>> c1104b41
+    expect_string(__wrap__mtdebug2, tag, SYSCHECK_LOGTAG);
+    expect_string(__wrap__mtdebug2, formatted_msg, "(6263): Setting up SACL for 'C:\\a\\path'");
 
     will_return(wrap_GetAclInformation, NULL);
     will_return(wrap_GetAclInformation, 1);
@@ -850,12 +842,8 @@
         expect_string(__wrap__mterror, formatted_msg, "(6633): Could not extract the ACE information. Error: '700'.");
     }
 
-<<<<<<< HEAD
-    expect_string(__wrap__mtdebug1, tag, SYSCHECK_LOGTAG);
-    expect_string(__wrap__mtdebug1, formatted_msg, "(6263): Setting up SACL for 'C:\\a\\path'");
-=======
-    expect_string(__wrap__mdebug2, formatted_msg, "(6263): Setting up SACL for 'C:\\a\\path'");
->>>>>>> c1104b41
+    expect_string(__wrap__mtdebug2, tag, SYSCHECK_LOGTAG);
+    expect_string(__wrap__mtdebug2, formatted_msg, "(6263): Setting up SACL for 'C:\\a\\path'");
 
     will_return(wrap_GetAclInformation, NULL);
     will_return(wrap_GetAclInformation, 1);
@@ -952,12 +940,8 @@
         expect_string(__wrap__mterror, formatted_msg, "(6633): Could not extract the ACE information. Error: '700'.");
     }
 
-<<<<<<< HEAD
-    expect_string(__wrap__mtdebug1, tag, SYSCHECK_LOGTAG);
-    expect_string(__wrap__mtdebug1, formatted_msg, "(6263): Setting up SACL for 'C:\\a\\path'");
-=======
-    expect_string(__wrap__mdebug2, formatted_msg, "(6263): Setting up SACL for 'C:\\a\\path'");
->>>>>>> c1104b41
+    expect_string(__wrap__mtdebug2, tag, SYSCHECK_LOGTAG);
+    expect_string(__wrap__mtdebug2, formatted_msg, "(6263): Setting up SACL for 'C:\\a\\path'");
 
     will_return(wrap_GetAclInformation, &old_sacl_info);
     will_return(wrap_GetAclInformation, 1);
@@ -1057,12 +1041,8 @@
         expect_string(__wrap__mterror, formatted_msg, "(6633): Could not extract the ACE information. Error: '700'.");
     }
 
-<<<<<<< HEAD
-    expect_string(__wrap__mtdebug1, tag, SYSCHECK_LOGTAG);
-    expect_string(__wrap__mtdebug1, formatted_msg, "(6263): Setting up SACL for 'C:\\a\\path'");
-=======
-    expect_string(__wrap__mdebug2, formatted_msg, "(6263): Setting up SACL for 'C:\\a\\path'");
->>>>>>> c1104b41
+    expect_string(__wrap__mtdebug2, tag, SYSCHECK_LOGTAG);
+    expect_string(__wrap__mtdebug2, formatted_msg, "(6263): Setting up SACL for 'C:\\a\\path'");
 
     will_return(wrap_GetAclInformation, &old_sacl_info);
     will_return(wrap_GetAclInformation, 1);
@@ -1165,12 +1145,8 @@
         expect_string(__wrap__mterror, formatted_msg, "(6633): Could not extract the ACE information. Error: '700'.");
     }
 
-<<<<<<< HEAD
-    expect_string(__wrap__mtdebug1, tag, SYSCHECK_LOGTAG);
-    expect_string(__wrap__mtdebug1, formatted_msg, "(6263): Setting up SACL for 'C:\\a\\path'");
-=======
-    expect_string(__wrap__mdebug2, formatted_msg, "(6263): Setting up SACL for 'C:\\a\\path'");
->>>>>>> c1104b41
+    expect_string(__wrap__mtdebug2, tag, SYSCHECK_LOGTAG);
+    expect_string(__wrap__mtdebug2, formatted_msg, "(6263): Setting up SACL for 'C:\\a\\path'");
 
     will_return(wrap_GetAclInformation, &old_sacl_info);
     will_return(wrap_GetAclInformation, 1);
@@ -1279,12 +1255,8 @@
         expect_string(__wrap__mterror, formatted_msg, "(6633): Could not extract the ACE information. Error: '700'.");
     }
 
-<<<<<<< HEAD
-    expect_string(__wrap__mtdebug1, tag, SYSCHECK_LOGTAG);
-    expect_string(__wrap__mtdebug1, formatted_msg, "(6263): Setting up SACL for 'C:\\a\\path'");
-=======
-    expect_string(__wrap__mdebug2, formatted_msg, "(6263): Setting up SACL for 'C:\\a\\path'");
->>>>>>> c1104b41
+    expect_string(__wrap__mtdebug2, tag, SYSCHECK_LOGTAG);
+    expect_string(__wrap__mtdebug2, formatted_msg, "(6263): Setting up SACL for 'C:\\a\\path'");
 
     will_return(wrap_GetAclInformation, &old_sacl_info);
     will_return(wrap_GetAclInformation, 1);
@@ -1395,12 +1367,8 @@
         expect_string(__wrap__mterror, formatted_msg, "(6633): Could not extract the ACE information. Error: '700'.");
     }
 
-<<<<<<< HEAD
-    expect_string(__wrap__mtdebug1, tag, SYSCHECK_LOGTAG);
-    expect_string(__wrap__mtdebug1, formatted_msg, "(6263): Setting up SACL for 'C:\\a\\path'");
-=======
-    expect_string(__wrap__mdebug2, formatted_msg, "(6263): Setting up SACL for 'C:\\a\\path'");
->>>>>>> c1104b41
+    expect_string(__wrap__mtdebug2, tag, SYSCHECK_LOGTAG);
+    expect_string(__wrap__mtdebug2, formatted_msg, "(6263): Setting up SACL for 'C:\\a\\path'");
 
     will_return(wrap_GetAclInformation, &old_sacl_info);
     will_return(wrap_GetAclInformation, 1);
@@ -1517,12 +1485,8 @@
         expect_string(__wrap__mterror, formatted_msg, "(6633): Could not extract the ACE information. Error: '700'.");
     }
 
-<<<<<<< HEAD
-    expect_string(__wrap__mtdebug1, tag, SYSCHECK_LOGTAG);
-    expect_string(__wrap__mtdebug1, formatted_msg, "(6263): Setting up SACL for 'C:\\a\\path'");
-=======
-    expect_string(__wrap__mdebug2, formatted_msg, "(6263): Setting up SACL for 'C:\\a\\path'");
->>>>>>> c1104b41
+    expect_string(__wrap__mtdebug2, tag, SYSCHECK_LOGTAG);
+    expect_string(__wrap__mtdebug2, formatted_msg, "(6263): Setting up SACL for 'C:\\a\\path'");
 
     will_return(wrap_GetAclInformation, &old_sacl_info);
     will_return(wrap_GetAclInformation, 1);
@@ -1648,12 +1612,8 @@
         expect_string(__wrap__mterror, formatted_msg, "(6633): Could not extract the ACE information. Error: '700'.");
     }
 
-<<<<<<< HEAD
-    expect_string(__wrap__mtdebug1, tag, SYSCHECK_LOGTAG);
-    expect_string(__wrap__mtdebug1, formatted_msg, "(6263): Setting up SACL for 'C:\\a\\path'");
-=======
-    expect_string(__wrap__mdebug2, formatted_msg, "(6263): Setting up SACL for 'C:\\a\\path'");
->>>>>>> c1104b41
+    expect_string(__wrap__mtdebug2, tag, SYSCHECK_LOGTAG);
+    expect_string(__wrap__mtdebug2, formatted_msg, "(6263): Setting up SACL for 'C:\\a\\path'");
 
     will_return(wrap_GetAclInformation, &old_sacl_info);
     will_return(wrap_GetAclInformation, 1);
@@ -4016,12 +3976,8 @@
     char debug_msg[OS_MAXSTR];
 
     snprintf(debug_msg, OS_MAXSTR, FIM_SACL_RESTORED, ((directory_t *)OSList_GetDataFromIndex(syscheck.directories, 0))->path);
-<<<<<<< HEAD
-    expect_string(__wrap__mtdebug1, tag, SYSCHECK_LOGTAG);
-    expect_string(__wrap__mtdebug1, formatted_msg, debug_msg);
-=======
-    expect_string(__wrap__mdebug2, formatted_msg, debug_msg);
->>>>>>> c1104b41
+    expect_string(__wrap__mtdebug2, tag, SYSCHECK_LOGTAG);
+    expect_string(__wrap__mtdebug2, formatted_msg, debug_msg);
 
     /* Inside set_privilege */
     {
@@ -4175,12 +4131,8 @@
         char debug_msg[OS_MAXSTR];
 
         snprintf(debug_msg, OS_MAXSTR, FIM_SACL_RESTORED, ((directory_t *)OSList_GetDataFromIndex(syscheck.directories, 0))->path);
-<<<<<<< HEAD
-        expect_string(__wrap__mtdebug1, tag, SYSCHECK_LOGTAG);
-        expect_string(__wrap__mtdebug1, formatted_msg, debug_msg);
-=======
-        expect_string(__wrap__mdebug2, formatted_msg, debug_msg);
->>>>>>> c1104b41
+        expect_string(__wrap__mtdebug2, tag, SYSCHECK_LOGTAG);
+        expect_string(__wrap__mtdebug2, formatted_msg, debug_msg);
 
         /* Inside set_privilege */
         {
@@ -5326,12 +5278,8 @@
             "(6630): The event could not be added to the 'whodata' hash table because it is duplicated. Target: '1193046'.");
     }
 
-<<<<<<< HEAD
-    expect_string(__wrap__mtdebug1, tag, SYSCHECK_LOGTAG);
-    expect_string(__wrap__mtdebug1, formatted_msg, "(6229): The handler ('1193046') will be updated.");
-=======
-    expect_string(__wrap__mdebug2, formatted_msg, "(6229): The handler ('1193046') will be updated.");
->>>>>>> c1104b41
+    expect_string(__wrap__mtdebug2, tag, SYSCHECK_LOGTAG);
+    expect_string(__wrap__mtdebug2, formatted_msg, "(6229): The handler ('1193046') will be updated.");
 
     expect_value(__wrap_OSHash_Delete_ex, self, syscheck.wdata.fd);
     expect_string(__wrap_OSHash_Delete_ex, key, "1193046");
@@ -5412,12 +5360,8 @@
             "(6630): The event could not be added to the 'whodata' hash table because it is duplicated. Target: '1193046'.");
     }
 
-<<<<<<< HEAD
-    expect_string(__wrap__mtdebug1, tag, SYSCHECK_LOGTAG);
-    expect_string(__wrap__mtdebug1, formatted_msg, "(6229): The handler ('1193046') will be updated.");
-=======
-    expect_string(__wrap__mdebug2, formatted_msg, "(6229): The handler ('1193046') will be updated.");
->>>>>>> c1104b41
+    expect_string(__wrap__mtdebug2, tag, SYSCHECK_LOGTAG);
+    expect_string(__wrap__mtdebug2, formatted_msg, "(6229): The handler ('1193046') will be updated.");
 
     expect_value(__wrap_OSHash_Delete_ex, self, syscheck.wdata.fd);
     expect_string(__wrap_OSHash_Delete_ex, key, "1193046");
@@ -7067,12 +7011,8 @@
     expect_string(__wrap_check_path_type, dir, "c:\\a\\path");
     will_return(__wrap_check_path_type, 0);
 
-<<<<<<< HEAD
-    expect_string(__wrap__mtdebug1, tag, SYSCHECK_LOGTAG);
-    expect_string(__wrap__mtdebug1, formatted_msg,
-=======
-    expect_string(__wrap__mdebug2, formatted_msg,
->>>>>>> c1104b41
+    expect_string(__wrap__mtdebug2, tag, SYSCHECK_LOGTAG);
+    expect_string(__wrap__mtdebug2, formatted_msg,
         "(6022): 'c:\\a\\path' has been deleted. It will not be monitored in real-time Whodata mode.");
 
     will_return(wrap_GetSystemTime, &st);
@@ -7446,12 +7386,8 @@
             expect_string(__wrap__mterror, formatted_msg, "(6633): Could not extract the ACE information. Error: '700'.");
         }
 
-<<<<<<< HEAD
-        expect_string(__wrap__mtdebug1, tag, SYSCHECK_LOGTAG);
-        expect_string(__wrap__mtdebug1, formatted_msg, "(6263): Setting up SACL for 'c:\\a\\path'");
-=======
-        expect_string(__wrap__mdebug2, formatted_msg, "(6263): Setting up SACL for 'c:\\a\\path'");
->>>>>>> c1104b41
+        expect_string(__wrap__mtdebug2, tag, SYSCHECK_LOGTAG);
+        expect_string(__wrap__mtdebug2, formatted_msg, "(6263): Setting up SACL for 'c:\\a\\path'");
 
         will_return(wrap_GetAclInformation, &old_sacl_info);
         will_return(wrap_GetAclInformation, 1);
