/*
 * Copyright (C) 2015-2020, Wazuh Inc.
 *
 * This program is free software; you can redistribute it
 * and/or modify it under the terms of the GNU General Public
 * License (version 2) as published by the FSF - Free Software
 * Foundation.
 */

#include <stdarg.h>
#include <stddef.h>
#include <setjmp.h>
#include <cmocka.h>
#include <stdio.h>

#include "../wrappers/common.h"
#include "syscheckd/syscheck.h"

<<<<<<< HEAD
#if defined(TEST_SERVER) || defined(TEST_AGENT)

#include "../wrappers/externals/audit/libaudit_wrappers.h"
#include "../wrappers/externals/openssl/rehash_wrappers.h"
#include "../wrappers/externals/procpc/readproc_wrappers.h"
#include "../wrappers/libc/stdio_wrappers.h"
#include "../wrappers/libc/stdlib_wrappers.h"
#include "../wrappers/posix/unistd_wrappers.h"
#include "../wrappers/wazuh/shared/audit_op_wrappers.h"
#include "../wrappers/wazuh/shared/debug_op_wrappers.h"
#include "../wrappers/wazuh/shared/file_op_wrappers.h"
#include "../wrappers/wazuh/shared/fs_op_wrappers.h"
#include "../wrappers/wazuh/shared/mq_op_wrappers.h"
#include "../wrappers/wazuh/shared/syscheck_op_wrappers.h"
#include "../wrappers/wazuh/shared/vector_op_wrappers.h"
#include "../wrappers/wazuh/syscheckd/create_db_wrappers.h"
#include "../wrappers/wazuh/os_net/os_net_wrappers.h"
=======
extern volatile int hc_thread_active;
extern volatile int audit_health_check_creation;

int test_mode = 0;
int hc_success = 0;

/* redefinitons/wrapping */

int __wrap_OS_ConnectUnixDomain()
{
    return mock();
}

int __wrap_IsDir(const char * file)
{
    check_expected(file);
    return mock();
}

int __wrap_IsLink(const char * file)
{
    check_expected(file);
    return mock();
}

int __wrap_IsFile(const char * file)
{
    check_expected(file);
    return mock();
}

int __wrap_IsSocket(const char * sock)
{
    check_expected(sock);
    return mock();
}

int __wrap_audit_restart()
{
    return mock();
}

int __wrap__minfo()
{
    return 0;
}

void __wrap__merror(const char * file, int line, const char * func, const char *msg, ...)
{
    char formatted_msg[OS_MAXSTR];
    va_list args;

    va_start(args, msg);

    vsnprintf(formatted_msg, OS_MAXSTR, msg, args);

    check_expected(formatted_msg);

    va_end(args);

    return;
}

void __wrap__mwarn(const char * file, int line, const char * func, const char *msg, ...)
{
    char formatted_msg[OS_MAXSTR];
    va_list args;

    va_start(args, msg);

    vsnprintf(formatted_msg, OS_MAXSTR, msg, args);

    check_expected(formatted_msg);

    va_end(args);

    return;
}

void __wrap__mdebug1(const char * file, int line, const char * func, const char *msg, ...)
{
    char formatted_msg[OS_MAXSTR];
    va_list args;

    va_start(args, msg);

    vsnprintf(formatted_msg, OS_MAXSTR, msg, args);

    check_expected(formatted_msg);

    va_end(args);

    return;
}

void __wrap__mdebug2(const char * file, int line, const char * func, const char *msg, ...)
{
    char formatted_msg[OS_MAXSTR];
    va_list args;

    check_expected(msg);

    va_start(args, msg);

    vsnprintf(formatted_msg, OS_MAXSTR, msg, args);

    check_expected(formatted_msg);

    va_end(args);

    return;
}

int __wrap_fopen(const char *filename, const char *mode)
{
    check_expected(filename);
    check_expected(mode);
    return mock();
}

char * __wrap_realpath(const char * path, char * resolved_path)
{
    snprintf(resolved_path, OS_SIZE_1024, "%s", mock_ptr_type(char *));
    return resolved_path;
}

size_t __real_fwrite(const void * ptr, size_t size, size_t count, FILE * stream);
size_t __wrap_fwrite(const void * ptr, size_t size, size_t count, FILE * stream)
{
    if ((void*)stream > (void*)ptr) {
        return __real_fwrite(ptr, size, count, stream);
    }
    return 1;
}

int __wrap_fprintf()
{
    return 1;
}

int __real_fclose(FILE *fp);
int __wrap_fclose(FILE *fp)
{
    if (test_mode) {
        return mock();
    }
    else {
        return __real_fclose(fp);
    }
}

int __wrap_unlink()
{
    return mock();
}

int __wrap_symlink(const char *path1, const char *path2)
{
    check_expected(path1);
    check_expected(path2);
    return mock();
}

int __wrap_audit_open()
{
    return 1;
}

int __wrap_audit_close()
{
    return 1;
}

int __wrap_audit_get_rule_list()
{
    return mock();
}

int __wrap_W_Vector_length()
{
    return mock();
}

int __wrap_search_audit_rule()
{
    return mock();
}

int __wrap_audit_add_rule()
{
    return mock();
}

int __wrap_audit_delete_rule(const char *path, const char *key) {
    check_expected(path);
    check_expected(key);

    return mock();
}

int __wrap_W_Vector_insert_unique()
{
    return mock();
}

int __wrap_SendMSG(int queue, const char *message, const char *locmsg, char loc)
{
    check_expected(message);
    return 1;
}
>>>>>>> 161e27b8

#include "external/procps/readproc.h"

extern volatile int audit_health_check_deletion;

int __wrap_select(int nfds, fd_set *restrict readfds, fd_set *restrict writefds, fd_set *restrict errorfds, struct timeval *restrict timeout)
{
    if(audit_thread_active) audit_thread_active--;
    if(hc_thread_active) hc_thread_active--;
    return mock();
}

int __wrap_recv(int __fd, void *__buf, size_t __n, int __flags)
{
    int ret;
    int n;
    check_expected(__fd);
    n = mock();
    if(n < __n)
        ret = n;
    else
        ret = __n;
    if(ret > 0)
        memcpy(__buf, mock_type(void*), ret);

    return ret;
}
  
int __wrap_pthread_cond_init(pthread_cond_t *__cond, const pthread_condattr_t *__cond_attr) {
    function_called();
    return 0;
}

int __wrap_pthread_cond_wait (pthread_cond_t *__cond, pthread_mutex_t *__mutex) {
    function_called();

    hc_thread_active = 1;

    return 0;
}

int __wrap_pthread_mutex_lock (pthread_mutex_t *__mutex) {
    function_called();
    return 0;
}

int __wrap_pthread_mutex_unlock (pthread_mutex_t *__mutex) {
    function_called();
    return 0;
}

int __wrap_CreateThread(void * (*function_pointer)(void *), void *data) {
    return 1;
}

unsigned int __wrap_sleep(unsigned int seconds) {
    if(hc_success) {
        audit_health_check_creation = 1;
    }

    return 0;
}

/* setup/teardown */
static int setup_group(void **state) {
    (void) state;
    test_mode = 1;
    return 0;
}

static int teardown_group(void **state) {
    (void) state;
    memset(&syscheck, 0, sizeof(syscheck_config));
    Free_Syscheck(&syscheck);
    test_mode = 0;
    return 0;
}

static int free_string(void **state)
{
    char * string = *state;
    free(string);
    return 0;
}

static int test_audit_read_events_setup(void **state) {
    int *audit_sock;
    audit_sock = calloc(1, sizeof(int));
    *state = audit_sock;
    return 0;
}

static int test_audit_read_events_teardown(void **state)
{
    int *audit_sock = *state;
    free(audit_sock);
    return 0;
}

static int setup_hc_success(void **state)
{
    hc_success = 1;
    return 0;
}

static int teardown_hc_success(void **state)
{
    hc_success = 0;
    return 0;
}

/* tests */


void test_check_auditd_enabled_success(void **state)
{
    (void) state;
    int ret;

    proc_t *mock_proc;

    mock_proc = calloc(3, sizeof(proc_t));

    snprintf(mock_proc[0].cmd, 16, "not-auditd");
    mock_proc[0].tid = 20;

    snprintf(mock_proc[1].cmd, 16, "something");
    mock_proc[1].tid = 25;

    snprintf(mock_proc[2].cmd, 16, "auditd");
    mock_proc[2].tid = 15;

    expect_value(__wrap_openproc, flags, PROC_FILLSTAT | PROC_FILLSTATUS | PROC_FILLCOM);
    will_return(__wrap_openproc, 1234);

    expect_value_count(__wrap_readproc, PT, 1234, 3);
    expect_value_count(__wrap_readproc, p, NULL, 3);
    will_return(__wrap_readproc, &mock_proc[0]);
    will_return(__wrap_readproc, &mock_proc[1]);
    will_return(__wrap_readproc, &mock_proc[2]);

    expect_value(__wrap_freeproc, p, &mock_proc[0]);
    expect_value(__wrap_freeproc, p, &mock_proc[1]);
    expect_value(__wrap_freeproc, p, &mock_proc[2]);

    expect_value(__wrap_closeproc, PT, 1234);

    ret = check_auditd_enabled();
    assert_return_code(ret, 0);
    free(mock_proc);
}

void test_check_auditd_enabled_openproc_error(void **state)
{
    (void) state;
    int ret;

    expect_value(__wrap_openproc, flags, PROC_FILLSTAT | PROC_FILLSTATUS | PROC_FILLCOM);
    will_return(__wrap_openproc, NULL);

    ret = check_auditd_enabled();
    assert_int_equal(ret, -1);
}

void test_check_auditd_enabled_readproc_error(void **state)
{
    (void) state;
    int ret;

    expect_value(__wrap_openproc, flags, PROC_FILLSTAT | PROC_FILLSTATUS | PROC_FILLCOM);
    will_return(__wrap_openproc, 1234);

    expect_value(__wrap_readproc, PT, 1234);
    expect_value(__wrap_readproc, p, NULL);
    will_return(__wrap_readproc, NULL);

    expect_value(__wrap_closeproc, PT, 1234);

    ret = check_auditd_enabled();
    assert_int_equal(ret, -1);
}


void test_init_auditd_socket_success(void **state) {
    (void) state;
    int ret;

    expect_any(__wrap_OS_ConnectUnixDomain, path);
    expect_any(__wrap_OS_ConnectUnixDomain, type);
    expect_any(__wrap_OS_ConnectUnixDomain, max_msg_size);
    will_return(__wrap_OS_ConnectUnixDomain, 124);

    ret = init_auditd_socket();
    assert_int_equal(ret, 124);
}


void test_init_auditd_socket_failure(void **state) {
    (void) state;
    int ret;

    expect_any(__wrap_OS_ConnectUnixDomain, path);
    expect_any(__wrap_OS_ConnectUnixDomain, type);
    expect_any(__wrap_OS_ConnectUnixDomain, max_msg_size);
    will_return(__wrap_OS_ConnectUnixDomain, -5);

    expect_string(__wrap__merror, formatted_msg, "(6636): Cannot connect to socket '/var/ossec/queue/ossec/audit'.");

    ret = init_auditd_socket();
    assert_int_equal(ret, -1);
}


void test_set_auditd_config_audit3_plugin_created(void **state)
{
    (void) state;

    // Audit 3
    expect_string(__wrap_IsDir, file, "/etc/audit/plugins.d");
    will_return(__wrap_IsDir, 0);

    // Plugin already created
    const char *audit3_socket = "/etc/audit/plugins.d/af_wazuh.conf";

    expect_string(__wrap_IsLink, file, audit3_socket);
    will_return(__wrap_IsLink, 0);

    expect_string(__wrap_IsFile, file, audit3_socket);
    will_return(__wrap_IsFile, 0);

    expect_string(__wrap_IsSocket, sock, "/var/ossec/queue/ossec/audit");
    will_return(__wrap_IsSocket, 0);

    int ret;
    ret = set_auditd_config();

    assert_int_equal(ret, 0);
}


void test_set_auditd_config_wrong_audit_version(void **state)
{
    (void) state;

    // Not Audit 3
    expect_string(__wrap_IsDir, file, "/etc/audit/plugins.d");
    will_return(__wrap_IsDir, 1);
    // Not Audit 2
    expect_string(__wrap_IsDir, file, "/etc/audisp/plugins.d");
    will_return(__wrap_IsDir, 1);

    int ret;
    ret = set_auditd_config();

    assert_int_equal(ret, 0);
}


void test_set_auditd_config_audit2_plugin_created(void **state)
{
    (void) state;

    // Not Audit 3
    expect_string(__wrap_IsDir, file, "/etc/audit/plugins.d");
    will_return(__wrap_IsDir, 1);
    // Audit 2
    expect_string(__wrap_IsDir, file, "/etc/audisp/plugins.d");
    will_return(__wrap_IsDir, 0);

    // Plugin already created
    const char *audit2_socket = "/etc/audisp/plugins.d/af_wazuh.conf";

    expect_string(__wrap_IsLink, file, audit2_socket);
    will_return(__wrap_IsLink, 0);

    expect_string(__wrap_IsFile, file, audit2_socket);
    will_return(__wrap_IsFile, 0);

    expect_string(__wrap_IsSocket, sock, "/var/ossec/queue/ossec/audit");
    will_return(__wrap_IsSocket, 0);

    int ret;
    ret = set_auditd_config();

    assert_int_equal(ret, 0);
}


void test_set_auditd_config_audit_socket_not_created(void **state)
{
    (void) state;

    syscheck.restart_audit = 0;

    // Audit 3
    expect_string(__wrap_IsDir, file, "/etc/audit/plugins.d");
    will_return(__wrap_IsDir, 0);

    // Plugin already created
    const char *audit3_socket = "/etc/audit/plugins.d/af_wazuh.conf";

    expect_string(__wrap_IsLink, file, audit3_socket);
    will_return(__wrap_IsLink, 0);

    expect_string(__wrap_IsFile, file, audit3_socket);
    will_return(__wrap_IsFile, 0);

    expect_string(__wrap_IsSocket, sock, "/var/ossec/queue/ossec/audit");
    will_return(__wrap_IsSocket, 1);

    expect_string(__wrap__mwarn, formatted_msg, "(6909): Audit socket (/var/ossec/queue/ossec/audit) does not exist. You need to restart Auditd. Who-data will be disabled.");

    int ret;
    ret = set_auditd_config();

    assert_int_equal(ret, 1);
}


void test_set_auditd_config_audit_socket_not_created_restart(void **state)
{
    (void) state;

    syscheck.restart_audit = 1;

    // Audit 3
    expect_string(__wrap_IsDir, file, "/etc/audit/plugins.d");
    will_return(__wrap_IsDir, 0);

    // Plugin already created
    const char *audit3_socket = "/etc/audit/plugins.d/af_wazuh.conf";

    expect_string(__wrap_IsLink, file, audit3_socket);
    will_return(__wrap_IsLink, 0);

    expect_string(__wrap_IsFile, file, audit3_socket);
    will_return(__wrap_IsFile, 0);

    expect_string(__wrap__minfo, formatted_msg, "(6023): No socket found at '/var/ossec/queue/ossec/audit'. Restarting Auditd service.");

    expect_string(__wrap_IsSocket, sock, "/var/ossec/queue/ossec/audit");
    will_return(__wrap_IsSocket, 1);

    will_return(__wrap_audit_restart, 99);

    int ret;
    ret = set_auditd_config();

    assert_int_equal(ret, 99);
}


void test_set_auditd_config_audit_plugin_not_created(void **state)
{
    (void) state;

    // Audit 3
    expect_string(__wrap_IsDir, file, "/etc/audit/plugins.d");
    will_return(__wrap_IsDir, 0);

    // Plugin not created
    const char *audit3_socket = "/etc/audit/plugins.d/af_wazuh.conf";

    expect_string(__wrap__minfo, formatted_msg, "(6024): Generating Auditd socket configuration file: '/var/ossec/etc/af_wazuh.conf'");

    expect_string(__wrap_IsLink, file, audit3_socket);
    will_return(__wrap_IsLink, 1);

    expect_string(__wrap_fopen, path, "/var/ossec/etc/af_wazuh.conf");
    expect_string(__wrap_fopen, mode, "w");
    will_return(__wrap_fopen, 1);

    expect_any_always(__wrap_fprintf, __stream);
    expect_any_always(__wrap_fprintf, formatted_msg);
    will_return_always(__wrap_fprintf, 1);
    will_return_always(__wrap_fwrite, 1);

    expect_value(__wrap_fclose, _File, 1);
    will_return(__wrap_fclose, 0);

    // Create plugin
    expect_string(__wrap_symlink, path1, "/var/ossec/etc/af_wazuh.conf");
    expect_string(__wrap_symlink, path2, audit3_socket);
    will_return(__wrap_symlink, 1);

    expect_string(__wrap__minfo, formatted_msg, "(6025): Audit plugin configuration (/var/ossec/etc/af_wazuh.conf) was modified. Restarting Auditd service.");

    // Restart
    syscheck.restart_audit = 1;
    will_return(__wrap_audit_restart, 99);

    int ret;
    ret = set_auditd_config();

    assert_int_equal(ret, 99);
}


void test_set_auditd_config_audit_plugin_not_created_fopen_error(void **state)
{
    (void) state;

    // Audit 3
    expect_string(__wrap_IsDir, file, "/etc/audit/plugins.d");
    will_return(__wrap_IsDir, 0);

    expect_string(__wrap__minfo, formatted_msg, "(6024): Generating Auditd socket configuration file: '/var/ossec/etc/af_wazuh.conf'");

    // Plugin not created
    const char *audit3_socket = "/etc/audit/plugins.d/af_wazuh.conf";

    expect_string(__wrap_IsLink, file, audit3_socket);
    will_return(__wrap_IsLink, 1);

    expect_string(__wrap_fopen, path, "/var/ossec/etc/af_wazuh.conf");
    expect_string(__wrap_fopen, mode, "w");
    will_return(__wrap_fopen, 0);

    expect_string(__wrap__merror, formatted_msg, "(1103): Could not open file '/var/ossec/etc/af_wazuh.conf' due to [(0)-(Success)].");

    int ret;
    ret = set_auditd_config();

    assert_int_equal(ret, -1);
}


void test_set_auditd_config_audit_plugin_not_created_fclose_error(void **state)
{
    (void) state;

    expect_string(__wrap__minfo, formatted_msg, "(6024): Generating Auditd socket configuration file: '/var/ossec/etc/af_wazuh.conf'");

    // Audit 3
    expect_string(__wrap_IsDir, file, "/etc/audit/plugins.d");
    will_return(__wrap_IsDir, 0);

    // Plugin not created
    const char *audit3_socket = "/etc/audit/plugins.d/af_wazuh.conf";

    expect_string(__wrap_IsLink, file, audit3_socket);
    will_return(__wrap_IsLink, 1);

    expect_string(__wrap_fopen, path, "/var/ossec/etc/af_wazuh.conf");
    expect_string(__wrap_fopen, mode, "w");
    will_return(__wrap_fopen, 1);

    expect_any_always(__wrap_fprintf, __stream);
    expect_any_always(__wrap_fprintf, formatted_msg);
    will_return_always(__wrap_fprintf, 1);
    will_return_always(__wrap_fwrite, 1);

    expect_value(__wrap_fclose, _File, 1);
    will_return(__wrap_fclose, -1);

    expect_string(__wrap__merror, formatted_msg, "(1140): Could not close file '/var/ossec/etc/af_wazuh.conf' due to [(0)-(Success)].");

    int ret;
    ret = set_auditd_config();

    assert_int_equal(ret, -1);
}


void test_set_auditd_config_audit_plugin_not_created_recreate_symlink(void **state)
{
    (void) state;

    expect_string(__wrap__minfo, formatted_msg, "(6024): Generating Auditd socket configuration file: '/var/ossec/etc/af_wazuh.conf'");

    // Audit 3
    expect_string(__wrap_IsDir, file, "/etc/audit/plugins.d");
    will_return(__wrap_IsDir, 0);

    // Plugin not created
    const char *audit3_socket = "/etc/audit/plugins.d/af_wazuh.conf";

    expect_string(__wrap_IsLink, file, audit3_socket);
    will_return(__wrap_IsLink, 1);

    expect_string(__wrap_fopen, path, "/var/ossec/etc/af_wazuh.conf");
    expect_string(__wrap_fopen, mode, "w");
    will_return(__wrap_fopen, 1);

    expect_any_always(__wrap_fprintf, __stream);
    expect_any_always(__wrap_fprintf, formatted_msg);
    will_return_always(__wrap_fprintf, 1);
    will_return_always(__wrap_fwrite, 1);

    expect_value(__wrap_fclose, _File, 1);
    will_return(__wrap_fclose, 0);

    // Create plugin
    expect_string(__wrap_symlink, path1, "/var/ossec/etc/af_wazuh.conf");
    expect_string(__wrap_symlink, path2, audit3_socket);
    will_return(__wrap_symlink, -1);
    errno = EEXIST;

    expect_string(__wrap_unlink, file, "/etc/audit/plugins.d/af_wazuh.conf");
    will_return(__wrap_unlink, 0);

    // Delete and create
    expect_string(__wrap_symlink, path1, "/var/ossec/etc/af_wazuh.conf");
    expect_string(__wrap_symlink, path2, audit3_socket);
    will_return(__wrap_symlink, 0);

    // Do not restart
    syscheck.restart_audit = 0;

    expect_string(__wrap__mwarn, formatted_msg, "(6910): Audit plugin configuration was modified. You need to restart Auditd. Who-data will be disabled.");

    int ret;
    ret = set_auditd_config();

    assert_int_equal(ret, 1);
}


void test_set_auditd_config_audit_plugin_not_created_recreate_symlink_restart(void **state)
{
    (void) state;

    // Audit 3
    expect_string(__wrap_IsDir, file, "/etc/audit/plugins.d");
    will_return(__wrap_IsDir, 0);

    // Plugin not created
    const char *audit3_socket = "/etc/audit/plugins.d/af_wazuh.conf";

    expect_string(__wrap__minfo, formatted_msg, "(6024): Generating Auditd socket configuration file: '/var/ossec/etc/af_wazuh.conf'");

    expect_string(__wrap_IsLink, file, audit3_socket);
    will_return(__wrap_IsLink, 1);

    expect_string(__wrap_fopen, path, "/var/ossec/etc/af_wazuh.conf");
    expect_string(__wrap_fopen, mode, "w");
    will_return(__wrap_fopen, 1);

    expect_any_always(__wrap_fprintf, __stream);
    expect_any_always(__wrap_fprintf, formatted_msg);
    will_return_always(__wrap_fprintf, 1);
    will_return_always(__wrap_fwrite, 1);

    expect_value(__wrap_fclose, _File, 1);
    will_return(__wrap_fclose, 0);

    // Create plugin
    expect_string(__wrap_symlink, path1, "/var/ossec/etc/af_wazuh.conf");
    expect_string(__wrap_symlink, path2, audit3_socket);
    will_return(__wrap_symlink, -1);
    errno = EEXIST;

    expect_string(__wrap_unlink, file, "/etc/audit/plugins.d/af_wazuh.conf");
    will_return(__wrap_unlink, 0);

    // Delete and create
    expect_string(__wrap_symlink, path1, "/var/ossec/etc/af_wazuh.conf");
    expect_string(__wrap_symlink, path2, audit3_socket);
    will_return(__wrap_symlink, 0);

    expect_string(__wrap__minfo, formatted_msg, "(6025): Audit plugin configuration (/var/ossec/etc/af_wazuh.conf) was modified. Restarting Auditd service.");

    // Restart
    syscheck.restart_audit = 1;
    will_return(__wrap_audit_restart, 99);

    int ret;
    ret = set_auditd_config();

    assert_int_equal(ret, 99);
}


void test_set_auditd_config_audit_plugin_not_created_recreate_symlink_error(void **state)
{
    (void) state;

    // Audit 3
    expect_string(__wrap_IsDir, file, "/etc/audit/plugins.d");
    will_return(__wrap_IsDir, 0);

    expect_string(__wrap__minfo, formatted_msg, "(6024): Generating Auditd socket configuration file: '/var/ossec/etc/af_wazuh.conf'");

    // Plugin not created
    const char *audit3_socket = "/etc/audit/plugins.d/af_wazuh.conf";

    expect_string(__wrap_IsLink, file, audit3_socket);
    will_return(__wrap_IsLink, 1);

    expect_string(__wrap_fopen, path, "/var/ossec/etc/af_wazuh.conf");
    expect_string(__wrap_fopen, mode, "w");
    will_return(__wrap_fopen, 1);

    expect_any_always(__wrap_fprintf, __stream);
    expect_any_always(__wrap_fprintf, formatted_msg);
    will_return_always(__wrap_fprintf, 1);
    will_return_always(__wrap_fwrite, 1);

    expect_value(__wrap_fclose, _File, 1);
    will_return(__wrap_fclose, 0);

    // Create plugin
    expect_string(__wrap_symlink, path1, "/var/ossec/etc/af_wazuh.conf");
    expect_string(__wrap_symlink, path2, audit3_socket);
    will_return(__wrap_symlink, -1);
    errno = EEXIST;

    expect_string(__wrap_unlink, file, "/etc/audit/plugins.d/af_wazuh.conf");
    will_return(__wrap_unlink, 0);

    // Delete and create
    expect_string(__wrap_symlink, path1, "/var/ossec/etc/af_wazuh.conf");
    expect_string(__wrap_symlink, path2, audit3_socket);
    will_return(__wrap_symlink, -1);

    expect_string(__wrap__merror, formatted_msg, "(1134): Unable to link from '/etc/audit/plugins.d/af_wazuh.conf' to '/var/ossec/etc/af_wazuh.conf' due to [(17)-(File exists)].");

    int ret;
    ret = set_auditd_config();

    assert_int_equal(ret, -1);
}


void test_set_auditd_config_audit_plugin_not_created_recreate_symlink_unlink_error(void **state)
{
    (void) state;

    // Audit 3
    expect_string(__wrap_IsDir, file, "/etc/audit/plugins.d");
    will_return(__wrap_IsDir, 0);

    expect_string(__wrap__minfo, formatted_msg, "(6024): Generating Auditd socket configuration file: '/var/ossec/etc/af_wazuh.conf'");

    // Plugin not created
    const char *audit3_socket = "/etc/audit/plugins.d/af_wazuh.conf";

    expect_string(__wrap_IsLink, file, audit3_socket);
    will_return(__wrap_IsLink, 1);

    expect_string(__wrap_fopen, path, "/var/ossec/etc/af_wazuh.conf");
    expect_string(__wrap_fopen, mode, "w");
    will_return(__wrap_fopen, 1);

    expect_any_always(__wrap_fprintf, __stream);
    expect_any_always(__wrap_fprintf, formatted_msg);
    will_return_always(__wrap_fprintf, 1);
    will_return_always(__wrap_fwrite, 1);

    expect_value(__wrap_fclose, _File, 1);
    will_return(__wrap_fclose, 0);

    // Create plugin
    expect_string(__wrap_symlink, path1, "/var/ossec/etc/af_wazuh.conf");
    expect_string(__wrap_symlink, path2, audit3_socket);
    will_return(__wrap_symlink, -1);
    errno = EEXIST;

    expect_string(__wrap_unlink, file, "/etc/audit/plugins.d/af_wazuh.conf");
    will_return(__wrap_unlink, -1);

    expect_string(__wrap__merror, formatted_msg, "(1123): Unable to delete file: '/etc/audit/plugins.d/af_wazuh.conf' due to [(17)-(File exists)].");

    int ret;
    ret = set_auditd_config();

    assert_int_equal(ret, -1);
}


void test_audit_get_id(void **state)
{
    (void) state;

    const char* event = "type=LOGIN msg=audit(1571145421.379:659): pid=16455 uid=0 old-auid=4294967295 auid=0 tty=(none) old-ses=4294967295 ses=57 res=1";

    char *ret;
    ret = audit_get_id(event);
    *state = ret;

    assert_string_equal(ret, "1571145421.379:659");
}


void test_audit_get_id_begin_error(void **state)
{
    (void) state;

    const char* event = "audit1571145421.379:659): pid=16455 uid=0 old-auid=4294967295 auid=0 tty=(none) old-ses=4294967295 ses=57 res=1";

    char *ret;
    ret = audit_get_id(event);

    assert_null(ret);
}


void test_audit_get_id_end_error(void **state)
{
    (void) state;

    const char* event = "type=LOGIN msg=audit(1571145421.379:659";

    char *ret;
    ret = audit_get_id(event);

    assert_null(ret);

}


void test_init_regex(void **state)
{
    (void) state;
    int ret;

    ret = init_regex();

    assert_int_equal(ret, 0);
}


void test_add_audit_rules_syscheck_not_added(void **state)
{
    (void) state;

    char *entry = "/var/test";
    syscheck.dir = calloc (2, sizeof(char *));
    syscheck.dir[0] = calloc(strlen(entry) + 2, sizeof(char));
    snprintf(syscheck.dir[0], strlen(entry) + 1, "%s", entry);
    syscheck.opts = calloc (2, sizeof(int *));
    syscheck.opts[0] |= WHODATA_ACTIVE;
    syscheck.max_audit_entries = 100;

    // Audit open
    will_return(__wrap_audit_open, 1);

    // Read loaded rules in Audit
    will_return(__wrap_audit_get_rule_list, 0);

    // Audit close
    will_return(__wrap_audit_close, 1);

    expect_string(__wrap__merror, formatted_msg, "(6637): Could not read audit loaded rules.");

    // Audit added rules
    will_return(__wrap_W_Vector_length, 3);

    // Rule already not added
    will_return(__wrap_search_audit_rule, 0);

    // Add rule
    will_return(__wrap_audit_add_rule, 1);
<<<<<<< HEAD
    expect_value(__wrap_W_Vector_insert_unique, v, audit_added_dirs);
    expect_string(__wrap_W_Vector_insert_unique, element, "/var/test");
=======
    expect_function_call(__wrap_pthread_mutex_lock);
>>>>>>> 161e27b8
    will_return(__wrap_W_Vector_insert_unique, 1);
    expect_function_call(__wrap_pthread_mutex_unlock);

    expect_string(__wrap__mdebug1, formatted_msg, "(6322): Reloaded audit rule for monitoring directory: '/var/test'");

    int ret;
    ret = add_audit_rules_syscheck(0);

    free(syscheck.opts);
    free(syscheck.dir[0]);
    free(syscheck.dir);

    assert_int_equal(ret, 1);
}


void test_add_audit_rules_syscheck_not_added_new(void **state)
{
    (void) state;

    char *entry = "/var/test";
    syscheck.dir = calloc (2, sizeof(char *));
    syscheck.dir[0] = calloc(strlen(entry) + 2, sizeof(char));
    snprintf(syscheck.dir[0], strlen(entry) + 1, "%s", entry);
    syscheck.opts = calloc (2, sizeof(int *));
    syscheck.opts[0] |= WHODATA_ACTIVE;
    syscheck.max_audit_entries = 100;

    // Audit open
    will_return(__wrap_audit_open, 1);

    // Read loaded rules in Audit
    will_return(__wrap_audit_get_rule_list, 0);

    // Audit close
    will_return(__wrap_audit_close, 1);

    expect_string(__wrap__merror, formatted_msg, "(6637): Could not read audit loaded rules.");

    // Audit added rules
    will_return(__wrap_W_Vector_length, 3);

    // Rule already not added
    will_return(__wrap_search_audit_rule, 0);

    // Add rule
    will_return(__wrap_audit_add_rule, 1);
<<<<<<< HEAD
    expect_value(__wrap_W_Vector_insert_unique, v, audit_added_dirs);
    expect_string(__wrap_W_Vector_insert_unique, element, "/var/test");
=======
    expect_function_call(__wrap_pthread_mutex_lock);
>>>>>>> 161e27b8
    will_return(__wrap_W_Vector_insert_unique, 0);
    expect_function_call(__wrap_pthread_mutex_unlock);

    expect_string(__wrap__mdebug1, formatted_msg, "(6270): Added audit rule for monitoring directory: '/var/test'");

    int ret;
    ret = add_audit_rules_syscheck(0);

    free(syscheck.opts);
    free(syscheck.dir[0]);
    free(syscheck.dir);

    assert_int_equal(ret, 1);
}


void test_add_audit_rules_syscheck_not_added_error(void **state)
{
    (void) state;

    char *entry = "/var/test";
    syscheck.dir = calloc (2, sizeof(char *));
    syscheck.dir[0] = calloc(strlen(entry) + 2, sizeof(char));
    snprintf(syscheck.dir[0], strlen(entry) + 1, "%s", entry);
    syscheck.opts = calloc (2, sizeof(int *));
    syscheck.opts[0] |= WHODATA_ACTIVE;
    syscheck.max_audit_entries = 100;

    // Audit open
    will_return(__wrap_audit_open, 1);

    // Read loaded rules in Audit
    will_return(__wrap_audit_get_rule_list, 0);

    // Audit close
    will_return(__wrap_audit_close, 1);

    expect_string(__wrap__merror, formatted_msg, "(6637): Could not read audit loaded rules.");

    // Audit added rules
    will_return(__wrap_W_Vector_length, 3);

    // Rule already not added
    will_return(__wrap_search_audit_rule, 0);

    // Add rule
    will_return(__wrap_audit_add_rule, -1);

    expect_string(__wrap__mdebug1, formatted_msg, "(6926): Unable to add audit rule for '/var/test'");

    int ret;
    ret = add_audit_rules_syscheck(0);

    free(syscheck.opts);
    free(syscheck.dir[0]);
    free(syscheck.dir);

    assert_int_equal(ret, 0);
}


void test_add_audit_rules_syscheck_not_added_first_error(void **state)
{
    (void) state;

    char *entry = "/var/test";
    syscheck.dir = calloc (2, sizeof(char *));
    syscheck.dir[0] = calloc(strlen(entry) + 2, sizeof(char));
    snprintf(syscheck.dir[0], strlen(entry) + 1, "%s", entry);
    syscheck.opts = calloc (2, sizeof(int *));
    syscheck.opts[0] |= WHODATA_ACTIVE;
    syscheck.max_audit_entries = 100;

    // Audit open
    will_return(__wrap_audit_open, 1);

    // Read loaded rules in Audit
    will_return(__wrap_audit_get_rule_list, 0);

    // Audit close
    will_return(__wrap_audit_close, 1);

    expect_string(__wrap__merror, formatted_msg, "(6637): Could not read audit loaded rules.");

    // Audit added rules
    will_return(__wrap_W_Vector_length, 3);

    // Rule already not added
    will_return(__wrap_search_audit_rule, 0);

    // Add rule
    will_return(__wrap_audit_add_rule, -1);

    expect_string(__wrap__mwarn, formatted_msg, "(6926): Unable to add audit rule for '/var/test'");

    int ret;
    ret = add_audit_rules_syscheck(1);

    free(syscheck.opts);
    free(syscheck.dir[0]);
    free(syscheck.dir);

    assert_int_equal(ret, 0);
}


void test_add_audit_rules_syscheck_added(void **state)
{
    (void) state;

    char *entry = "/var/test";
    syscheck.dir = calloc(2, sizeof(char *));
    syscheck.dir[0] = calloc(strlen(entry) + 2, sizeof(char));
    snprintf(syscheck.dir[0], strlen(entry) + 1, "%s", entry);
    syscheck.opts = calloc(2, sizeof(int *));
    syscheck.opts[0] |= WHODATA_ACTIVE;
    syscheck.max_audit_entries = 100;

    // Audit open
    will_return(__wrap_audit_open, 1);

    // Read loaded rules in Audit
    will_return(__wrap_audit_get_rule_list, 5);

    // Audit close
    will_return(__wrap_audit_close, 1);

    // Audit added rules
    will_return(__wrap_W_Vector_length, 3);

    // Rule already added
    will_return(__wrap_search_audit_rule, 1);

    // Add rule
<<<<<<< HEAD
    expect_value(__wrap_W_Vector_insert_unique, v, audit_added_dirs);
    expect_string(__wrap_W_Vector_insert_unique, element, "/var/test");
=======
    expect_function_call(__wrap_pthread_mutex_lock);
>>>>>>> 161e27b8
    will_return(__wrap_W_Vector_insert_unique, 0);
    expect_function_call(__wrap_pthread_mutex_unlock);

    expect_string(__wrap__mdebug1, formatted_msg, "(6271): Audit rule for monitoring directory '/var/test' already added.");

    int ret;
    ret = add_audit_rules_syscheck(0);

    free(syscheck.dir[0]);
    free(syscheck.dir);
    free(syscheck.opts);

    assert_int_equal(ret, 1);
}


void test_add_audit_rules_syscheck_max(void **state)
{
    (void) state;

    char *entry = "/var/test";
    char *entry2 = "/var/test2";
    syscheck.dir = calloc(3, sizeof(char *));
    syscheck.dir[0] = calloc(strlen(entry) + 2, sizeof(char));
    syscheck.dir[1] = calloc(strlen(entry2) + 2, sizeof(char));
    snprintf(syscheck.dir[0], strlen(entry) + 1, "%s", entry);
    snprintf(syscheck.dir[1], strlen(entry2) + 1, "%s", entry2);
    syscheck.opts = calloc(3, sizeof(int *));
    syscheck.opts[0] |= WHODATA_ACTIVE;
    syscheck.opts[1] |= WHODATA_ACTIVE;
    syscheck.max_audit_entries = 3;

    // Audit open
    will_return(__wrap_audit_open, 1);

    // Read loaded rules in Audit
    will_return(__wrap_audit_get_rule_list, 5);

    // Audit close
    will_return(__wrap_audit_close, 1);

    // Audit added rules
    will_return(__wrap_W_Vector_length, 3);

    expect_string(__wrap__merror, formatted_msg, "(6640): Unable to monitor who-data for directory: '/var/test' - Maximum size permitted (3).");

    // Audit added rules
    will_return(__wrap_W_Vector_length, 3);

    expect_string(__wrap__mdebug1, formatted_msg, "(6640): Unable to monitor who-data for directory: '/var/test2' - Maximum size permitted (3).");

    int ret;
    ret = add_audit_rules_syscheck(0);

    free(syscheck.dir[0]);
    free(syscheck.dir[1]);
    free(syscheck.dir);
    free(syscheck.opts);

    assert_int_equal(ret, 0);
}


void test_filterkey_audit_events_custom(void **state)
{
    (void) state;
    int ret;
    char * event = "type=LOGIN msg=audit(1571145421.379:659): pid=16455 uid=0 old-auid=4294967295 auid=0 tty=(none) old-ses=4294967295 ses=57 key=test_key";
    char *key = "test_key";

    syscheck.audit_key = calloc(2, sizeof(char *));
    syscheck.audit_key[0] = calloc(strlen(key) + 2, sizeof(char));
    snprintf(syscheck.audit_key[0], strlen(key) + 1, "%s", key);

    expect_string(__wrap__mdebug2, formatted_msg, "(6251): Match audit_key: 'key=\"test_key\"'");

    ret = filterkey_audit_events(event);

    free(syscheck.audit_key[0]);
    free(syscheck.audit_key);

    assert_int_equal(ret, 2);
}


void test_filterkey_audit_events_discard(void **state)
{
    (void) state;

    char *key = "test_key";
    syscheck.audit_key = calloc(2, sizeof(char *));
    syscheck.audit_key[0] = calloc(strlen(key) + 2, sizeof(char));
    snprintf(syscheck.audit_key[0], strlen(key) + 1, "%s", key);

    int ret;
    char * event = "type=LOGIN msg=audit(1571145421.379:659): pid=16455 uid=0 old-auid=4294967295 auid=0 tty=(none) old-ses=4294967295 ses=57 key=\"test_invalid_key\"";
    ret = filterkey_audit_events(event);

    free(syscheck.audit_key[0]);
    free(syscheck.audit_key);

    assert_int_equal(ret, 0);
}


void test_filterkey_audit_events_hc(void **state)
{
    (void) state;

    int ret;
    char * event = "type=LOGIN msg=audit(1571145421.379:659): pid=16455 uid=0 old-auid=4294967295 auid=0 tty=(none) old-ses=4294967295 ses=57 key=\"wazuh_hc\"";

    expect_string(__wrap__mdebug2, formatted_msg, "(6251): Match audit_key: 'key=\"wazuh_hc\"'");

    ret = filterkey_audit_events(event);

    assert_int_equal(ret, 3);
}


void test_filterkey_audit_events_fim(void **state)
{
    (void) state;

    int ret;
    char * event = "type=LOGIN msg=audit(1571145421.379:659): pid=16455 uid=0 old-auid=4294967295 auid=0 tty=(none) old-ses=4294967295 ses=57 key=\"wazuh_fim\"";

    expect_string(__wrap__mdebug2, formatted_msg, "(6251): Match audit_key: 'key=\"wazuh_fim\"'");

    ret = filterkey_audit_events(event);

    assert_int_equal(ret, 1);
}


void test_gen_audit_path(void **state)
{
    (void) state;

    char * cwd = "/root";
    char * path0 = "/root/test/";
    char * path1 = "/root/test/file";

    char * ret;
    ret = gen_audit_path(cwd, path0, path1);
    *state = ret;

    assert_string_equal(ret, "/root/test/file");
}


void test_gen_audit_path2(void **state)
{
    (void) state;

    char * cwd = "/root";
    char * path0 = "./test/";
    char * path1 = "./test/file";

    char * ret;
    ret = gen_audit_path(cwd, path0, path1);
    *state = ret;

    assert_string_equal(ret, "/root/test/file");
}


void test_gen_audit_path3(void **state)
{
    (void) state;

    char * cwd = "/";
    char * path0 = "root/test/";
    char * path1 = "root/test/file";

    char * ret;
    ret = gen_audit_path(cwd, path0, path1);
    *state = ret;

    assert_string_equal(ret, "/root/test/file");
}


void test_gen_audit_path4(void **state)
{
    (void) state;

    char * cwd = "/";
    char * path0 = "/file";

    char * ret;
    ret = gen_audit_path(cwd, path0, NULL);
    *state = ret;

    assert_string_equal(ret, "/file");
}


void test_gen_audit_path5(void **state)
{
    (void) state;

    char * cwd = "/root/test";
    char * path0 = "../test/";
    char * path1 = "../test/file";

    char * ret;
    ret = gen_audit_path(cwd, path0, path1);
    *state = ret;

    assert_string_equal(ret, "/root/test/file");
}


void test_gen_audit_path6(void **state)
{
    (void) state;

    char * cwd = "/root";
    char * path0 = "./file";

    char * ret;
    ret = gen_audit_path(cwd, path0, NULL);
    *state = ret;

    assert_string_equal(ret, "/root/file");
}


void test_gen_audit_path7(void **state)
{
    (void) state;

    char * cwd = "/root";
    char * path0 = "../file";

    char * ret;
    ret = gen_audit_path(cwd, path0, NULL);
    *state = ret;

    assert_string_equal(ret, "/file");
}


void test_gen_audit_path8(void **state)
{
    (void) state;

    char * cwd = "/root";
    char * path0 = "file";

    char * ret;
    ret = gen_audit_path(cwd, path0, NULL);
    *state = ret;

    assert_string_equal(ret, "/root/file");
}

void test_get_process_parent_info_failed(void **state)
{
    (void) state;

    char *parent_name;
    char *parent_cwd;

    parent_name = malloc(10);
    parent_cwd = malloc(10);

    will_return(__wrap_readlink, -1);
    expect_string(__wrap__mdebug1, formatted_msg, "Failure to obtain the name of the process: '1515'. Error: File exists");

    will_return(__wrap_readlink, -1);
    expect_string(__wrap__mdebug1, formatted_msg, "Failure to obtain the cwd of the process: '1515'. Error: File exists");

    state[0] = parent_name;
    state[1] = parent_cwd;
    state[2] = NULL;

    get_parent_process_info("1515", &parent_name, &parent_cwd);

    assert_string_equal(parent_name, "");
    assert_string_equal(parent_cwd, "");

}

void test_get_process_parent_info_passsed(void **state)
{
    (void) state;

    char *parent_name;
    char *parent_cwd;

    parent_name = malloc(10);
    parent_cwd = malloc(10);

    will_return(__wrap_readlink, 0);
    will_return(__wrap_readlink, 0);

    get_parent_process_info("1515", &parent_name, &parent_cwd);

    state[0] = parent_name;
    state[1] = parent_cwd;
    state[2] = NULL;

    assert_string_equal(parent_name, "");
    assert_string_equal(parent_cwd, "");
}

void test_audit_parse(void **state)
{
    (void) state;

    char * buffer = " \
        type=SYSCALL msg=audit(1571914029.306:3004254): arch=c000003e syscall=263 success=yes exit=0 a0=ffffff9c a1=55c5f8170490 a2=0 a3=7ff365c5eca0 items=2 ppid=3211 pid=44082 auid=4294967295 uid=0 gid=0 euid=0 suid=0 fsuid=0 egid=0 sgid=0 fsgid=0 tty=pts3 ses=5 comm=\"test\" exe=\"74657374C3B1\" key=\"wazuh_fim\" \
        type=CWD msg=audit(1571914029.306:3004254): cwd=\"/root/test\" \
        type=PATH msg=audit(1571914029.306:3004254): item=0 name=\"/root/test\" inode=110 dev=08:02 mode=040755 ouid=0 ogid=0 rdev=00:00 nametype=PARENT cap_fp=0 cap_fi=0 cap_fe=0 cap_fver=0 \
        type=PATH msg=audit(1571914029.306:3004254): item=1 name=\"test\" inode=19 dev=08:02 mode=0100644 ouid=0 ogid=0 rdev=00:00 nametype=DELETE cap_fp=0 cap_fi=0 cap_fe=0 cap_fver=0 \
        type=PROCTITLE msg=audit(1571914029.306:3004254): proctitle=726D0074657374 \
    ";

    expect_string(__wrap__mdebug2, formatted_msg, "(6251): Match audit_key: 'key=\"wazuh_fim\"'");

    expect_value(__wrap_get_user, uid, 0);
    will_return(__wrap_get_user, strdup("root"));
    expect_value(__wrap_get_user, uid, 0);
    will_return(__wrap_get_user, strdup("root"));

    expect_string(__wrap__mdebug1, formatted_msg, "(6334): Audit: Invalid 'auid' value read. Check Audit configuration (PAM).");

    expect_value(__wrap_get_group, gid, 0);
    will_return(__wrap_get_group, "root");

    will_return(__wrap_readlink, 0);
    will_return(__wrap_readlink, 0);

    expect_string(__wrap__mdebug2, formatted_msg,
        "(6247): audit_event: uid=root, auid=, euid=root, gid=root, pid=44082, ppid=3211, inode=19, path=/root/test/test, pname=74657374C3B1");

    expect_string(__wrap_realpath, path, "/root/test/test");
    will_return(__wrap_realpath, "/root/test/test");
    will_return(__wrap_realpath, (char *) 1);

    expect_value(__wrap_fim_whodata_event, w_evt->process_id, 44082);
    expect_string(__wrap_fim_whodata_event, w_evt->user_id, "0");
    expect_string(__wrap_fim_whodata_event, w_evt->group_id, "0");
    expect_string(__wrap_fim_whodata_event, w_evt->process_name, "74657374C3B1");
    expect_string(__wrap_fim_whodata_event, w_evt->path, "/root/test/test");
    expect_string(__wrap_fim_whodata_event, w_evt->effective_uid, "0");
    expect_string(__wrap_fim_whodata_event, w_evt->inode, "19");
    expect_value(__wrap_fim_whodata_event, w_evt->ppid, 3211);

    audit_parse(buffer);
}


void test_audit_parse3(void **state)
{
    (void) state;

    char * buffer = " \
        type=SYSCALL msg=audit(1571914029.306:3004254): arch=c000003e syscall=263 success=yes exit=0 a0=ffffff9c a1=55c5f8170490 a2=0 a3=7ff365c5eca0 items=3 ppid=3211 pid=44082 auid=4294967295 uid=0 gid=0 euid=0 suid=0 fsuid=0 egid=0 sgid=0 fsgid=0 tty=pts3 ses=5 comm=\"test\" exe=\"74657374C3B1\" key=\"wazuh_fim\" \
        type=CWD msg=audit(1571914029.306:3004254): cwd=\"/root/test\" \
        type=PATH msg=audit(1571925844.299:3004308): item=0 name=\"./\" inode=110 dev=08:02 mode=040755 ouid=0 ogid=0 rdev=00:00 nametype=PARENT cap_fp=0 cap_fi=0 cap_fe=0 cap_fver=0 \
        type=PATH msg=audit(1571925844.299:3004308): item=1 name=\"folder/\" inode=24 dev=08:02 mode=040755 ouid=0 ogid=0 rdev=00:00 nametype=PARENT cap_fp=0 cap_fi=0 cap_fe=0 cap_fver=0 \
        type=PATH msg=audit(1571925844.299:3004308): item=2 name=\"./test\" inode=28 dev=08:02 mode=0100644 ouid=0 ogid=0 rdev=00:00 nametype=DELETE cap_fp=0 cap_fi=0 cap_fe=0 cap_fver=0 \
        type=PROCTITLE msg=audit(1571914029.306:3004254): proctitle=726D0074657374 \
    ";

    expect_string(__wrap__mdebug2, formatted_msg, "(6251): Match audit_key: 'key=\"wazuh_fim\"'");

    expect_value(__wrap_get_user, uid, 0);
    will_return(__wrap_get_user, strdup("root"));
    expect_value(__wrap_get_user, uid, 0);
    will_return(__wrap_get_user, strdup("root"));

    expect_value(__wrap_get_group, gid, 0);
    will_return(__wrap_get_group, "root");

    will_return(__wrap_readlink, 0);
    will_return(__wrap_readlink, 0);

    expect_string(__wrap__mdebug2, formatted_msg,
        "(6247): audit_event: uid=root, auid=, euid=root, gid=root, pid=44082, ppid=3211, inode=28, path=/root/test/test, pname=74657374C3B1");

    expect_value(__wrap_fim_whodata_event, w_evt->process_id, 44082);
    expect_string(__wrap_fim_whodata_event, w_evt->user_id, "0");
    expect_string(__wrap_fim_whodata_event, w_evt->group_id, "0");
    expect_string(__wrap_fim_whodata_event, w_evt->process_name, "74657374C3B1");
    expect_string(__wrap_fim_whodata_event, w_evt->path, "/root/test/test");
    expect_string(__wrap_fim_whodata_event, w_evt->effective_uid, "0");
    expect_string(__wrap_fim_whodata_event, w_evt->inode, "28");
    expect_value(__wrap_fim_whodata_event, w_evt->ppid, 3211);

    audit_parse(buffer);
}


void test_audit_parse4(void **state)
{
    (void) state;

    char * buffer = " \
        type=SYSCALL msg=audit(1571923546.947:3004294): arch=c000003e syscall=316 success=yes exit=0 a0=ffffff9c a1=7ffe425fc770 a2=ffffff9c a3=7ffe425fc778 items=4 ppid=3212 pid=51452 auid=0 uid=0 gid=0 euid=0 suid=0 fsuid=0 egid=0 sgid=0 fsgid=0 tty=pts3 ses=5 comm=\"mv\" exe=66696C655FC3B1 key=\"wazuh_fim\" \
        type=CWD msg=audit(1571923546.947:3004294): cwd=2F726F6F742F746573742F74657374C3B1 \
        type=PATH msg=audit(1571923546.947:3004294): item=0 name=\"./\" inode=110 dev=08:02 mode=040755 ouid=0 ogid=0 rdev=00:00 nametype=PARENT cap_fp=0 cap_fi=0 cap_fe=0 cap_fver=0 \
        type=PATH msg=audit(1571923546.947:3004294): item=1 name=\"folder/\" inode=24 dev=08:02 mode=040755 ouid=0 ogid=0 rdev=00:00 nametype=PARENT cap_fp=0 cap_fi=0 cap_fe=0 cap_fver=0 \
        type=PATH msg=audit(1571923546.947:3004294): item=2 name=\"./test\" inode=28 dev=08:02 mode=0100644 ouid=0 ogid=0 rdev=00:00 nametype=DELETE cap_fp=0 cap_fi=0 cap_fe=0 cap_fver=0 \
        type=PATH msg=audit(1571923546.947:3004294): item=3 name=\"folder/test\" inode=19 dev=08:02 mode=0100644 ouid=0 ogid=0 rdev=00:00 nametype=DELETE cap_fp=0 cap_fi=0 cap_fe=0 cap_fver=0 \
        type=PROCTITLE msg=audit(1571923546.947:3004294): proctitle=6D760066696C655FC3B1002E2E2F74657374C3B1322F66696C655FC3B163 \
    ";

    expect_string(__wrap__mdebug2, formatted_msg, "(6251): Match audit_key: 'key=\"wazuh_fim\"'");

    expect_value(__wrap_get_user, uid, 0);
    will_return(__wrap_get_user, strdup("root"));
    expect_value(__wrap_get_user, uid, 0);
    will_return(__wrap_get_user, strdup("root"));
    expect_value(__wrap_get_user, uid, 0);
    will_return(__wrap_get_user, strdup("root"));

    expect_value(__wrap_get_group, gid, 0);
    will_return(__wrap_get_group, "root");

    will_return(__wrap_readlink, 0);
    will_return(__wrap_readlink, 0);

    expect_string(__wrap__mdebug2, formatted_msg,
        "(6248): audit_event_1/2: uid=root, auid=root, euid=root, gid=root, pid=51452, ppid=3212, inode=19, path=/root/test/testñ/test, pname=file_ñ");
    expect_string(__wrap__mdebug2, formatted_msg,
        "(6249): audit_event_2/2: uid=root, auid=root, euid=root, gid=root, pid=51452, ppid=3212, inode=19, path=/root/test/testñ/folder/test, pname=file_ñ");

    expect_value(__wrap_fim_whodata_event, w_evt->process_id, 51452);
    expect_string(__wrap_fim_whodata_event, w_evt->user_id, "0");
    expect_string(__wrap_fim_whodata_event, w_evt->group_id, "0");
    expect_string(__wrap_fim_whodata_event, w_evt->process_name, "file_ñ");
    expect_string(__wrap_fim_whodata_event, w_evt->path, "/root/test/testñ/test");
    expect_string(__wrap_fim_whodata_event, w_evt->audit_uid, "0");
    expect_string(__wrap_fim_whodata_event, w_evt->effective_uid, "0");
    expect_string(__wrap_fim_whodata_event, w_evt->inode, "19");
    expect_value(__wrap_fim_whodata_event, w_evt->ppid, 3212);

    expect_value(__wrap_fim_whodata_event, w_evt->process_id, 51452);
    expect_string(__wrap_fim_whodata_event, w_evt->user_id, "0");
    expect_string(__wrap_fim_whodata_event, w_evt->group_id, "0");
    expect_string(__wrap_fim_whodata_event, w_evt->process_name, "file_ñ");
    expect_string(__wrap_fim_whodata_event, w_evt->path, "/root/test/testñ/folder/test");
    expect_string(__wrap_fim_whodata_event, w_evt->audit_uid, "0");
    expect_string(__wrap_fim_whodata_event, w_evt->effective_uid, "0");
    expect_string(__wrap_fim_whodata_event, w_evt->inode, "19");
    expect_value(__wrap_fim_whodata_event, w_evt->ppid, 3212);

    audit_parse(buffer);
}


void test_audit_parse_hex(void **state)
{
    (void) state;

    char * buffer = " \
        type=SYSCALL msg=audit(1571923546.947:3004294): arch=c000003e syscall=316 success=yes exit=0 a0=ffffff9c a1=7ffe425fc770 a2=ffffff9c a3=7ffe425fc778 items=4 ppid=3212 pid=51452 auid=0 uid=0 gid=0 euid=0 suid=0 fsuid=0 egid=0 sgid=0 fsgid=0 tty=pts3 ses=5 comm=\"mv\" exe=66696C655FC3B1 key=\"wazuh_fim\" \
        type=CWD msg=audit(1571923546.947:3004294): cwd=2F726F6F742F746573742F74657374C3B1 \
        type=PATH msg=audit(1571923546.947:3004294): item=0 name=2F726F6F742F746573742F74657374C3B1 inode=19 dev=08:02 mode=040755 ouid=0 ogid=0 rdev=00:00 nametype=PARENT cap_fp=0 cap_fi=0 cap_fe=0 cap_fver=0 \
        type=PATH msg=audit(1571923546.947:3004294): item=1 name=2E2E2F74657374C3B1322F inode=30 dev=08:02 mode=040755 ouid=0 ogid=0 rdev=00:00 nametype=PARENT cap_fp=0 cap_fi=0 cap_fe=0 cap_fver=0 \
        type=PATH msg=audit(1571923546.947:3004294): item=2 name=66696C655FC3B1 inode=29 dev=08:02 mode=0100644 ouid=0 ogid=0 rdev=00:00 nametype=DELETE cap_fp=0 cap_fi=0 cap_fe=0 cap_fver=0 \
        type=PATH msg=audit(1571923546.947:3004294): item=3 name=2E2E2F74657374C3B1322F66696C655FC3B163 inode=29 dev=08:02 mode=0100644 ouid=0 ogid=0 rdev=00:00 nametype=CREATE cap_fp=0 cap_fi=0 cap_fe=0 cap_fver=0 \
        type=PROCTITLE msg=audit(1571923546.947:3004294): proctitle=6D760066696C655FC3B1002E2E2F74657374C3B1322F66696C655FC3B163 \
    ";

    expect_string(__wrap__mdebug2, formatted_msg, "(6251): Match audit_key: 'key=\"wazuh_fim\"'");

    expect_value(__wrap_get_user, uid, 0);
    will_return(__wrap_get_user, strdup("root"));
    expect_value(__wrap_get_user, uid, 0);
    will_return(__wrap_get_user, strdup("root"));
    expect_value(__wrap_get_user, uid, 0);
    will_return(__wrap_get_user, strdup("root"));

    expect_value(__wrap_get_group, gid, 0);
    will_return(__wrap_get_group, "root");

    will_return(__wrap_readlink, 0);
    will_return(__wrap_readlink, 0);

    expect_string(__wrap__mdebug2, formatted_msg,
        "(6248): audit_event_1/2: uid=root, auid=root, euid=root, gid=root, pid=51452, ppid=3212, inode=29, path=/root/test/testñ/file_ñ, pname=file_ñ");
    expect_string(__wrap__mdebug2, formatted_msg,
        "(6249): audit_event_2/2: uid=root, auid=root, euid=root, gid=root, pid=51452, ppid=3212, inode=29, path=/root/test/testñ2/file_ñc, pname=file_ñ");

    expect_value(__wrap_fim_whodata_event, w_evt->process_id, 51452);
    expect_string(__wrap_fim_whodata_event, w_evt->user_id, "0");
    expect_string(__wrap_fim_whodata_event, w_evt->group_id, "0");
    expect_string(__wrap_fim_whodata_event, w_evt->process_name, "file_ñ");
    expect_string(__wrap_fim_whodata_event, w_evt->path, "/root/test/testñ/file_ñ");
    expect_string(__wrap_fim_whodata_event, w_evt->audit_uid, "0");
    expect_string(__wrap_fim_whodata_event, w_evt->effective_uid, "0");
    expect_string(__wrap_fim_whodata_event, w_evt->inode, "29");
    expect_value(__wrap_fim_whodata_event, w_evt->ppid, 3212);

    expect_value(__wrap_fim_whodata_event, w_evt->process_id, 51452);
    expect_string(__wrap_fim_whodata_event, w_evt->user_id, "0");
    expect_string(__wrap_fim_whodata_event, w_evt->group_id, "0");
    expect_string(__wrap_fim_whodata_event, w_evt->process_name, "file_ñ");
    expect_string(__wrap_fim_whodata_event, w_evt->path, "/root/test/testñ2/file_ñc");
    expect_string(__wrap_fim_whodata_event, w_evt->audit_uid, "0");
    expect_string(__wrap_fim_whodata_event, w_evt->effective_uid, "0");
    expect_string(__wrap_fim_whodata_event, w_evt->inode, "29");
    expect_value(__wrap_fim_whodata_event, w_evt->ppid, 3212);

    audit_parse(buffer);
}


void test_audit_parse_empty_fields(void **state)
{
    (void) state;

    char * buffer = " \
        type=SYSCALL msg=audit(1571914029.306:3004254): arch=c000003e syscall=263 success=yes exit=0 a0=ffffff9c a1=55c5f8170490 a2=0 a3=7ff365c5eca0 suid=0 fsuid=0 egid=0 sgid=0 fsgid=0 tty=pts3 ses=5 comm=\"test\" key=\"wazuh_fim\" \
        type=PROCTITLE msg=audit(1571914029.306:3004254): proctitle=726D0074657374 \
    ";

    expect_string(__wrap__mdebug2, formatted_msg, "(6251): Match audit_key: 'key=\"wazuh_fim\"'");

    audit_parse(buffer);
}


void test_audit_parse_delete(void **state)
{
    (void) state;

    char * buffer = "type=CONFIG_CHANGE msg=audit(1571920603.069:3004276): auid=0 ses=5 op=\"remove_rule\" key=\"wazuh_fim\" list=4 res=1";

    // In audit_reload_rules()
    char *entry = "/var/test";
    syscheck.dir = calloc (2, sizeof(char *));
    syscheck.dir[0] = calloc(strlen(entry) + 2, sizeof(char));
    snprintf(syscheck.dir[0], strlen(entry) + 1, "%s", entry);
    syscheck.opts = calloc (2, sizeof(int *));
    syscheck.opts[0] |= WHODATA_ACTIVE;
    syscheck.max_audit_entries = 100;

    expect_string(__wrap__mdebug2, formatted_msg, "(6251): Match audit_key: 'key=\"wazuh_fim\"'");

    expect_string(__wrap__mwarn, formatted_msg, "(6911): Detected Audit rules manipulation: Audit rules removed.");
    expect_string(__wrap__mdebug1, formatted_msg, "(6275): Reloading Audit rules.");

    // Audit open
    will_return(__wrap_audit_open, 1);

    // Read loaded rules in Audit
    will_return(__wrap_audit_get_rule_list, 5);

    // Audit close
    will_return(__wrap_audit_close, 1);

    // Audit added rules
    will_return(__wrap_W_Vector_length, 3);

    // Rule already not added
    will_return(__wrap_search_audit_rule, 1);

    // Add rule
<<<<<<< HEAD
    expect_value(__wrap_W_Vector_insert_unique, v, audit_added_dirs);
    expect_string(__wrap_W_Vector_insert_unique, element, "/var/test");
=======
    expect_function_call(__wrap_pthread_mutex_lock);
>>>>>>> 161e27b8
    will_return(__wrap_W_Vector_insert_unique, 1);
    expect_function_call(__wrap_pthread_mutex_unlock);

    expect_string(__wrap_SendMSG, message, "ossec: Audit: Detected rules manipulation: Audit rules removed");
    expect_string(__wrap_SendMSG, locmsg, SYSCHECK);
    expect_value(__wrap_SendMSG, loc, LOCALFILE_MQ);
    will_return(__wrap_SendMSG, 1);

    expect_string(__wrap__mdebug1, formatted_msg, "(6276): Audit rules reloaded. Rules loaded: 1");

    audit_parse(buffer);

    free(syscheck.opts);
    free(syscheck.dir[0]);
    free(syscheck.dir);
}


void test_audit_parse_delete_recursive(void **state)
{
    (void) state;

    char * buffer = "type=CONFIG_CHANGE msg=audit(1571920603.069:3004276): auid=0 ses=5 op=remove_rule key=\"wazuh_fim\" list=4 res=1";

    // In audit_reload_rules()
    char *entry = "/var/test";
    syscheck.dir = calloc (2, sizeof(char *));
    syscheck.dir[0] = calloc(strlen(entry) + 2, sizeof(char));
    snprintf(syscheck.dir[0], strlen(entry) + 1, "%s", entry);
    syscheck.opts = calloc (2, sizeof(int *));
    syscheck.opts[0] |= WHODATA_ACTIVE;
    syscheck.max_audit_entries = 100;

    expect_string_count(__wrap__mdebug2, formatted_msg, "(6251): Match audit_key: 'key=\"wazuh_fim\"'", 4);

    // Audit open
    will_return_always(__wrap_audit_open, 5);

    // Read loaded rules in Audit
    will_return_always(__wrap_audit_get_rule_list, 5);

    // Audit close
    will_return_always(__wrap_audit_close, 5);

    // Audit added rules
    will_return_always(__wrap_W_Vector_length, 3);

    // Rule already not added
    will_return_always(__wrap_search_audit_rule, 5);

    expect_string_count(__wrap_SendMSG, message, "ossec: Audit: Detected rules manipulation: Audit rules removed", 4);
    expect_string(__wrap_SendMSG, message, "ossec: Audit: Detected rules manipulation: Max rules reload retries");
    expect_string_count(__wrap_SendMSG, locmsg, SYSCHECK, 5);
    expect_value_count(__wrap_SendMSG, loc, LOCALFILE_MQ, 5);
    will_return_always(__wrap_SendMSG, 1);

    expect_string(__wrap__mwarn, formatted_msg, "(6911): Detected Audit rules manipulation: Audit rules removed.");
    expect_string(__wrap__mdebug1, formatted_msg, "(6275): Reloading Audit rules.");
    expect_string(__wrap__merror, formatted_msg, "(6639): Error checking Audit rules list.");
    expect_string(__wrap__mdebug1, formatted_msg, "(6276): Audit rules reloaded. Rules loaded: 0");

    expect_string(__wrap__mwarn, formatted_msg, "(6911): Detected Audit rules manipulation: Audit rules removed.");
    expect_string(__wrap__mdebug1, formatted_msg, "(6275): Reloading Audit rules.");
    expect_string(__wrap__merror, formatted_msg, "(6639): Error checking Audit rules list.");
    expect_string(__wrap__mdebug1, formatted_msg, "(6276): Audit rules reloaded. Rules loaded: 0");

    expect_string(__wrap__mwarn, formatted_msg, "(6911): Detected Audit rules manipulation: Audit rules removed.");
    expect_string(__wrap__mdebug1, formatted_msg, "(6275): Reloading Audit rules.");
    expect_string(__wrap__merror, formatted_msg, "(6639): Error checking Audit rules list.");
    expect_string(__wrap__mdebug1, formatted_msg, "(6276): Audit rules reloaded. Rules loaded: 0");

    expect_string(__wrap__mwarn, formatted_msg, "(6911): Detected Audit rules manipulation: Audit rules removed.");

    int i;
    for (i = 0; i < 4; i++) {
        audit_parse(buffer);
    }

    free(syscheck.opts);
    free(syscheck.dir[0]);
    free(syscheck.dir);
}


void test_audit_parse_mv(void **state)
{
    (void) state;

    char * buffer = " \
        type=SYSCALL msg=audit(1571925844.299:3004308): arch=c000003e syscall=82 success=yes exit=0 a0=7ffdbb76377e a1=556c16f6c2e0 a2=0 a3=100 items=5 ppid=3210 pid=52277 auid=20 uid=30 gid=40 euid=50 suid=0 fsuid=0 egid=0 sgid=0 fsgid=0 tty=pts3 ses=5 comm=\"mv\" exe=\"/usr/bin/mv\" key=\"wazuh_fim\" \
        type=CWD msg=audit(1571925844.299:3004308): cwd=\"/root/test\" \
        type=PATH msg=audit(1571925844.299:3004308): item=0 name=\"./\" inode=110 dev=08:02 mode=040755 ouid=0 ogid=0 rdev=00:00 nametype=PARENT cap_fp=0 cap_fi=0 cap_fe=0 cap_fver=0 \
        type=PATH msg=audit(1571925844.299:3004308): item=1 name=\"folder/\" inode=24 dev=08:02 mode=040755 ouid=0 ogid=0 rdev=00:00 nametype=PARENT cap_fp=0 cap_fi=0 cap_fe=0 cap_fver=0 \
        type=PATH msg=audit(1571925844.299:3004308): item=2 name=\"./test\" inode=28 dev=08:02 mode=0100644 ouid=0 ogid=0 rdev=00:00 nametype=DELETE cap_fp=0 cap_fi=0 cap_fe=0 cap_fver=0 \
        type=PATH msg=audit(1571925844.299:3004308): item=3 name=\"folder/test\" inode=19 dev=08:02 mode=0100644 ouid=0 ogid=0 rdev=00:00 nametype=DELETE cap_fp=0 cap_fi=0 cap_fe=0 cap_fver=0 \
        type=PATH msg=audit(1571925844.299:3004308): item=4 name=\"folder/test\" inode=28 dev=08:02 mode=0100644 ouid=0 ogid=0 rdev=00:00 nametype=CREATE cap_fp=0 cap_fi=0 cap_fe=0 cap_fver=0 \
        type=PROCTITLE msg=audit(1571925844.299:3004308): proctitle=6D76002E2F7465737400666F6C646572 \
    ";

    expect_string(__wrap__mdebug2, formatted_msg, "(6251): Match audit_key: 'key=\"wazuh_fim\"'");

    expect_value(__wrap_get_user, uid, 30);
    will_return(__wrap_get_user, strdup("user30"));
    expect_value(__wrap_get_user, uid, 20);
    will_return(__wrap_get_user, strdup("user20"));
    expect_value(__wrap_get_user, uid, 50);
    will_return(__wrap_get_user, strdup("user50"));

    expect_value(__wrap_get_group, gid, 40);
    will_return(__wrap_get_group, "src");

    will_return(__wrap_readlink, 0);
    will_return(__wrap_readlink, 0);

    expect_string(__wrap__mdebug2, formatted_msg,
        "(6247): audit_event: uid=user30, auid=user20, euid=user50, gid=src, pid=52277, ppid=3210, inode=28, path=/root/test/folder/test, pname=/usr/bin/mv");

    expect_value(__wrap_fim_whodata_event, w_evt->process_id, 52277);
    expect_string(__wrap_fim_whodata_event, w_evt->user_id, "30");
    expect_string(__wrap_fim_whodata_event, w_evt->group_id, "40");
    expect_string(__wrap_fim_whodata_event, w_evt->process_name, "/usr/bin/mv");
    expect_string(__wrap_fim_whodata_event, w_evt->path, "/root/test/folder/test");
    expect_string(__wrap_fim_whodata_event, w_evt->audit_uid, "20");
    expect_string(__wrap_fim_whodata_event, w_evt->effective_uid, "50");
    expect_string(__wrap_fim_whodata_event, w_evt->inode, "28");
    expect_value(__wrap_fim_whodata_event, w_evt->ppid, 3210);

    audit_parse(buffer);
}


void test_audit_parse_mv_hex(void **state)
{
    (void) state;

    char * buffer = " \
        type=SYSCALL msg=audit(1571925844.299:3004308): arch=c000003e syscall=82 success=yes exit=0 a0=7ffdbb76377e a1=556c16f6c2e0 a2=0 a3=100 items=5 ppid=3210 pid=52277 auid=20 uid=30 gid=40 euid=50 suid=0 fsuid=0 egid=0 sgid=0 fsgid=0 tty=pts3 ses=5 comm=\"mv\" exe=\"/usr/bin/mv\" key=\"wazuh_fim\" \
        type=CWD msg=audit(1571925844.299:3004308): cwd=\"/root/test\" \
        type=PATH msg=audit(1571925844.299:3004308): item=0 name=\"./\" inode=110 dev=08:02 mode=040755 ouid=0 ogid=0 rdev=00:00 nametype=PARENT cap_fp=0 cap_fi=0 cap_fe=0 cap_fver=0 \
        type=PATH msg=audit(1571925844.299:3004308): item=1 name=\"folder/\" inode=24 dev=08:02 mode=040755 ouid=0 ogid=0 rdev=00:00 nametype=PARENT cap_fp=0 cap_fi=0 cap_fe=0 cap_fver=0 \
        type=PATH msg=audit(1571925844.299:3004308): item=2 name=\"./test\" inode=28 dev=08:02 mode=0100644 ouid=0 ogid=0 rdev=00:00 nametype=DELETE cap_fp=0 cap_fi=0 cap_fe=0 cap_fver=0 \
        type=PATH msg=audit(1571925844.299:3004308): item=3 name=666F6C6465722F74657374 inode=19 dev=08:02 mode=0100644 ouid=0 ogid=0 rdev=00:00 nametype=DELETE cap_fp=0 cap_fi=0 cap_fe=0 cap_fver=0 \
        type=PATH msg=audit(1571925844.299:3004308): item=4 name=666F6C6465722F74657374 inode=28 dev=08:02 mode=0100644 ouid=0 ogid=0 rdev=00:00 nametype=CREATE cap_fp=0 cap_fi=0 cap_fe=0 cap_fver=0 \
        type=PROCTITLE msg=audit(1571925844.299:3004308): proctitle=6D76002E2F7465737400666F6C646572 \
    ";

    expect_string(__wrap__mdebug2, formatted_msg, "(6251): Match audit_key: 'key=\"wazuh_fim\"'");

    expect_value(__wrap_get_user, uid, 30);
    will_return(__wrap_get_user, strdup("user30"));
    expect_value(__wrap_get_user, uid, 20);
    will_return(__wrap_get_user, strdup("user20"));
    expect_value(__wrap_get_user, uid, 50);
    will_return(__wrap_get_user, strdup("user50"));

    expect_value(__wrap_get_group, gid, 40);
    will_return(__wrap_get_group, "src");

    will_return(__wrap_readlink, 0);
    will_return(__wrap_readlink, 0);

    expect_string(__wrap__mdebug2, formatted_msg,
        "(6247): audit_event: uid=user30, auid=user20, euid=user50, gid=src, pid=52277, ppid=3210, inode=28, path=/root/test/folder/test, pname=/usr/bin/mv");

    expect_value(__wrap_fim_whodata_event, w_evt->process_id, 52277);
    expect_string(__wrap_fim_whodata_event, w_evt->user_id, "30");
    expect_string(__wrap_fim_whodata_event, w_evt->group_id, "40");
    expect_string(__wrap_fim_whodata_event, w_evt->process_name, "/usr/bin/mv");
    expect_string(__wrap_fim_whodata_event, w_evt->path, "/root/test/folder/test");
    expect_string(__wrap_fim_whodata_event, w_evt->audit_uid, "20");
    expect_string(__wrap_fim_whodata_event, w_evt->effective_uid, "50");
    expect_string(__wrap_fim_whodata_event, w_evt->inode, "28");
    expect_value(__wrap_fim_whodata_event, w_evt->ppid, 3210);

    audit_parse(buffer);
}


void test_audit_parse_rm(void **state)
{
    (void) state;

    char * buffer = " \
        type=SYSCALL msg=audit(1571988027.797:3004340): arch=c000003e syscall=263 success=yes exit=0 a0=ffffff9c a1=55578e6d8490 a2=200 a3=7f9cd931bca0 items=3 ppid=3211 pid=56650 auid=2 uid=30 gid=5 euid=2 suid=0 fsuid=0 egid=0 sgid=0 fsgid=0 tty=pts3 ses=5 comm=\"rm\" exe=\"/usr/bin/rm\" key=\"wazuh_fim\" \
        type=CWD msg=audit(1571988027.797:3004340): cwd=\"/root/test\" \
        type=PATH msg=audit(1571988027.797:3004340): item=0 name=\"/root/test\" inode=110 dev=08:02 mode=040755 ouid=0 ogid=0 rdev=00:00 nametype=PARENT cap_fp=0 cap_fi=0 cap_fe=0 cap_fver=0 \
        type=PATH msg=audit(1571988027.797:3004340): item=1 name=(null) inode=110 dev=08:02 mode=040755 ouid=0 ogid=0 rdev=00:00 nametype=PARENT cap_fp=0 cap_fi=0 cap_fe=0 cap_fver=0 \
        type=PATH msg=audit(1571988027.797:3004340): item=2 name=(null) inode=24 dev=08:02 mode=040755 ouid=0 ogid=0 rdev=00:00 nametype=DELETE cap_fp=0 cap_fi=0 cap_fe=0 cap_fver=0 \
        type=PROCTITLE msg=audit(1571988027.797:3004340): proctitle=726D002D726600666F6C6465722F \
    ";

    expect_string(__wrap__mdebug2, formatted_msg, "(6251): Match audit_key: 'key=\"wazuh_fim\"'");

    expect_value(__wrap_get_user, uid, 30);
    will_return(__wrap_get_user, strdup("user30"));
    expect_value(__wrap_get_user, uid, 2);
    will_return(__wrap_get_user, strdup("daemon"));
    expect_value(__wrap_get_user, uid, 2);
    will_return(__wrap_get_user, strdup("daemon"));

    expect_value(__wrap_get_group, gid, 5);
    will_return(__wrap_get_group, "tty");

    will_return(__wrap_readlink, 0);
    will_return(__wrap_readlink, 0);

    expect_string(__wrap__mdebug2, formatted_msg,
        "(6247): audit_event: uid=user30, auid=daemon, euid=daemon, gid=tty, pid=56650, ppid=3211, inode=24, path=/root/test/, pname=/usr/bin/rm");

    expect_value(__wrap_fim_whodata_event, w_evt->process_id, 56650);
    expect_string(__wrap_fim_whodata_event, w_evt->user_id, "30");
    expect_string(__wrap_fim_whodata_event, w_evt->group_id, "5");
    expect_string(__wrap_fim_whodata_event, w_evt->process_name, "/usr/bin/rm");
    expect_string(__wrap_fim_whodata_event, w_evt->path, "/root/test/");
    expect_string(__wrap_fim_whodata_event, w_evt->audit_uid, "2");
    expect_string(__wrap_fim_whodata_event, w_evt->effective_uid, "2");
    expect_string(__wrap_fim_whodata_event, w_evt->inode, "24");
    expect_value(__wrap_fim_whodata_event, w_evt->ppid, 3211);

    audit_parse(buffer);
}


void test_audit_parse_chmod(void **state)
{
    (void) state;

    char * buffer = " \
        type=SYSCALL msg=audit(1571992092.822:3004348): arch=c000003e syscall=268 success=yes exit=0 a0=ffffff9c a1=5648a8ab74c0 a2=1ff a3=fff items=1 ppid=3211 pid=58280 auid=4 uid=99 gid=78 euid=29 suid=0 fsuid=0 egid=0 sgid=0 fsgid=0 tty=pts3 ses=5 comm=\"chmod\" exe=\"/usr/bin/chmod\" key=\"wazuh_fim\" \
        type=CWD msg=audit(1571992092.822:3004348): cwd=\"/root/test\" \
        type=PATH msg=audit(1571992092.822:3004348): item=0 name=\"/root/test/file\" inode=19 dev=08:02 mode=0100644 ouid=0 ogid=0 rdev=00:00 nametype=NORMAL cap_fp=0 cap_fi=0 cap_fe=0 cap_fver=0 \
        type=PROCTITLE msg=audit(1571992092.822:3004348): proctitle=63686D6F6400373737002F726F6F742F746573742F66696C65 \
    ";

    expect_string(__wrap__mdebug2, formatted_msg, "(6251): Match audit_key: 'key=\"wazuh_fim\"'");

    expect_value(__wrap_get_user, uid, 99);
    will_return(__wrap_get_user, strdup("user99"));
    expect_value(__wrap_get_user, uid, 4);
    will_return(__wrap_get_user, strdup("lp"));
    expect_value(__wrap_get_user, uid, 29);
    will_return(__wrap_get_user, strdup("user29"));

    expect_value(__wrap_get_group, gid, 78);
    will_return(__wrap_get_group, "");

    will_return(__wrap_readlink, 0);
    will_return(__wrap_readlink, 0);

    expect_string(__wrap__mdebug2, formatted_msg,
        "(6247): audit_event: uid=user99, auid=lp, euid=user29, gid=, pid=58280, ppid=3211, inode=19, path=/root/test/file, pname=/usr/bin/chmod");


    expect_value(__wrap_fim_whodata_event, w_evt->process_id, 58280);
    expect_string(__wrap_fim_whodata_event, w_evt->user_id, "99");
    expect_string(__wrap_fim_whodata_event, w_evt->group_id, "78");
    expect_string(__wrap_fim_whodata_event, w_evt->process_name, "/usr/bin/chmod");
    expect_string(__wrap_fim_whodata_event, w_evt->path, "/root/test/file");
    expect_string(__wrap_fim_whodata_event, w_evt->audit_uid, "4");
    expect_string(__wrap_fim_whodata_event, w_evt->effective_uid, "29");
    expect_string(__wrap_fim_whodata_event, w_evt->inode, "19");
    expect_value(__wrap_fim_whodata_event, w_evt->ppid, 3211);

    audit_parse(buffer);
}


void test_audit_parse_rm_hc(void **state)
{
    (void) state;

    char * buffer = " \
        type=SYSCALL msg=audit(1571988027.797:3004340): arch=c000003e syscall=263 success=yes exit=0 a0=ffffff9c a1=55578e6d8490 a2=200 a3=7f9cd931bca0 items=3 ppid=3211 pid=56650 auid=2 uid=30 gid=5 euid=2 suid=0 fsuid=0 egid=0 sgid=0 fsgid=0 tty=pts3 ses=5 comm=\"rm\" exe=\"/usr/bin/rm\" key=\"wazuh_hc\" \
        type=CWD msg=audit(1571988027.797:3004340): cwd=\"/root/test\" \
        type=PATH msg=audit(1571988027.797:3004340): item=0 name=\"/root/test\" inode=110 dev=08:02 mode=040755 ouid=0 ogid=0 rdev=00:00 nametype=PARENT cap_fp=0 cap_fi=0 cap_fe=0 cap_fver=0 \
        type=PATH msg=audit(1571988027.797:3004340): item=1 name=(null) inode=110 dev=08:02 mode=040755 ouid=0 ogid=0 rdev=00:00 nametype=PARENT cap_fp=0 cap_fi=0 cap_fe=0 cap_fver=0 \
        type=PATH msg=audit(1571988027.797:3004340): item=2 name=(null) inode=24 dev=08:02 mode=040755 ouid=0 ogid=0 rdev=00:00 nametype=DELETE cap_fp=0 cap_fi=0 cap_fe=0 cap_fver=0 \
        type=PROCTITLE msg=audit(1571988027.797:3004340): proctitle=726D002D726600666F6C6465722F \
    ";

    expect_string(__wrap__mdebug2, formatted_msg, "(6251): Match audit_key: 'key=\"wazuh_hc\"'");
    expect_string(__wrap__mdebug2, formatted_msg, "(6253): Whodata health-check: Detected file deletion event (263)");

    audit_parse(buffer);
}


void test_audit_parse_add_hc(void **state)
{
    (void) state;

    char * buffer = " \
        type=SYSCALL msg=audit(1571988027.797:3004340): arch=c000003e syscall=257 success=yes exit=0 a0=ffffff9c a1=55578e6d8490 a2=200 a3=7f9cd931bca0 items=3 ppid=3211 pid=56650 auid=2 uid=30 gid=5 euid=2 suid=0 fsuid=0 egid=0 sgid=0 fsgid=0 tty=pts3 ses=5 comm=\"touch\" exe=\"/usr/bin/touch\" key=\"wazuh_hc\" \
        type=CWD msg=audit(1571988027.797:3004340): cwd=\"/root/test\" \
        type=PATH msg=audit(1571988027.797:3004340): item=0 name=\"/root/test\" inode=110 dev=08:02 mode=040755 ouid=0 ogid=0 rdev=00:00 nametype=PARENT cap_fp=0 cap_fi=0 cap_fe=0 cap_fver=0 \
        type=PATH msg=audit(1571988027.797:3004340): item=1 name=(null) inode=110 dev=08:02 mode=040755 ouid=0 ogid=0 rdev=00:00 nametype=PARENT cap_fp=0 cap_fi=0 cap_fe=0 cap_fver=0 \
        type=PATH msg=audit(1571988027.797:3004340): item=2 name=(null) inode=24 dev=08:02 mode=040755 ouid=0 ogid=0 rdev=00:00 nametype=DELETE cap_fp=0 cap_fi=0 cap_fe=0 cap_fver=0 \
        type=PROCTITLE msg=audit(1571988027.797:3004340): proctitle=726D002D726600666F6C6465722F \
    ";

    expect_string(__wrap__mdebug2, formatted_msg, "(6251): Match audit_key: 'key=\"wazuh_hc\"'");
    expect_string(__wrap__mdebug2, formatted_msg, "(6252): Whodata health-check: Detected file creation event (257)");

    audit_parse(buffer);
}


void test_audit_parse_unknown_hc(void **state)
{
    (void) state;

    char * buffer = " \
        type=SYSCALL msg=audit(1571988027.797:3004340): arch=c000003e syscall=90 success=yes exit=0 a0=ffffff9c a1=55578e6d8490 a2=200 a3=7f9cd931bca0 items=3 ppid=3211 pid=56650 auid=2 uid=30 gid=5 euid=2 suid=0 fsuid=0 egid=0 sgid=0 fsgid=0 tty=pts3 ses=5 comm=\"chmod\" exe=\"/usr/bin/chmod\" key=\"wazuh_hc\" \
        type=CWD msg=audit(1571988027.797:3004340): cwd=\"/root/test\" \
        type=PATH msg=audit(1571988027.797:3004340): item=0 name=\"/root/test\" inode=110 dev=08:02 mode=040755 ouid=0 ogid=0 rdev=00:00 nametype=PARENT cap_fp=0 cap_fi=0 cap_fe=0 cap_fver=0 \
        type=PATH msg=audit(1571988027.797:3004340): item=1 name=(null) inode=110 dev=08:02 mode=040755 ouid=0 ogid=0 rdev=00:00 nametype=PARENT cap_fp=0 cap_fi=0 cap_fe=0 cap_fver=0 \
        type=PATH msg=audit(1571988027.797:3004340): item=2 name=(null) inode=24 dev=08:02 mode=040755 ouid=0 ogid=0 rdev=00:00 nametype=DELETE cap_fp=0 cap_fi=0 cap_fe=0 cap_fver=0 \
        type=PROCTITLE msg=audit(1571988027.797:3004340): proctitle=726D002D726600666F6C6465722F \
    ";

    expect_string(__wrap__mdebug2, formatted_msg, "(6251): Match audit_key: 'key=\"wazuh_hc\"'");
    expect_string(__wrap__mdebug2, formatted_msg, "(6254): Whodata health-check: Unrecognized event (90)");

    audit_parse(buffer);
}


void test_audit_parse_delete_folder(void **state)
{
    (void) state;

    char * buffer = " \
        type=CONFIG_CHANGE msg=audit(1572878838.610:220): op=remove_rule dir=\"/root/test\" key=\"wazuh_fim\" list=4 res=1 \
        type=SYSCALL msg=audit(1572878838.610:220): arch=c000003e syscall=263 success=yes exit=0 a0=ffffff9c a1=55c2b7d7f490 a2=200 a3=7f2b8055bca0 items=2 ppid=4340 pid=62845 auid=0 uid=0 gid=0 euid=0 suid=0 fsuid=0 egid=0 sgid=0 fsgid=0 tty=pts1 ses=7 comm=\"rm\" exe=\"/usr/bin/rm\" key=(null) \
        type=CWD msg=audit(1572878838.610:220): cwd=\"/root\" \
        type=PATH msg=audit(1572878838.610:220): item=0 name=\"/root\" inode=655362 dev=08:02 mode=040700 ouid=0 ogid=0 rdev=00:00 nametype=PARENT cap_fp=0 cap_fi=0 cap_fe=0 cap_fver=0 \
        type=PATH msg=audit(1572878838.610:220): item=1 name=\"test\" inode=110 dev=08:02 mode=040755 ouid=0 ogid=0 rdev=00:00 nametype=DELETE cap_fp=0 cap_fi=0 cap_fe=0 cap_fver=0 \
        type=PROCTITLE msg=audit(1572878838.610:220): proctitle=726D002D72660074657374 \
    ";

    expect_string(__wrap__mdebug2, formatted_msg, "(6251): Match audit_key: 'key=\"wazuh_fim\"'");
    expect_string(__wrap__minfo, formatted_msg, "(6027): Monitored directory '/root/test' was removed: Audit rule removed.");

    expect_value(__wrap_get_user, uid, 0);
    will_return(__wrap_get_user, strdup("root"));
    expect_value(__wrap_get_user, uid, 0);
    will_return(__wrap_get_user, strdup("root"));
    expect_value(__wrap_get_user, uid, 0);
    will_return(__wrap_get_user, strdup("root"));

    expect_value(__wrap_get_group, gid, 0);
    will_return(__wrap_get_group, "root");

    will_return(__wrap_readlink, 0);
    will_return(__wrap_readlink, 0);

    expect_string(__wrap__mdebug2, formatted_msg, "(6247): audit_event: uid=root, auid=root, euid=root, gid=root, pid=62845, ppid=4340, inode=110, path=/root/test, pname=/usr/bin/rm");

    expect_string(__wrap_realpath, path, "/root/test");
    will_return(__wrap_realpath, "/root/test");
    will_return(__wrap_realpath, (char *) 1);

    expect_value(__wrap_fim_whodata_event, w_evt->process_id, 62845);
    expect_string(__wrap_fim_whodata_event, w_evt->user_id, "0");
    expect_string(__wrap_fim_whodata_event, w_evt->group_id, "0");
    expect_string(__wrap_fim_whodata_event, w_evt->process_name, "/usr/bin/rm");
    expect_string(__wrap_fim_whodata_event, w_evt->path, "/root/test");
    expect_string(__wrap_fim_whodata_event, w_evt->audit_uid, "0");
    expect_string(__wrap_fim_whodata_event, w_evt->effective_uid, "0");
    expect_string(__wrap_fim_whodata_event, w_evt->inode, "110");
    expect_value(__wrap_fim_whodata_event, w_evt->ppid, 4340);

    expect_string(__wrap_SendMSG, message, "ossec: Audit: Monitored directory was removed: Audit rule removed");
    expect_string(__wrap_SendMSG, locmsg, SYSCHECK);
    expect_value(__wrap_SendMSG, loc, LOCALFILE_MQ);
    will_return(__wrap_SendMSG, 1);

    audit_parse(buffer);
}


void test_audit_parse_delete_folder_hex(void **state)
{
    (void) state;

    char * buffer = " \
        type=CONFIG_CHANGE msg=audit(1572878838.610:220): op=remove_rule dir=2F726F6F742F746573742F74657374C3B1 key=\"wazuh_fim\" list=4 res=1 \
        type=SYSCALL msg=audit(1572878838.610:220): arch=c000003e syscall=263 success=yes exit=0 a0=ffffff9c a1=55c2b7d7f490 a2=200 a3=7f2b8055bca0 items=2 ppid=4340 pid=62845 auid=0 uid=0 gid=0 euid=0 suid=0 fsuid=0 egid=0 sgid=0 fsgid=0 tty=pts1 ses=7 comm=\"rm\" exe=\"/usr/bin/rm\" key=(null) \
        type=CWD msg=audit(1572878838.610:220): cwd=\"/root\" \
        type=PATH msg=audit(1572878838.610:220): item=0 name=\"/root\" inode=655362 dev=08:02 mode=040700 ouid=0 ogid=0 rdev=00:00 nametype=PARENT cap_fp=0 cap_fi=0 cap_fe=0 cap_fver=0 \
        type=PATH msg=audit(1572878838.610:220): item=1 name=\"test\" inode=110 dev=08:02 mode=040755 ouid=0 ogid=0 rdev=00:00 nametype=DELETE cap_fp=0 cap_fi=0 cap_fe=0 cap_fver=0 \
        type=PROCTITLE msg=audit(1572878838.610:220): proctitle=726D002D72660074657374 \
    ";

    expect_string(__wrap__mdebug2, formatted_msg, "(6251): Match audit_key: 'key=\"wazuh_fim\"'");
    expect_string(__wrap__minfo, formatted_msg, "(6027): Monitored directory '/root/test/testñ' was removed: Audit rule removed.");

    expect_value(__wrap_get_user, uid, 0);
    will_return(__wrap_get_user, strdup("root"));
    expect_value(__wrap_get_user, uid, 0);
    will_return(__wrap_get_user, strdup("root"));
    expect_value(__wrap_get_user, uid, 0);
    will_return(__wrap_get_user, strdup("root"));

    expect_value(__wrap_get_group, gid, 0);
    will_return(__wrap_get_group, "root");

    will_return(__wrap_readlink, 0);
    will_return(__wrap_readlink, 0);

    expect_string(__wrap__mdebug2, formatted_msg, "(6247): audit_event: uid=root, auid=root, euid=root, gid=root, pid=62845, ppid=4340, inode=110, path=/root/test, pname=/usr/bin/rm");

    expect_string(__wrap_realpath, path, "/root/test");
    will_return(__wrap_realpath, "/root/test");
    will_return(__wrap_realpath, (char *) 1);


    expect_value(__wrap_fim_whodata_event, w_evt->process_id, 62845);
    expect_string(__wrap_fim_whodata_event, w_evt->user_id, "0");
    expect_string(__wrap_fim_whodata_event, w_evt->group_id, "0");
    expect_string(__wrap_fim_whodata_event, w_evt->process_name, "/usr/bin/rm");
    expect_string(__wrap_fim_whodata_event, w_evt->path, "/root/test");
    expect_string(__wrap_fim_whodata_event, w_evt->audit_uid, "0");
    expect_string(__wrap_fim_whodata_event, w_evt->effective_uid, "0");
    expect_string(__wrap_fim_whodata_event, w_evt->inode, "110");
    expect_value(__wrap_fim_whodata_event, w_evt->ppid, 4340);

    expect_string(__wrap_SendMSG, message, "ossec: Audit: Monitored directory was removed: Audit rule removed");
    expect_string(__wrap_SendMSG, locmsg, SYSCHECK);
    expect_value(__wrap_SendMSG, loc, LOCALFILE_MQ);
    will_return(__wrap_SendMSG, 1);

    audit_parse(buffer);
}


void test_audit_parse_delete_folder_hex3_error(void **state)
{
    (void) state;

    char * buffer = " \
        type=CONFIG_CHANGE msg=audit(1572878838.610:220): op=remove_rule dir=0 key=\"wazuh_fim\" list=4 res=1 \
        type=SYSCALL msg=audit(1572878838.610:220): arch=c000003e syscall=263 success=yes exit=0 a0=ffffff9c a1=55c2b7d7f490 a2=200 a3=7f2b8055bca0 items=3 ppid=4340 pid=62845 auid=0 uid=0 gid=0 euid=0 suid=0 fsuid=0 egid=0 sgid=0 fsgid=0 tty=pts1 ses=7 comm=\"rm\" exe=1 key=(null) \
        type=CWD msg=audit(1572878838.610:220): cwd=2 \
        type=PATH msg=audit(1571925844.299:3004308): item=0 name=3 inode=110 dev=08:02 mode=040755 ouid=0 ogid=0 rdev=00:00 nametype=PARENT cap_fp=0 cap_fi=0 cap_fe=0 cap_fver=0 \
        type=PATH msg=audit(1571925844.299:3004308): item=1 name=4 inode=24 dev=08:02 mode=040755 ouid=0 ogid=0 rdev=00:00 nametype=PARENT cap_fp=0 cap_fi=0 cap_fe=0 cap_fver=0 \
        type=PATH msg=audit(1571925844.299:3004308): item=2 name=5 inode=28 dev=08:02 mode=0100644 ouid=0 ogid=0 rdev=00:00 nametype=DELETE cap_fp=0 cap_fi=0 cap_fe=0 cap_fver=0 \
        type=PROCTITLE msg=audit(1572878838.610:220): proctitle=726D002D72660074657374 \
    ";

    expect_string(__wrap__mdebug2, formatted_msg, "(6251): Match audit_key: 'key=\"wazuh_fim\"'");

    expect_string(__wrap__merror, formatted_msg, "Error found while decoding HEX bufer: '0'");
    expect_string(__wrap__mwarn, formatted_msg, "(6911): Detected Audit rules manipulation: Audit rules removed.");

    expect_value(__wrap_get_user, uid, 0);
    will_return(__wrap_get_user, strdup("root"));
    expect_value(__wrap_get_user, uid, 0);
    will_return(__wrap_get_user, strdup("root"));
    expect_value(__wrap_get_user, uid, 0);
    will_return(__wrap_get_user, strdup("root"));

    expect_value(__wrap_get_group, gid, 0);
    will_return(__wrap_get_group, "root");

    will_return(__wrap_readlink, 0);
    will_return(__wrap_readlink, 0);

    expect_string(__wrap__merror, formatted_msg, "Error found while decoding HEX bufer: '1'");
    expect_string(__wrap__merror, formatted_msg, "Error found while decoding HEX bufer: '2'");
    expect_string(__wrap__merror, formatted_msg, "Error found while decoding HEX bufer: '3'");
    expect_string(__wrap__merror, formatted_msg, "Error found while decoding HEX bufer: '4'");
    expect_string(__wrap__merror, formatted_msg, "Error found while decoding HEX bufer: '5'");

    expect_string(__wrap_SendMSG, message, "ossec: Audit: Detected rules manipulation: Audit rules removed");
    expect_string(__wrap_SendMSG, locmsg, SYSCHECK);
    expect_value(__wrap_SendMSG, loc, LOCALFILE_MQ);
    will_return(__wrap_SendMSG, 1);

    expect_string(__wrap_SendMSG, message, "ossec: Audit: Detected rules manipulation: Max rules reload retries");
    expect_string(__wrap_SendMSG, locmsg, SYSCHECK);
    expect_value(__wrap_SendMSG, loc, LOCALFILE_MQ);
    will_return(__wrap_SendMSG, 1);

    audit_parse(buffer);
}


void test_audit_parse_delete_folder_hex4_error(void **state)
{
    (void) state;

    char * buffer = " \
        type=CONFIG_CHANGE msg=audit(1572878838.610:220): op=remove_rule dir=0 key=\"wazuh_fim\" list=4 res=1 \
        type=SYSCALL msg=audit(1572878838.610:220): arch=c000003e syscall=263 success=yes exit=0 a0=ffffff9c a1=55c2b7d7f490 a2=200 a3=7f2b8055bca0 items=4 ppid=4340 pid=62845 auid=0 uid=0 gid=0 euid=0 suid=0 fsuid=0 egid=0 sgid=0 fsgid=0 tty=pts1 ses=7 comm=\"rm\" exe=1 key=(null) \
        type=CWD msg=audit(1572878838.610:220): cwd=2 \
        type=PATH msg=audit(1571925844.299:3004308): item=0 name=3 inode=110 dev=08:02 mode=040755 ouid=0 ogid=0 rdev=00:00 nametype=PARENT cap_fp=0 cap_fi=0 cap_fe=0 cap_fver=0 \
        type=PATH msg=audit(1571925844.299:3004308): item=1 name=4 inode=24 dev=08:02 mode=040755 ouid=0 ogid=0 rdev=00:00 nametype=PARENT cap_fp=0 cap_fi=0 cap_fe=0 cap_fver=0 \
        type=PATH msg=audit(1571925844.299:3004308): item=2 name=5 inode=28 dev=08:02 mode=0100644 ouid=0 ogid=0 rdev=00:00 nametype=DELETE cap_fp=0 cap_fi=0 cap_fe=0 cap_fver=0 \
        type=PATH msg=audit(1571925844.299:3004308): item=3 name=6 inode=19 dev=08:02 mode=0100644 ouid=0 ogid=0 rdev=00:00 nametype=DELETE cap_fp=0 cap_fi=0 cap_fe=0 cap_fver=0 \
        type=PROCTITLE msg=audit(1572878838.610:220): proctitle=726D002D72660074657374 \
    ";

    expect_string(__wrap__mdebug2, formatted_msg, "(6251): Match audit_key: 'key=\"wazuh_fim\"'");

    expect_string(__wrap__merror, formatted_msg, "Error found while decoding HEX bufer: '0'");
    expect_string(__wrap__mwarn, formatted_msg, "(6911): Detected Audit rules manipulation: Audit rules removed.");

    expect_value(__wrap_get_user, uid, 0);
    will_return(__wrap_get_user, strdup("root"));
    expect_value(__wrap_get_user, uid, 0);
    will_return(__wrap_get_user, strdup("root"));
    expect_value(__wrap_get_user, uid, 0);
    will_return(__wrap_get_user, strdup("root"));

    expect_value(__wrap_get_group, gid, 0);
    will_return(__wrap_get_group, "root");

    will_return(__wrap_readlink, 0);
    will_return(__wrap_readlink, 0);

    expect_string(__wrap__merror, formatted_msg, "Error found while decoding HEX bufer: '1'");
    expect_string(__wrap__merror, formatted_msg, "Error found while decoding HEX bufer: '2'");
    expect_string(__wrap__merror, formatted_msg, "Error found while decoding HEX bufer: '3'");
    expect_string(__wrap__merror, formatted_msg, "Error found while decoding HEX bufer: '4'");
    expect_string(__wrap__merror, formatted_msg, "Error found while decoding HEX bufer: '5'");
    expect_string(__wrap__merror, formatted_msg, "Error found while decoding HEX bufer: '6'");

    expect_string(__wrap_SendMSG, message, "ossec: Audit: Detected rules manipulation: Audit rules removed");
    expect_string(__wrap_SendMSG, locmsg, SYSCHECK);
    expect_value(__wrap_SendMSG, loc, LOCALFILE_MQ);
    will_return(__wrap_SendMSG, 1);

    expect_string(__wrap_SendMSG, message, "ossec: Audit: Detected rules manipulation: Max rules reload retries");
    expect_string(__wrap_SendMSG, locmsg, SYSCHECK);
    expect_value(__wrap_SendMSG, loc, LOCALFILE_MQ);
    will_return(__wrap_SendMSG, 1);

    audit_parse(buffer);
}


void test_audit_parse_delete_folder_hex5_error(void **state)
{
    (void) state;

    char * buffer = " \
        type=CONFIG_CHANGE msg=audit(1572878838.610:220): op=remove_rule dir=0 key=\"wazuh_fim\" list=4 res=1 \
        type=SYSCALL msg=audit(1572878838.610:220): arch=c000003e syscall=263 success=yes exit=0 a0=ffffff9c a1=55c2b7d7f490 a2=200 a3=7f2b8055bca0 items=5 ppid=4340 pid=62845 auid=0 uid=0 gid=0 euid=0 suid=0 fsuid=0 egid=0 sgid=0 fsgid=0 tty=pts1 ses=7 comm=\"rm\" exe=1 key=(null) \
        type=CWD msg=audit(1572878838.610:220): cwd=2 \
        type=PATH msg=audit(1571925844.299:3004308): item=0 name=3 inode=110 dev=08:02 mode=040755 ouid=0 ogid=0 rdev=00:00 nametype=PARENT cap_fp=0 cap_fi=0 cap_fe=0 cap_fver=0 \
        type=PATH msg=audit(1571925844.299:3004308): item=1 name=4 inode=24 dev=08:02 mode=040755 ouid=0 ogid=0 rdev=00:00 nametype=PARENT cap_fp=0 cap_fi=0 cap_fe=0 cap_fver=0 \
        type=PATH msg=audit(1571925844.299:3004308): item=2 name=5 inode=28 dev=08:02 mode=0100644 ouid=0 ogid=0 rdev=00:00 nametype=DELETE cap_fp=0 cap_fi=0 cap_fe=0 cap_fver=0 \
        type=PATH msg=audit(1571925844.299:3004308): item=3 name=6 inode=19 dev=08:02 mode=0100644 ouid=0 ogid=0 rdev=00:00 nametype=DELETE cap_fp=0 cap_fi=0 cap_fe=0 cap_fver=0 \
        type=PATH msg=audit(1571925844.299:3004308): item=4 name=7 inode=28 dev=08:02 mode=0100644 ouid=0 ogid=0 rdev=00:00 nametype=CREATE cap_fp=0 cap_fi=0 cap_fe=0 cap_fver=0 \
        type=PROCTITLE msg=audit(1572878838.610:220): proctitle=726D002D72660074657374 \
    ";

    expect_string(__wrap__mdebug2, formatted_msg, "(6251): Match audit_key: 'key=\"wazuh_fim\"'");

    expect_string(__wrap__merror, formatted_msg, "Error found while decoding HEX bufer: '0'");
    expect_string(__wrap__mwarn, formatted_msg, "(6911): Detected Audit rules manipulation: Audit rules removed.");

    expect_value(__wrap_get_user, uid, 0);
    will_return(__wrap_get_user, strdup("root"));
    expect_value(__wrap_get_user, uid, 0);
    will_return(__wrap_get_user, strdup("root"));
    expect_value(__wrap_get_user, uid, 0);
    will_return(__wrap_get_user, strdup("root"));

    expect_value(__wrap_get_group, gid, 0);
    will_return(__wrap_get_group, "root");

    will_return(__wrap_readlink, 0);
    will_return(__wrap_readlink, 0);

    expect_string(__wrap__merror, formatted_msg, "Error found while decoding HEX bufer: '1'");
    expect_string(__wrap__merror, formatted_msg, "Error found while decoding HEX bufer: '2'");
    expect_string(__wrap__merror, formatted_msg, "Error found while decoding HEX bufer: '3'");
    expect_string(__wrap__merror, formatted_msg, "Error found while decoding HEX bufer: '4'");
    expect_string(__wrap__merror, formatted_msg, "Error found while decoding HEX bufer: '7'");

    expect_string(__wrap_SendMSG, message, "ossec: Audit: Detected rules manipulation: Audit rules removed");
    expect_string(__wrap_SendMSG, locmsg, SYSCHECK);
    expect_value(__wrap_SendMSG, loc, LOCALFILE_MQ);
    will_return(__wrap_SendMSG, 1);

    expect_string(__wrap_SendMSG, message, "ossec: Audit: Detected rules manipulation: Max rules reload retries");
    expect_string(__wrap_SendMSG, locmsg, SYSCHECK);
    expect_value(__wrap_SendMSG, loc, LOCALFILE_MQ);
    will_return(__wrap_SendMSG, 1);

    audit_parse(buffer);
}

/* audit_health_check() tests */
void test_audit_health_check_fail_to_add_rule(void **state)
{
    int ret;

    will_return(__wrap_audit_add_rule, -1);

    expect_string(__wrap__mdebug1, formatted_msg, FIM_AUDIT_HEALTHCHECK_RULE);

    ret = audit_health_check(123456);

    assert_int_equal(ret, -1);
    assert_int_equal(hc_thread_active, 0);
}

void test_audit_health_check_fail_to_create_hc_file(void **state)
{
    int ret;

    hc_thread_active = 0;

    will_return(__wrap_audit_add_rule, -17);

    expect_string(__wrap__mdebug1, formatted_msg, FIM_AUDIT_HEALTHCHECK_START);

    expect_function_call(__wrap_pthread_cond_init);
    expect_function_call(__wrap_pthread_mutex_lock);
    expect_function_call(__wrap_pthread_cond_wait);
    expect_function_call(__wrap_pthread_mutex_unlock);

    expect_string_count(__wrap_fopen, filename, "/var/ossec/tmp/audit_hc", 10);
    expect_string_count(__wrap_fopen, mode, "w", 10);
    will_return_count(__wrap_fopen, 0, 10);

    expect_string_count(__wrap__mdebug1, formatted_msg, FIM_AUDIT_HEALTHCHECK_FILE, 10);

    expect_string(__wrap__mdebug1, formatted_msg, FIM_HEALTHCHECK_CREATE_ERROR);

    will_return(__wrap_unlink, 0);

    expect_string(__wrap_audit_delete_rule, path, "/var/ossec/tmp");
    expect_string(__wrap_audit_delete_rule, key, "wazuh_hc");
    will_return(__wrap_audit_delete_rule, 1);

    ret = audit_health_check(123456);

    assert_int_equal(ret, -1);
    assert_int_equal(hc_thread_active, 0);
}

void test_audit_health_check_no_creation_event_detected(void **state)
{
    int ret;

    hc_thread_active = 0;

    will_return(__wrap_audit_add_rule, -17);

    expect_string(__wrap__mdebug1, formatted_msg, FIM_AUDIT_HEALTHCHECK_START);

    expect_function_call(__wrap_pthread_cond_init);
    expect_function_call(__wrap_pthread_mutex_lock);
    expect_function_call(__wrap_pthread_cond_wait);
    expect_function_call(__wrap_pthread_mutex_unlock);

    expect_string_count(__wrap_fopen, filename, "/var/ossec/tmp/audit_hc", 10);
    expect_string_count(__wrap_fopen, mode, "w", 10);
    will_return_count(__wrap_fopen, 1, 10);

    will_return_count(__wrap_fclose, 0, 10);

    expect_string(__wrap__mdebug1, formatted_msg, FIM_HEALTHCHECK_CREATE_ERROR);

    will_return(__wrap_unlink, 0);

    expect_string(__wrap_audit_delete_rule, path, "/var/ossec/tmp");
    expect_string(__wrap_audit_delete_rule, key, "wazuh_hc");
    will_return(__wrap_audit_delete_rule, 1);

    ret = audit_health_check(123456);

    assert_int_equal(ret, -1);
    assert_int_equal(hc_thread_active, 0);
}

void test_audit_health_check_success(void **state)
{
    int ret;

    hc_thread_active = 0;

    will_return(__wrap_audit_add_rule, 1);

    expect_string(__wrap__mdebug1, formatted_msg, FIM_AUDIT_HEALTHCHECK_START);

    expect_function_call(__wrap_pthread_cond_init);
    expect_function_call(__wrap_pthread_mutex_lock);
    expect_function_call(__wrap_pthread_cond_wait);
    expect_function_call(__wrap_pthread_mutex_unlock);

    expect_string(__wrap_fopen, filename, "/var/ossec/tmp/audit_hc");
    expect_string(__wrap_fopen, mode, "w");
    will_return(__wrap_fopen, 1);

    will_return(__wrap_fclose, 0);

    expect_string(__wrap__mdebug1, formatted_msg, FIM_HEALTHCHECK_SUCCESS);

    will_return(__wrap_unlink, 0);

    expect_string(__wrap_audit_delete_rule, path, "/var/ossec/tmp");
    expect_string(__wrap_audit_delete_rule, key, "wazuh_hc");
    will_return(__wrap_audit_delete_rule, 1);

    ret = audit_health_check(123456);

    assert_int_equal(ret, 0);
    assert_int_equal(hc_thread_active, 0);
}


void test_audit_read_events_select_error(void **state)
{
    (void) state;
    int *audit_sock = *state;
    audit_thread_active = 1;
    errno = EEXIST;

    // Switch
    will_return(__wrap_select, -1);
    expect_string(__wrap__merror, formatted_msg, "(1114): Error during select()-call due to [(17)-(File exists)].");

    audit_read_events(audit_sock, READING_MODE);
}

void test_audit_read_events_select_case_0_healthcheck(void **state)
{
    (void) state;
    int *audit_sock = *state;
    hc_thread_active = 3;
    errno = EEXIST;
    char * buffer = " \
        type=SYSCALL msg=audit(1571914029.306:3004254): arch=c000003e syscall=263 success=yes exit=0 a0=ffffff9c a1=55c5f8170490 a2=0 a3=7ff365c5eca0 items=2 ppid=3211 pid=44082 auid=4294967295 uid=0 gid=0 euid=0 suid=0 fsuid=0 egid=0 sgid=0 fsgid=0 tty=pts3 ses=5 comm=\"test\" exe=\"74657374C3B1\" key=\"wazuh_fim\"\n\
        type=CWD msg=audit(1571914029.306:3004254): cwd=\"/root/test\"\n\
        type=PATH msg=audit(1571914029.306:3004254): item=0 name=\"/root/test\" inode=110 dev=08:02 mode=040755 ouid=0 ogid=0 rdev=00:00 nametype=PARENT cap_fp=0 cap_fi=0 cap_fe=0 cap_fver=0\n\
        type=PATH msg=audit(1571914029.306:3004254): item=1 name=\"test\" inode=19 dev=08:02 mode=0100644 ouid=0 ogid=0 rdev=00:00 nametype=DELETE cap_fp=0 cap_fi=0 cap_fe=0 cap_fver=0\n\
        type=PROCTITLE msg=audit(1571914029.306:3004254): proctitle=726D0074657374\n";

    // Switch
    will_return(__wrap_select, 1);
    // If (!byteRead)
    expect_value(__wrap_recv, __fd, *audit_sock);
    will_return(__wrap_recv, strlen(buffer));
    will_return(__wrap_recv, buffer);
 
    // In audit_parse()
    expect_string(__wrap__mdebug2, msg, FIM_AUDIT_MATCH_KEY);
    expect_string(__wrap__mdebug2, formatted_msg, "(6251): Match audit_key: 'key=\"wazuh_fim\"'");

    expect_value(__wrap_get_user, uid, 0);
    will_return(__wrap_get_user, strdup("root"));
    expect_value(__wrap_get_user, uid, 0);
    will_return(__wrap_get_user, strdup("root"));

    will_return(__wrap_get_group, "root");

    will_return(__wrap_readlink, 0);
    will_return(__wrap_readlink, 0);

    expect_string(__wrap__mdebug2, msg,
        "(6247): audit_event: uid=%s, auid=%s, euid=%s, gid=%s, pid=%i, ppid=%i, inode=%s, path=%s, pname=%s");
    expect_string(__wrap__mdebug2, formatted_msg,
        "(6247): audit_event: uid=root, auid=, euid=root, gid=root, pid=44082, ppid=3211, inode=19, path=/root/test/test, pname=74657374C3B1");

    will_return(__wrap_realpath, "/root/test/test");

    expect_value(__wrap_fim_whodata_event, w_evt->process_id, 44082);
    expect_string(__wrap_fim_whodata_event, w_evt->user_id, "0");
    expect_string(__wrap_fim_whodata_event, w_evt->group_id, "0");
    expect_string(__wrap_fim_whodata_event, w_evt->process_name, "74657374C3B1");
    expect_string(__wrap_fim_whodata_event, w_evt->path, "/root/test/test");
    expect_value(__wrap_fim_whodata_event, w_evt->audit_uid, 0);
    expect_string(__wrap_fim_whodata_event, w_evt->effective_uid, "0");
    expect_string(__wrap_fim_whodata_event, w_evt->inode, "19");
    expect_value(__wrap_fim_whodata_event, w_evt->ppid, 3211);

    will_return(__wrap_select, 0);
    will_return(__wrap_select, 1);

    audit_read_events(audit_sock, HEALTHCHECK_MODE);
}

void test_audit_read_events_select_success_recv_error_audit_connection_closed(void **state)
{
    (void) state;
    int *audit_sock = *state;
    audit_thread_active = 2;
    errno = EEXIST;
    int counter = 0;
    int max_retries = 5;

    // Switch
    will_return(__wrap_select, 1);

    // If (!byteRead)
    expect_value(__wrap_recv, __fd, *audit_sock);
    will_return(__wrap_recv, 0);
    expect_string(__wrap__mwarn, formatted_msg, "(6912): Audit: connection closed.");

    // init_auditd_socket failure
    will_return(__wrap_OS_ConnectUnixDomain, -5);
    expect_string(__wrap__merror, formatted_msg, "(6636): Cannot connect to socket '/var/ossec/queue/ossec/audit'.");
    while (++counter < max_retries){
        // init_auditd_socket failure
        will_return(__wrap_OS_ConnectUnixDomain, -5);
        expect_string(__wrap__merror, formatted_msg, "(6636): Cannot connect to socket '/var/ossec/queue/ossec/audit'.");
    }
    expect_string(__wrap_SendMSG, message, "ossec: Audit: Connection closed");

    audit_read_events(audit_sock, READING_MODE);
}

void test_audit_read_events_select_success_recv_error_audit_reconnect(void **state)
{
    (void) state;
    int *audit_sock = *state;
    audit_thread_active = 2;
    errno = EEXIST;

    // Switch
    will_return(__wrap_select, 1);

    // If (!byteRead)
    expect_value(__wrap_recv, __fd, *audit_sock);
    will_return(__wrap_recv, 0);
    expect_string(__wrap__mwarn, formatted_msg, "(6912): Audit: connection closed.");

    // init_auditd_socket failure
    will_return(__wrap_OS_ConnectUnixDomain, -5);
    expect_string(__wrap__merror, formatted_msg, "(6636): Cannot connect to socket '/var/ossec/queue/ossec/audit'.");
    // While (*audit_sock < 0)
    // init_auditd_socket succes
    will_return(__wrap_OS_ConnectUnixDomain, 124);

    // In audit_reload_rules()
    syscheck.dir = calloc (2, sizeof(char *));
    syscheck.dir[0] = NULL;
    expect_string(__wrap__mdebug1, formatted_msg, "(6275): Reloading Audit rules.");
    // In add_audit_rules_syscheck()
    will_return(__wrap_audit_get_rule_list, 1);
    expect_string(__wrap__mdebug1, formatted_msg, "(6276): Audit rules reloaded. Rules loaded: 0");

    will_return(__wrap_select, 1);

    audit_read_events(audit_sock, READING_MODE);

    free(syscheck.dir);
}

void test_audit_read_events_select_success_recv_success(void **state)
{
    (void) state;
    int *audit_sock = *state;
    audit_thread_active = 2;
    errno = EEXIST;
    char * buffer = " \
        type=SYSCALL msg=audit(1571914029.306:3004254): arch=c000003e syscall=263 success=yes exit=0 a0=ffffff9c a1=55c5f8170490 a2=0 a3=7ff365c5eca0 items=2 ppid=3211 pid=44082 auid=4294967295 uid=0 gid=0 euid=0 suid=0 fsuid=0 egid=0 sgid=0 fsgid=0 tty=pts3 ses=5 comm=\"test\" exe=\"74657374C3B1\" key=\"wazuh_fim\"\n\
        type=CWD msg=audit(1571914029.306:3004254): cwd=\"/root/test\"\n\
        type=PATH msg=audit(1571914029.306:3004254): item=0 name=\"/root/test\" inode=110 dev=08:02 mode=040755 ouid=0 ogid=0 rdev=00:00 nametype=PARENT cap_fp=0 cap_fi=0 cap_fe=0 cap_fver=0\n\
        type=PATH msg=audit(1571914029.306:3004254): item=1 name=\"test\" inode=19 dev=08:02 mode=0100644 ouid=0 ogid=0 rdev=00:00 nametype=DELETE cap_fp=0 cap_fi=0 cap_fe=0 cap_fver=0\n\
        type=PROCTITLE msg=audit(1571914029.306:3004254): proctitle=726D0074657374\n\
        type=EOE msg=audit(1571914029.306:3004254):\n\
        type=SYSCALL msg=audit(1571914029.306:3004255): arch=c000003e syscall=263 success=yes exit=0 a0=ffffff9c a1=55c5f8170490 a2=0 a3=7ff365c5eca0 items=2 ppid=3211 pid=44082 auid=4294967295 uid=0 gid=0 euid=0 suid=0 fsuid=0 egid=0 sgid=0 fsgid=0 tty=pts3 ses=5 comm=\"test\" exe=\"74657374C3B1\" key=\"wazuh_fim\"\n\
        type=CWD msg=audit(1571914029.306:3004255): cwd=\"/root/test\"\n\
        type=PATH msg=audit(1571914029.306:3004255): item=0 name=\"/root/test\" inode=110 dev=08:02 mode=040755 ouid=0 ogid=0 rdev=00:00 nametype=PARENT cap_fp=0 cap_fi=0 cap_fe=0 cap_fver=0\n\
        type=PATH msg=audit(1571914029.306:3004255): item=1 name=\"test\" inode=19 dev=08:02 mode=0100644 ouid=0 ogid=0 rdev=00:00 nametype=DELETE cap_fp=0 cap_fi=0 cap_fe=0 cap_fver=0\n\
        type=PROCTITLE msg=audit(1571914029.306:3004255): proctitle=726D0074657374\n\
        type=EOE msg=audit(1571914029.306:3004255):\n";



    // Switch
    will_return(__wrap_select, 1);

    // If (!byteRead)
    expect_value(__wrap_recv, __fd, *audit_sock);
    will_return(__wrap_recv, strlen(buffer));
    will_return(__wrap_recv, buffer);

    for (int i = 0; i<2; i++){    
        // In audit_parse()
        expect_string(__wrap__mdebug2, msg, FIM_AUDIT_MATCH_KEY);
        expect_string(__wrap__mdebug2, formatted_msg, "(6251): Match audit_key: 'key=\"wazuh_fim\"'");

        expect_value(__wrap_get_user, uid, 0);
        will_return(__wrap_get_user, strdup("root"));
        expect_value(__wrap_get_user, uid, 0);
        will_return(__wrap_get_user, strdup("root"));

        will_return(__wrap_get_group, "root");

        will_return(__wrap_readlink, 0);
        will_return(__wrap_readlink, 0);

        expect_string(__wrap__mdebug2, msg,
            "(6247): audit_event: uid=%s, auid=%s, euid=%s, gid=%s, pid=%i, ppid=%i, inode=%s, path=%s, pname=%s");
        expect_string(__wrap__mdebug2, formatted_msg,
            "(6247): audit_event: uid=root, auid=, euid=root, gid=root, pid=44082, ppid=3211, inode=19, path=/root/test/test, pname=74657374C3B1");

        will_return(__wrap_realpath, "/root/test/test");

        expect_value(__wrap_fim_whodata_event, w_evt->process_id, 44082);
        expect_string(__wrap_fim_whodata_event, w_evt->user_id, "0");
        expect_string(__wrap_fim_whodata_event, w_evt->group_id, "0");
        expect_string(__wrap_fim_whodata_event, w_evt->process_name, "74657374C3B1");
        expect_string(__wrap_fim_whodata_event, w_evt->path, "/root/test/test");
        expect_value(__wrap_fim_whodata_event, w_evt->audit_uid, 0);
        expect_string(__wrap_fim_whodata_event, w_evt->effective_uid, "0");
        expect_string(__wrap_fim_whodata_event, w_evt->inode, "19");
        expect_value(__wrap_fim_whodata_event, w_evt->ppid, 3211);
    }

    will_return(__wrap_select, 1);

    audit_read_events(audit_sock, READING_MODE);
}

void test_audit_read_events_select_success_recv_success_no_endline(void **state)
{
    (void) state;
    int *audit_sock = *state;
    audit_thread_active = 2;
    errno = EEXIST;
    char * buffer = " \
        type=SYSCALL msg=audit(1571914029.306:3004254): arch=c000003e syscall=263 success=yes exit\
    ";

    // Switch
    will_return(__wrap_select, 1);

    // If (!byteRead)
    expect_value(__wrap_recv, __fd, *audit_sock);
    will_return(__wrap_recv, strlen(buffer));
    will_return(__wrap_recv, buffer);

    will_return(__wrap_select, 1);

    audit_read_events(audit_sock, READING_MODE);
}

void test_audit_read_events_select_success_recv_success_no_id(void **state)
{
    (void) state;
    int *audit_sock = *state;
    audit_thread_active = 2;
    errno = EEXIST;
    char * buffer = " \
        type=SYSC arch=c000003e syscall=263 success=yes exit\n\
    ";

    // Switch
    will_return(__wrap_select, 1);

    // If (!byteRead)
    expect_value(__wrap_recv, __fd, *audit_sock);
    will_return(__wrap_recv, strlen(buffer));
    will_return(__wrap_recv, buffer);

    expect_string(__wrap__mwarn, formatted_msg, "(6928): Couldn't get event ID from Audit message. Line: '         type=SYSC arch=c000003e syscall=263 success=yes exit'.");

    

    will_return(__wrap_select, 1);

    audit_read_events(audit_sock, READING_MODE);
}

void test_audit_read_events_select_success_recv_success_too_long(void **state)
{
    (void) state;
    int *audit_sock = *state;
    audit_thread_active = 3;
    errno = EEXIST;

    // Event too long, 65535 char
    char * buffer = malloc(65530 * sizeof(char));
    char * extra_buffer = "aaaaaaaaaa";
    strcpy (buffer,"type=SYSCALLmsg=audit(1571914029.306:3004254):");
    for (int i = 0; i < 6548; i++) {
        strcat (buffer, extra_buffer);
    }
    strcat (buffer,"\n");

    // Switch
    will_return(__wrap_select, 1);

    // If (!byteRead)
    expect_value(__wrap_recv, __fd, *audit_sock);
    will_return(__wrap_recv, strlen(buffer));
    will_return(__wrap_recv, buffer);

    
    char * buffer2 = "type=SYSCALLmsg=audit(1571914029.306:3004254):aaaaaaaaaaaaaaaaaaaaaaaaaaaaaaaaaaaaaaaaaaaaaaaaaaaaaaaaaaaaaaaaaa\n";

    will_return(__wrap_select, 1);

    // If (!byteRead)
    expect_value(__wrap_recv, __fd, *audit_sock);
    will_return(__wrap_recv, strlen(buffer2));
    will_return(__wrap_recv, buffer2);

    expect_string(__wrap__mwarn, formatted_msg, "(6929): Caching Audit message: event too long. Event with ID: '1571914029.306:3004254' will be discarded.");

    will_return(__wrap_select, 1);

    audit_read_events(audit_sock, READING_MODE);

    os_free(buffer);
}


int main(void) {
    const struct CMUnitTest tests[] = {
        cmocka_unit_test(test_check_auditd_enabled_success),
        cmocka_unit_test(test_check_auditd_enabled_openproc_error),
        cmocka_unit_test(test_check_auditd_enabled_readproc_error),
        cmocka_unit_test(test_init_auditd_socket_success),
        cmocka_unit_test(test_init_auditd_socket_failure),
        cmocka_unit_test(test_set_auditd_config_wrong_audit_version),
        cmocka_unit_test(test_set_auditd_config_audit2_plugin_created),
        cmocka_unit_test(test_set_auditd_config_audit3_plugin_created),
        cmocka_unit_test(test_set_auditd_config_audit_socket_not_created),
        cmocka_unit_test(test_set_auditd_config_audit_socket_not_created_restart),
        cmocka_unit_test(test_set_auditd_config_audit_plugin_not_created),
        cmocka_unit_test(test_set_auditd_config_audit_plugin_not_created_fopen_error),
        cmocka_unit_test(test_set_auditd_config_audit_plugin_not_created_fclose_error),
        cmocka_unit_test(test_set_auditd_config_audit_plugin_not_created_recreate_symlink),
        cmocka_unit_test(test_set_auditd_config_audit_plugin_not_created_recreate_symlink_restart),
        cmocka_unit_test(test_set_auditd_config_audit_plugin_not_created_recreate_symlink_error),
        cmocka_unit_test(test_set_auditd_config_audit_plugin_not_created_recreate_symlink_unlink_error),
        cmocka_unit_test_teardown(test_audit_get_id, free_string),
        cmocka_unit_test(test_audit_get_id_begin_error),
        cmocka_unit_test(test_audit_get_id_end_error),
        cmocka_unit_test(test_init_regex),
        cmocka_unit_test(test_add_audit_rules_syscheck_added),
        cmocka_unit_test(test_add_audit_rules_syscheck_not_added),
        cmocka_unit_test(test_add_audit_rules_syscheck_not_added_new),
        cmocka_unit_test(test_add_audit_rules_syscheck_not_added_error),
        cmocka_unit_test(test_add_audit_rules_syscheck_not_added_first_error),
        cmocka_unit_test(test_add_audit_rules_syscheck_max),
        cmocka_unit_test(test_filterkey_audit_events_custom),
        cmocka_unit_test(test_filterkey_audit_events_discard),
        cmocka_unit_test(test_filterkey_audit_events_fim),
        cmocka_unit_test(test_filterkey_audit_events_hc),
        cmocka_unit_test_teardown(test_gen_audit_path, free_string),
        cmocka_unit_test_teardown(test_gen_audit_path2, free_string),
        cmocka_unit_test_teardown(test_gen_audit_path3, free_string),
        cmocka_unit_test_teardown(test_gen_audit_path4, free_string),
        cmocka_unit_test_teardown(test_gen_audit_path5, free_string),
        cmocka_unit_test_teardown(test_gen_audit_path6, free_string),
        cmocka_unit_test_teardown(test_gen_audit_path7, free_string),
        cmocka_unit_test_teardown(test_gen_audit_path8, free_string),
        cmocka_unit_test_teardown(test_get_process_parent_info_failed, free_string),
        cmocka_unit_test_teardown(test_get_process_parent_info_passsed, free_string),
        cmocka_unit_test(test_audit_parse),
        cmocka_unit_test(test_audit_parse3),
        cmocka_unit_test(test_audit_parse4),
        cmocka_unit_test(test_audit_parse_hex),
        cmocka_unit_test(test_audit_parse_empty_fields),
        cmocka_unit_test(test_audit_parse_delete),
        cmocka_unit_test(test_audit_parse_delete_recursive),
        cmocka_unit_test(test_audit_parse_mv),
        cmocka_unit_test(test_audit_parse_mv_hex),
        cmocka_unit_test(test_audit_parse_rm),
        cmocka_unit_test(test_audit_parse_chmod),
        cmocka_unit_test(test_audit_parse_rm_hc),
        cmocka_unit_test(test_audit_parse_add_hc),
        cmocka_unit_test(test_audit_parse_unknown_hc),
        cmocka_unit_test(test_audit_parse_delete_folder),
        cmocka_unit_test(test_audit_parse_delete_folder_hex),
        cmocka_unit_test(test_audit_parse_delete_folder_hex3_error),
        cmocka_unit_test(test_audit_parse_delete_folder_hex4_error),
        cmocka_unit_test(test_audit_parse_delete_folder_hex5_error),
        cmocka_unit_test_setup_teardown(test_audit_read_events_select_error, test_audit_read_events_setup, test_audit_read_events_teardown),
        cmocka_unit_test_setup_teardown(test_audit_read_events_select_case_0_healthcheck, test_audit_read_events_setup, test_audit_read_events_teardown),
        cmocka_unit_test_setup_teardown(test_audit_read_events_select_success_recv_error_audit_connection_closed, test_audit_read_events_setup, test_audit_read_events_teardown),
        cmocka_unit_test_setup_teardown(test_audit_read_events_select_success_recv_error_audit_reconnect, test_audit_read_events_setup, test_audit_read_events_teardown),
        cmocka_unit_test_setup_teardown(test_audit_read_events_select_success_recv_success, test_audit_read_events_setup, test_audit_read_events_teardown),
        cmocka_unit_test_setup_teardown(test_audit_read_events_select_success_recv_success_no_endline, test_audit_read_events_setup, test_audit_read_events_teardown),
        cmocka_unit_test_setup_teardown(test_audit_read_events_select_success_recv_success_no_id, test_audit_read_events_setup, test_audit_read_events_teardown),
        cmocka_unit_test_setup_teardown(test_audit_read_events_select_success_recv_success_too_long, test_audit_read_events_setup, test_audit_read_events_teardown),
        cmocka_unit_test(test_audit_health_check_fail_to_add_rule),
        cmocka_unit_test(test_audit_health_check_fail_to_create_hc_file),
        cmocka_unit_test(test_audit_health_check_no_creation_event_detected),
        cmocka_unit_test_setup_teardown(test_audit_health_check_success, setup_hc_success, teardown_hc_success),
    };
  
    return cmocka_run_group_tests(tests, setup_group, teardown_group);
}<|MERGE_RESOLUTION|>--- conflicted
+++ resolved
@@ -15,9 +15,6 @@
 
 #include "../wrappers/common.h"
 #include "syscheckd/syscheck.h"
-
-<<<<<<< HEAD
-#if defined(TEST_SERVER) || defined(TEST_AGENT)
 
 #include "../wrappers/externals/audit/libaudit_wrappers.h"
 #include "../wrappers/externals/openssl/rehash_wrappers.h"
@@ -34,199 +31,11 @@
 #include "../wrappers/wazuh/shared/vector_op_wrappers.h"
 #include "../wrappers/wazuh/syscheckd/create_db_wrappers.h"
 #include "../wrappers/wazuh/os_net/os_net_wrappers.h"
-=======
-extern volatile int hc_thread_active;
+
+#include "external/procps/readproc.h"
+
+extern volatile int audit_health_check_deletion;
 extern volatile int audit_health_check_creation;
-
-int test_mode = 0;
-int hc_success = 0;
-
-/* redefinitons/wrapping */
-
-int __wrap_OS_ConnectUnixDomain()
-{
-    return mock();
-}
-
-int __wrap_IsDir(const char * file)
-{
-    check_expected(file);
-    return mock();
-}
-
-int __wrap_IsLink(const char * file)
-{
-    check_expected(file);
-    return mock();
-}
-
-int __wrap_IsFile(const char * file)
-{
-    check_expected(file);
-    return mock();
-}
-
-int __wrap_IsSocket(const char * sock)
-{
-    check_expected(sock);
-    return mock();
-}
-
-int __wrap_audit_restart()
-{
-    return mock();
-}
-
-int __wrap__minfo()
-{
-    return 0;
-}
-
-void __wrap__merror(const char * file, int line, const char * func, const char *msg, ...)
-{
-    char formatted_msg[OS_MAXSTR];
-    va_list args;
-
-    va_start(args, msg);
-
-    vsnprintf(formatted_msg, OS_MAXSTR, msg, args);
-
-    check_expected(formatted_msg);
-
-    va_end(args);
-
-    return;
-}
-
-void __wrap__mwarn(const char * file, int line, const char * func, const char *msg, ...)
-{
-    char formatted_msg[OS_MAXSTR];
-    va_list args;
-
-    va_start(args, msg);
-
-    vsnprintf(formatted_msg, OS_MAXSTR, msg, args);
-
-    check_expected(formatted_msg);
-
-    va_end(args);
-
-    return;
-}
-
-void __wrap__mdebug1(const char * file, int line, const char * func, const char *msg, ...)
-{
-    char formatted_msg[OS_MAXSTR];
-    va_list args;
-
-    va_start(args, msg);
-
-    vsnprintf(formatted_msg, OS_MAXSTR, msg, args);
-
-    check_expected(formatted_msg);
-
-    va_end(args);
-
-    return;
-}
-
-void __wrap__mdebug2(const char * file, int line, const char * func, const char *msg, ...)
-{
-    char formatted_msg[OS_MAXSTR];
-    va_list args;
-
-    check_expected(msg);
-
-    va_start(args, msg);
-
-    vsnprintf(formatted_msg, OS_MAXSTR, msg, args);
-
-    check_expected(formatted_msg);
-
-    va_end(args);
-
-    return;
-}
-
-int __wrap_fopen(const char *filename, const char *mode)
-{
-    check_expected(filename);
-    check_expected(mode);
-    return mock();
-}
-
-char * __wrap_realpath(const char * path, char * resolved_path)
-{
-    snprintf(resolved_path, OS_SIZE_1024, "%s", mock_ptr_type(char *));
-    return resolved_path;
-}
-
-size_t __real_fwrite(const void * ptr, size_t size, size_t count, FILE * stream);
-size_t __wrap_fwrite(const void * ptr, size_t size, size_t count, FILE * stream)
-{
-    if ((void*)stream > (void*)ptr) {
-        return __real_fwrite(ptr, size, count, stream);
-    }
-    return 1;
-}
-
-int __wrap_fprintf()
-{
-    return 1;
-}
-
-int __real_fclose(FILE *fp);
-int __wrap_fclose(FILE *fp)
-{
-    if (test_mode) {
-        return mock();
-    }
-    else {
-        return __real_fclose(fp);
-    }
-}
-
-int __wrap_unlink()
-{
-    return mock();
-}
-
-int __wrap_symlink(const char *path1, const char *path2)
-{
-    check_expected(path1);
-    check_expected(path2);
-    return mock();
-}
-
-int __wrap_audit_open()
-{
-    return 1;
-}
-
-int __wrap_audit_close()
-{
-    return 1;
-}
-
-int __wrap_audit_get_rule_list()
-{
-    return mock();
-}
-
-int __wrap_W_Vector_length()
-{
-    return mock();
-}
-
-int __wrap_search_audit_rule()
-{
-    return mock();
-}
-
-int __wrap_audit_add_rule()
-{
-    return mock();
-}
 
 int __wrap_audit_delete_rule(const char *path, const char *key) {
     check_expected(path);
@@ -234,22 +43,6 @@
 
     return mock();
 }
-
-int __wrap_W_Vector_insert_unique()
-{
-    return mock();
-}
-
-int __wrap_SendMSG(int queue, const char *message, const char *locmsg, char loc)
-{
-    check_expected(message);
-    return 1;
-}
->>>>>>> 161e27b8
-
-#include "external/procps/readproc.h"
-
-extern volatile int audit_health_check_deletion;
 
 int __wrap_select(int nfds, fd_set *restrict readfds, fd_set *restrict writefds, fd_set *restrict errorfds, struct timeval *restrict timeout)
 {
@@ -273,7 +66,7 @@
 
     return ret;
 }
-  
+
 int __wrap_pthread_cond_init(pthread_cond_t *__cond, const pthread_condattr_t *__cond_attr) {
     function_called();
     return 0;
@@ -999,12 +792,9 @@
 
     // Add rule
     will_return(__wrap_audit_add_rule, 1);
-<<<<<<< HEAD
     expect_value(__wrap_W_Vector_insert_unique, v, audit_added_dirs);
     expect_string(__wrap_W_Vector_insert_unique, element, "/var/test");
-=======
     expect_function_call(__wrap_pthread_mutex_lock);
->>>>>>> 161e27b8
     will_return(__wrap_W_Vector_insert_unique, 1);
     expect_function_call(__wrap_pthread_mutex_unlock);
 
@@ -1052,12 +842,9 @@
 
     // Add rule
     will_return(__wrap_audit_add_rule, 1);
-<<<<<<< HEAD
     expect_value(__wrap_W_Vector_insert_unique, v, audit_added_dirs);
     expect_string(__wrap_W_Vector_insert_unique, element, "/var/test");
-=======
     expect_function_call(__wrap_pthread_mutex_lock);
->>>>>>> 161e27b8
     will_return(__wrap_W_Vector_insert_unique, 0);
     expect_function_call(__wrap_pthread_mutex_unlock);
 
@@ -1192,12 +979,9 @@
     will_return(__wrap_search_audit_rule, 1);
 
     // Add rule
-<<<<<<< HEAD
     expect_value(__wrap_W_Vector_insert_unique, v, audit_added_dirs);
     expect_string(__wrap_W_Vector_insert_unique, element, "/var/test");
-=======
     expect_function_call(__wrap_pthread_mutex_lock);
->>>>>>> 161e27b8
     will_return(__wrap_W_Vector_insert_unique, 0);
     expect_function_call(__wrap_pthread_mutex_unlock);
 
@@ -1762,12 +1546,9 @@
     will_return(__wrap_search_audit_rule, 1);
 
     // Add rule
-<<<<<<< HEAD
     expect_value(__wrap_W_Vector_insert_unique, v, audit_added_dirs);
     expect_string(__wrap_W_Vector_insert_unique, element, "/var/test");
-=======
     expect_function_call(__wrap_pthread_mutex_lock);
->>>>>>> 161e27b8
     will_return(__wrap_W_Vector_insert_unique, 1);
     expect_function_call(__wrap_pthread_mutex_unlock);
 
@@ -2517,7 +2298,7 @@
     expect_value(__wrap_recv, __fd, *audit_sock);
     will_return(__wrap_recv, strlen(buffer));
     will_return(__wrap_recv, buffer);
- 
+
     // In audit_parse()
     expect_string(__wrap__mdebug2, msg, FIM_AUDIT_MATCH_KEY);
     expect_string(__wrap__mdebug2, formatted_msg, "(6251): Match audit_key: 'key=\"wazuh_fim\"'");
@@ -2652,7 +2433,7 @@
     will_return(__wrap_recv, strlen(buffer));
     will_return(__wrap_recv, buffer);
 
-    for (int i = 0; i<2; i++){    
+    for (int i = 0; i<2; i++){
         // In audit_parse()
         expect_string(__wrap__mdebug2, msg, FIM_AUDIT_MATCH_KEY);
         expect_string(__wrap__mdebug2, formatted_msg, "(6251): Match audit_key: 'key=\"wazuh_fim\"'");
@@ -2733,7 +2514,7 @@
 
     expect_string(__wrap__mwarn, formatted_msg, "(6928): Couldn't get event ID from Audit message. Line: '         type=SYSC arch=c000003e syscall=263 success=yes exit'.");
 
-    
+
 
     will_return(__wrap_select, 1);
 
@@ -2764,7 +2545,7 @@
     will_return(__wrap_recv, strlen(buffer));
     will_return(__wrap_recv, buffer);
 
-    
+
     char * buffer2 = "type=SYSCALLmsg=audit(1571914029.306:3004254):aaaaaaaaaaaaaaaaaaaaaaaaaaaaaaaaaaaaaaaaaaaaaaaaaaaaaaaaaaaaaaaaaa\n";
 
     will_return(__wrap_select, 1);
@@ -2859,6 +2640,6 @@
         cmocka_unit_test(test_audit_health_check_no_creation_event_detected),
         cmocka_unit_test_setup_teardown(test_audit_health_check_success, setup_hc_success, teardown_hc_success),
     };
-  
+
     return cmocka_run_group_tests(tests, setup_group, teardown_group);
 }