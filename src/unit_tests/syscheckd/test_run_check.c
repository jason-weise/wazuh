--- conflicted
+++ resolved
@@ -1017,12 +1017,8 @@
 
     snprintf(error_msg, OS_SIZE_128, FIM_LINK_ALREADY_ADDED, link_path);
 
-<<<<<<< HEAD
-    expect_string(__wrap__mtdebug1, tag, SYSCHECK_LOGTAG);
-    expect_string(__wrap__mtdebug1, formatted_msg, error_msg);
-=======
-    expect_string(__wrap__mdebug2, formatted_msg, error_msg);
->>>>>>> c1104b41
+    expect_string(__wrap__mtdebug2, tag, SYSCHECK_LOGTAG);
+    expect_string(__wrap__mtdebug2, formatted_msg, error_msg);
 
     fim_link_update(link_path, affected_config);
 
@@ -1172,12 +1168,8 @@
 
     snprintf(error_msg, OS_SIZE_128, FIM_LINK_ALREADY_ADDED, link_path);
 
-<<<<<<< HEAD
-    expect_string(__wrap__mtdebug1, tag, SYSCHECK_LOGTAG);
-    expect_string(__wrap__mtdebug1, formatted_msg, error_msg);
-=======
-    expect_string(__wrap__mdebug2, formatted_msg, error_msg);
->>>>>>> c1104b41
+    expect_string(__wrap__mtdebug2, tag, SYSCHECK_LOGTAG);
+    expect_string(__wrap__mtdebug2, formatted_msg, error_msg);
 
     fim_link_reload_broken_link(link_path, affected_config);
 
