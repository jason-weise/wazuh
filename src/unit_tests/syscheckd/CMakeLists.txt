--- conflicted
+++ resolved
@@ -103,15 +103,9 @@
 
 list(APPEND syscheckd_tests_names "test_seechanges")
 if(${TARGET} STREQUAL "agent")
-<<<<<<< HEAD
-  list(APPEND syscheckd_tests_flags "${SEECHANGES_BASE_FLAGS} -Wl,--wrap=getDefine_Int,--wrap=isChroot")
-elseif(${TARGET} STREQUAL "winagent")
-  list(APPEND syscheckd_tests_flags "${SEECHANGES_BASE_FLAGS} -Wl,--wrap=_mdebug2")
-=======
   list(APPEND syscheckd_tests_flags "${SEECHANGES_BASE_FLAGS} -Wl,--wrap=getDefine_Int,--wrap=isChroot,--wrap=unlink")
 elseif(${TARGET} STREQUAL "winagent")
-  list(APPEND syscheckd_tests_flags "${SEECHANGES_BASE_FLAGS} -Wl,--wrap=_unlink")
->>>>>>> 7f945487
+  list(APPEND syscheckd_tests_flags "${SEECHANGES_BASE_FLAGS} -Wl,--wrap=_unlink,--wrap=_mdebug2")
 else()
   list(APPEND syscheckd_tests_flags "${SEECHANGES_BASE_FLAGS} -Wl,--wrap=unlink")
 endif()
@@ -174,15 +168,10 @@
   list(APPEND syscheckd_tests_flags "${FIM_SYNC_BASE_FLAGS}")
 endif()
 
-<<<<<<< HEAD
-set(RUN_CHECK_BASE_FLAGS "-Wl,--wrap=_minfo,--wrap=_mdebug1,--wrap=_merror,--wrap=SendMSG \
-                          -Wl,--wrap,audit_set_db_consistency")
-=======
 set(RUN_CHECK_BASE_FLAGS "-Wl,--wrap,_minfo -Wl,--wrap,_mwarn -Wl,--wrap,_merror -Wl,--wrap,_mdebug1 -Wl,--wrap,_mdebug2 -Wl,--wrap,_merror_exit \
                           -Wl,--wrap,sleep -Wl,--wrap,SendMSG -Wl,--wrap,StartMQ -Wl,--wrap,realtime_adddir -Wl,--wrap,audit_set_db_consistency \
                           -Wl,--wrap,time -Wl,--wrap,fim_checker -Wl,--wrap,fim_db_get_path_range -Wl,--wrap,fim_db_delete_range -Wl,--wrap,lstat \
                           -Wl,--wrap,fim_configuration_directory -Wl,--wrap,inotify_rm_watch")
->>>>>>> 7f945487
 
 list(APPEND syscheckd_tests_names "test_run_check")
 if(${TARGET} STREQUAL "agent")
