#!/bin/sh

# Copyright (C) 2015-2019, Wazuh Inc.
# March 6, 2019.
#
# This program is free software; you can redistribute it
# and/or modify it under the terms of the GNU General Public
# License (version 2) as published by the FSF - Free Software
# Foundation.

. /etc/ossec-init.conf

sed="sed -ri"
# By default, use gnu sed (gsed).
use_unix_sed="False"

unix_sed() {
    sed_expression="$1"
    target_file="$2"

    sed "${sed_expression}" "${target_file}" > "${target_file}.tmp"
    cat "${target_file}.tmp" > "${target_file}"
    rm "${target_file}.tmp"
}

edit_value_tag() {

    if [ ! -z "$1" ] && [ ! -z "$2" ]; then
        if [ "${use_unix_sed}" = "False" ] ; then
            ${sed} "s#<$1>.*</$1>#<$1>$2</$1>#g" "${DIRECTORY}/etc/ossec.conf"
        else
            unix_sed "s#<$1>.*</$1>#<$1>$2</$1>#g" "${DIRECTORY}/etc/ossec.conf"
        fi
    fi

    if [ $? != 0 ] ; then
        echo "$(date '+%Y/%m/%d %H:%M:%S') agent-auth: Error updating $2 with variable $1." >> ${DIRECTORY}/logs/ossec.log
    fi
}

add_adress_block() {

    SET_ADDRESSES="$@"

    # Remove the server configuration
    if [ "${use_unix_sed}" = "False" ] ; then
        ${sed} "/<server>/,/\/server>/d" ${DIRECTORY}/etc/ossec.conf
    else
        unix_sed "/<server>/,/\/server>/d" "${DIRECTORY}/etc/ossec.conf"
    fi

    # Get the client configuration generated by gen_ossec.sh
    start_config="$(grep -n "<client>" ${DIRECTORY}/etc/ossec.conf | cut -d':' -f 1)"
    end_config="$(grep -n "</client>" ${DIRECTORY}/etc/ossec.conf | cut -d':' -f 1)"
    start_config=$(( start_config + 1 ))
    end_config=$(( end_config - 1 ))
    client_config="$(sed -n "${start_config},${end_config}p" ${DIRECTORY}/etc/ossec.conf)"

    # Remove the client configuration
    if [ "${use_unix_sed}" = "False" ] ; then
        ${sed} "/<client>/,/\/client>/d" ${DIRECTORY}/etc/ossec.conf
    else
        unix_sed "/<client>/,/\/client>/d" "${DIRECTORY}/etc/ossec.conf"
    fi

    # Write the client configuration block
    echo "<ossec_config>" >> ${DIRECTORY}/etc/ossec.conf
    echo "  <client>" >> ${DIRECTORY}/etc/ossec.conf
    for i in ${SET_ADDRESSES};
    do
        echo "    <server>" >> ${DIRECTORY}/etc/ossec.conf
        echo "      <address>$i</address>" >> ${DIRECTORY}/etc/ossec.conf
        echo "      <port>1514</port>" >> ${DIRECTORY}/etc/ossec.conf
        echo "      <protocol>udp</protocol>" >> ${DIRECTORY}/etc/ossec.conf
        echo "    </server>" >> ${DIRECTORY}/etc/ossec.conf
    done

    echo "${client_config}" >> ${DIRECTORY}/etc/ossec.conf
    echo "  </client>" >> ${DIRECTORY}/etc/ossec.conf
    echo "</ossec_config>" >> ${DIRECTORY}/etc/ossec.conf
}

add_parameter () {
    if [ ! -z "$3" ]; then
        OPTIONS="$1 $2 $3"
    fi
    echo ${OPTIONS}
}

get_deprecated_vars () {
    if [ ! -z "${WAZUH_MANAGER_IP}" ] && [ -z "${WAZUH_MANAGER}" ]; then
        WAZUH_MANAGER=${WAZUH_MANAGER_IP}
    fi
    if [ ! -z "${WAZUH_AUTHD_SERVER}" ] && [ -z "${WAZUH_REGISTRATION_SERVER}" ]; then
        WAZUH_REGISTRATION_SERVER=${WAZUH_AUTHD_SERVER}
    fi
    if [ ! -z "${WAZUH_AUTHD_PORT}" ] && [ -z "${WAZUH_REGISTRATION_PORT}" ]; then
        WAZUH_REGISTRATION_PORT=${WAZUH_AUTHD_PORT}
    fi
    if [ ! -z "${WAZUH_PASSWORD}" ] && [ -z "${WAZUH_REGISTRATION_PASSWORD}" ]; then
        WAZUH_REGISTRATION_PASSWORD=${WAZUH_PASSWORD}
    fi
    if [ ! -z "${WAZUH_NOTIFY_TIME}" ] && [ -z "${WAZUH_KEEP_ALIVE_INTERVAL}" ]; then
        WAZUH_KEEP_ALIVE_INTERVAL=${WAZUH_NOTIFY_TIME}
    fi
    if [ ! -z "${WAZUH_CERTIFICATE}" ] && [ -z "${WAZUH_REGISTRATION_CA}" ]; then
        WAZUH_REGISTRATION_CA=${WAZUH_CERTIFICATE}
    fi
    if [ ! -z "${WAZUH_PEM}" ] && [ -z "${WAZUH_REGISTRATION_CERTIFICATE}" ]; then
        WAZUH_REGISTRATION_CERTIFICATE=${WAZUH_PEM}
    fi
    if [ ! -z "${WAZUH_KEY}" ] && [ -z "${WAZUH_REGISTRATION_KEY}" ]; then
        WAZUH_REGISTRATION_KEY=${WAZUH_KEY}
    fi
    if [ ! -z "${WAZUH_GROUP}" ] && [ -z "${WAZUH_AGENT_GROUP}" ]; then
        WAZUH_AGENT_GROUP=${WAZUH_GROUP}
    fi
}

set_vars () {
    export WAZUH_MANAGER=$(launchctl getenv WAZUH_MANAGER)
    export WAZUH_MANAGER_PORT=$(launchctl getenv WAZUH_MANAGER_PORT)
    export WAZUH_PROTOCOL=$(launchctl getenv WAZUH_PROTOCOL)
    export WAZUH_REGISTRATION_SERVER=$(launchctl getenv WAZUH_REGISTRATION_SERVER)
    export WAZUH_REGISTRATION_PORT=$(launchctl getenv WAZUH_REGISTRATION_PORT)
    export WAZUH_REGISTRATION_PASSWORD=$(launchctl getenv WAZUH_REGISTRATION_PASSWORD)
    export WAZUH_KEEP_ALIVE_INTERVAL=$(launchctl getenv WAZUH_KEEP_ALIVE_INTERVAL)
    export WAZUH_TIME_RECONNECT=$(launchctl getenv WAZUH_TIME_RECONNECT)
    export WAZUH_REGISTRATION_CA=$(launchctl getenv WAZUH_REGISTRATION_CA)
    export WAZUH_REGISTRATION_CERTIFICATE=$(launchctl getenv WAZUH_REGISTRATION_CERTIFICATE)
    export WAZUH_REGISTRATION_KEY=$(launchctl getenv WAZUH_REGISTRATION_KEY)
    export WAZUH_AGENT_NAME=$(launchctl getenv WAZUH_AGENT_NAME)
    export WAZUH_AGENT_GROUP=$(launchctl getenv WAZUH_AGENT_GROUP)

    # The following variables are yet supported but all of them are deprecated
    export WAZUH_MANAGER_IP=$(launchctl getenv WAZUH_MANAGER_IP)
    export WAZUH_NOTIFY_TIME=$(launchctl getenv WAZUH_NOTIFY_TIME)
    export WAZUH_AUTHD_SERVER=$(launchctl getenv WAZUH_AUTHD_SERVER)
    export WAZUH_AUTHD_PORT=$(launchctl getenv WAZUH_AUTHD_PORT)
    export WAZUH_PASSWORD=$(launchctl getenv WAZUH_PASSWORD)
    export WAZUH_GROUP=$(launchctl getenv WAZUH_GROUP)
    export WAZUH_CERTIFICATE=$(launchctl getenv WAZUH_CERTIFICATE)
    export WAZUH_KEY=$(launchctl getenv WAZUH_KEY)
    export WAZUH_PEM=$(launchctl getenv WAZUH_PEM)
}

unset_vars() {

    OS=$1

    vars="WAZUH_MANAGER_IP WAZUH_PROTOCOL WAZUH_MANAGER_PORT WAZUH_NOTIFY_TIME \
          WAZUH_TIME_RECONNECT WAZUH_AUTHD_SERVER WAZUH_AUTHD_PORT WAZUH_PASSWORD \
<<<<<<< HEAD
          WAZUH_AGENT_NAME WAZUH_GROUP WAZUH_CERTIFICATE WAZUH_KEY WAZUH_PEM"
=======
          WAZUH_AGENT_NAME WAZUH_GROUP WAZUH_CERTIFICATE WAZUH_KEY WAZUH_PEM \
          WAZUH_MANAGER WAZUH_REGISTRATION_SERVER WAZUH_REGISTRATION_PORT \
          WAZUH_REGISTRATION_PASSWORD WAZUH_KEEP_ALIVE_INTERVAL WAZUH_REGISTRATION_CA \
          WAZUH_REGISTRATION_CERTIFICATE WAZUH_REGISTRATION_KEY WAZUH_AGENT_GROUP)
>>>>>>> 7aa4d466


    for var in ${vars}; do
        if [ "${OS}" = "Darwin" ]; then
            launchctl unsetenv ${var}
        fi
        unset ${var}
    done
}

tolower () {
   echo $1 | tr '[:upper:]' '[:lower:]'
}

main () {

    uname_s=$(uname -s)

    if [ "${uname_s}" = "Darwin" ]; then
        sed="sed -ire"
        set_vars
    elif [ "${uname_s}" = "AIX" ] || [ "${uname_s}" = "SunOS" ] || [ "${uname_s}" = "HP-UX" ]; then
        use_unix_sed="True"
    fi

<<<<<<< HEAD
    if [ ! -s ${DIRECTORY}/etc/client.keys ] && [ ! -z "${WAZUH_MANAGER_IP}" ]; then
=======
    get_deprecated_vars

    if [ ! -s ${DIRECTORY}/etc/client.keys ] && [ ! -z ${WAZUH_MANAGER} ]; then
>>>>>>> 7aa4d466
        if [ ! -f ${DIRECTORY}/logs/ossec.log ]; then
            touch -f ${DIRECTORY}/logs/ossec.log
            chmod 660 ${DIRECTORY}/logs/ossec.log
            chown root:ossec ${DIRECTORY}/logs/ossec.log
        fi

<<<<<<< HEAD
        # Check if multiples IPs are defined in variable WAZUH_MANAGER_IP
        ADDRESSES="$(echo ${WAZUH_MANAGER_IP} | awk '{split($0,a,",")} END{ for (i in a) { print a[i] } }' |  tr '\n' ' ')"
        if echo ${ADDRESSES} | grep ' ' > /dev/null 2>&1 ; then
            # Get uniques values
            ADDRESSES=$(echo "${ADDRESSES}" | tr ' ' '\n' | sort -u | tr '\n' ' ')
            add_adress_block "${ADDRESSES}"
            if [ -z "${WAZUH_AUTHD_SERVER}" ]; then
                WAZUH_AUTHD_SERVER=$(echo ${WAZUH_MANAGER_IP} | cut -d' ' -f 1)
            fi
        else
            # Single address
            edit_value_tag "address" ${WAZUH_MANAGER_IP}
            if [ -z "${WAZUH_AUTHD_SERVER}" ]; then
                WAZUH_AUTHD_SERVER=${WAZUH_MANAGER_IP}
=======
        # Check if multiples IPs are defined in variable WAZUH_MANAGER
        WAZUH_MANAGER=$(echo ${WAZUH_MANAGER} | sed "s#,#;#g")
        ADDRESSES=(${WAZUH_MANAGER//;/ })
        if [ ${#ADDRESSES[@]} -gt 1 ]; then
            # Get uniques values
            ADDRESSES=($(echo "${ADDRESSES[@]}" | tr ' ' '\n' | sort -u | tr '\n' ' '))
            add_adress_block "${ADDRESSES[@]}"
            if [ -z ${WAZUH_REGISTRATION_SERVER} ]; then
                WAZUH_REGISTRATION_SERVER=${ADDRESSES[0]}
            fi
        else
            # Single address
            edit_value_tag "address" ${WAZUH_MANAGER}
            if [ -z ${WAZUH_REGISTRATION_SERVER} ]; then
                WAZUH_REGISTRATION_SERVER=${WAZUH_MANAGER}
>>>>>>> 7aa4d466
            fi
        fi

        # Options to be modified in ossec.conf
        edit_value_tag "protocol" "$(tolower ${WAZUH_PROTOCOL})"
        edit_value_tag "port" ${WAZUH_MANAGER_PORT}
        edit_value_tag "notify_time" ${WAZUH_KEEP_ALIVE_INTERVAL}
        edit_value_tag "time-reconnect" ${WAZUH_TIME_RECONNECT}

<<<<<<< HEAD
    elif [ -s ${DIRECTORY}/etc/client.keys ] && [ ! -z "${WAZUH_MANAGER_IP}" ]; then
        echo "$(date '+%Y/%m/%d %H:%M:%S') agent-auth: ERROR: The agent is already registered." >> ${DIRECTORY}/logs/ossec.log
    fi

    if [ ! -s ${DIRECTORY}/etc/client.keys ] && [ ! -z "${WAZUH_AUTHD_SERVER}" ]; then
=======
    elif [ -s ${DIRECTORY}/etc/client.keys ] && [ ! -z ${WAZUH_MANAGER} ]; then
        echo "$(date '+%Y/%m/%d %H:%M:%S') agent-auth: ERROR: The agent is already registered." >> ${DIRECTORY}/logs/ossec.log
    fi

    if [ ! -s ${DIRECTORY}/etc/client.keys ] && [ ! -z ${WAZUH_REGISTRATION_SERVER} ]; then
>>>>>>> 7aa4d466
        # Options to be used in register time.
        OPTIONS="-m ${WAZUH_REGISTRATION_SERVER}"
        OPTIONS=$(add_parameter "${OPTIONS}" "-p" "${WAZUH_REGISTRATION_PORT}")
        OPTIONS=$(add_parameter "${OPTIONS}" "-P" "${WAZUH_REGISTRATION_PASSWORD}")
        OPTIONS=$(add_parameter "${OPTIONS}" "-A" "${WAZUH_AGENT_NAME}")
        OPTIONS=$(add_parameter "${OPTIONS}" "-G" "${WAZUH_AGENT_GROUP}")
        OPTIONS=$(add_parameter "${OPTIONS}" "-v" "${WAZUH_REGISTRATION_CA}")
        OPTIONS=$(add_parameter "${OPTIONS}" "-k" "${WAZUH_REGISTRATION_KEY}")
        OPTIONS=$(add_parameter "${OPTIONS}" "-x" "${WAZUH_REGISTRATION_CERTIFICATE}")
        ${DIRECTORY}/bin/agent-auth ${OPTIONS} >> ${DIRECTORY}/logs/ossec.log 2>/dev/null
    fi

    unset_vars ${uname_s}
}

main<|MERGE_RESOLUTION|>--- conflicted
+++ resolved
@@ -150,14 +150,10 @@
 
     vars="WAZUH_MANAGER_IP WAZUH_PROTOCOL WAZUH_MANAGER_PORT WAZUH_NOTIFY_TIME \
           WAZUH_TIME_RECONNECT WAZUH_AUTHD_SERVER WAZUH_AUTHD_PORT WAZUH_PASSWORD \
-<<<<<<< HEAD
-          WAZUH_AGENT_NAME WAZUH_GROUP WAZUH_CERTIFICATE WAZUH_KEY WAZUH_PEM"
-=======
           WAZUH_AGENT_NAME WAZUH_GROUP WAZUH_CERTIFICATE WAZUH_KEY WAZUH_PEM \
           WAZUH_MANAGER WAZUH_REGISTRATION_SERVER WAZUH_REGISTRATION_PORT \
           WAZUH_REGISTRATION_PASSWORD WAZUH_KEEP_ALIVE_INTERVAL WAZUH_REGISTRATION_CA \
-          WAZUH_REGISTRATION_CERTIFICATE WAZUH_REGISTRATION_KEY WAZUH_AGENT_GROUP)
->>>>>>> 7aa4d466
+          WAZUH_REGISTRATION_CERTIFICATE WAZUH_REGISTRATION_KEY WAZUH_AGENT_GROUP"
 
 
     for var in ${vars}; do
@@ -183,51 +179,30 @@
         use_unix_sed="True"
     fi
 
-<<<<<<< HEAD
-    if [ ! -s ${DIRECTORY}/etc/client.keys ] && [ ! -z "${WAZUH_MANAGER_IP}" ]; then
-=======
     get_deprecated_vars
 
-    if [ ! -s ${DIRECTORY}/etc/client.keys ] && [ ! -z ${WAZUH_MANAGER} ]; then
->>>>>>> 7aa4d466
+    if [ ! -s ${DIRECTORY}/etc/client.keys ] && [ ! -z "${WAZUH_MANAGER}" ]; then
         if [ ! -f ${DIRECTORY}/logs/ossec.log ]; then
             touch -f ${DIRECTORY}/logs/ossec.log
             chmod 660 ${DIRECTORY}/logs/ossec.log
             chown root:ossec ${DIRECTORY}/logs/ossec.log
         fi
 
-<<<<<<< HEAD
         # Check if multiples IPs are defined in variable WAZUH_MANAGER_IP
-        ADDRESSES="$(echo ${WAZUH_MANAGER_IP} | awk '{split($0,a,",")} END{ for (i in a) { print a[i] } }' |  tr '\n' ' ')"
+        WAZUH_MANAGER=$(echo ${WAZUH_MANAGER} | sed "s#,#;#g")
+        ADDRESSES="$(echo ${WAZUH_MANAGER} | awk '{split($0,a,",")} END{ for (i in a) { print a[i] } }' |  tr '\n' ' ')"
         if echo ${ADDRESSES} | grep ' ' > /dev/null 2>&1 ; then
             # Get uniques values
             ADDRESSES=$(echo "${ADDRESSES}" | tr ' ' '\n' | sort -u | tr '\n' ' ')
             add_adress_block "${ADDRESSES}"
-            if [ -z "${WAZUH_AUTHD_SERVER}" ]; then
-                WAZUH_AUTHD_SERVER=$(echo ${WAZUH_MANAGER_IP} | cut -d' ' -f 1)
-            fi
-        else
-            # Single address
-            edit_value_tag "address" ${WAZUH_MANAGER_IP}
-            if [ -z "${WAZUH_AUTHD_SERVER}" ]; then
-                WAZUH_AUTHD_SERVER=${WAZUH_MANAGER_IP}
-=======
-        # Check if multiples IPs are defined in variable WAZUH_MANAGER
-        WAZUH_MANAGER=$(echo ${WAZUH_MANAGER} | sed "s#,#;#g")
-        ADDRESSES=(${WAZUH_MANAGER//;/ })
-        if [ ${#ADDRESSES[@]} -gt 1 ]; then
-            # Get uniques values
-            ADDRESSES=($(echo "${ADDRESSES[@]}" | tr ' ' '\n' | sort -u | tr '\n' ' '))
-            add_adress_block "${ADDRESSES[@]}"
-            if [ -z ${WAZUH_REGISTRATION_SERVER} ]; then
-                WAZUH_REGISTRATION_SERVER=${ADDRESSES[0]}
+            if [ -z "${WAZUH_REGISTRATION_SERVER}" ]; then
+                WAZUH_REGISTRATION_SERVER=$(echo ${WAZUH_MANAGER} | cut -d' ' -f 1)
             fi
         else
             # Single address
             edit_value_tag "address" ${WAZUH_MANAGER}
-            if [ -z ${WAZUH_REGISTRATION_SERVER} ]; then
+            if [ -z "${WAZUH_REGISTRATION_SERVER}" ]; then
                 WAZUH_REGISTRATION_SERVER=${WAZUH_MANAGER}
->>>>>>> 7aa4d466
             fi
         fi
 
@@ -237,19 +212,11 @@
         edit_value_tag "notify_time" ${WAZUH_KEEP_ALIVE_INTERVAL}
         edit_value_tag "time-reconnect" ${WAZUH_TIME_RECONNECT}
 
-<<<<<<< HEAD
-    elif [ -s ${DIRECTORY}/etc/client.keys ] && [ ! -z "${WAZUH_MANAGER_IP}" ]; then
+    elif [ -s ${DIRECTORY}/etc/client.keys ] && [ ! -z "${WAZUH_MANAGER}" ]; then
         echo "$(date '+%Y/%m/%d %H:%M:%S') agent-auth: ERROR: The agent is already registered." >> ${DIRECTORY}/logs/ossec.log
     fi
 
-    if [ ! -s ${DIRECTORY}/etc/client.keys ] && [ ! -z "${WAZUH_AUTHD_SERVER}" ]; then
-=======
-    elif [ -s ${DIRECTORY}/etc/client.keys ] && [ ! -z ${WAZUH_MANAGER} ]; then
-        echo "$(date '+%Y/%m/%d %H:%M:%S') agent-auth: ERROR: The agent is already registered." >> ${DIRECTORY}/logs/ossec.log
-    fi
-
-    if [ ! -s ${DIRECTORY}/etc/client.keys ] && [ ! -z ${WAZUH_REGISTRATION_SERVER} ]; then
->>>>>>> 7aa4d466
+    if [ ! -s ${DIRECTORY}/etc/client.keys ] && [ ! -z "${WAZUH_REGISTRATION_SERVER}" ]; then
         # Options to be used in register time.
         OPTIONS="-m ${WAZUH_REGISTRATION_SERVER}"
         OPTIONS=$(add_parameter "${OPTIONS}" "-p" "${WAZUH_REGISTRATION_PORT}")
