--- conflicted
+++ resolved
@@ -129,15 +129,10 @@
     rm -f $DIRECTORY/wodles/cve.db
     rm -f $DIRECTORY/queue/vulnerabilities/cve.db
 
-<<<<<<< HEAD
-	# Remove deprecated tools
-
-	rm -f $DIRECTORY/bin/ossec-makelists
-=======
-    # Remove old Wazuh tools
+    # Remove deprecated Wazuh tools
 
     rm -f $DIRECTORY/bin/ossec-control
     rm -f $DIRECTORY/bin/ossec-regex
     rm -f $DIRECTORY/bin/ossec-logtest
->>>>>>> c204ebf1
+    rm -f $DIRECTORY/bin/ossec-makelists
 }