--- conflicted
+++ resolved
@@ -852,36 +852,18 @@
     ${INSTALL} -d -m 0750 -o ${OSSEC_USER} -g ${OSSEC_GROUP} ${PREFIX}/logs/api
     ${INSTALL} -d -m 0770 -o root -g ${OSSEC_GROUP} ${PREFIX}/etc/rootcheck
 
-<<<<<<< HEAD
-    ${INSTALL} -m 0750 -o root -g 0 ossec-agentlessd ${PREFIX}/bin
-    ${INSTALL} -m 0750 -o root -g 0 ossec-analysisd ${PREFIX}/bin
-    ${INSTALL} -m 0750 -o root -g 0 ossec-monitord ${PREFIX}/bin
-    ${INSTALL} -m 0750 -o root -g 0 ossec-reportd ${PREFIX}/bin
-    ${INSTALL} -m 0750 -o root -g 0 ossec-maild ${PREFIX}/bin
-    ${INSTALL} -m 0750 -o root -g 0 ossec-csyslogd ${PREFIX}/bin
-    ${INSTALL} -m 0750 -o root -g 0 ossec-dbd ${PREFIX}/bin
-=======
     ${INSTALL} -m 0750 -o root -g 0 wazuh-agentlessd ${PREFIX}/bin
     ${INSTALL} -m 0750 -o root -g 0 wazuh-analysisd ${PREFIX}/bin
     ${INSTALL} -m 0750 -o root -g 0 wazuh-monitord ${PREFIX}/bin
     ${INSTALL} -m 0750 -o root -g 0 wazuh-reportd ${PREFIX}/bin
     ${INSTALL} -m 0750 -o root -g 0 wazuh-maild ${PREFIX}/bin
-    ${INSTALL} -m 0750 -o root -g 0 ossec-logtest ${PREFIX}/bin
     ${INSTALL} -m 0750 -o root -g 0 wazuh-csyslogd ${PREFIX}/bin
     ${INSTALL} -m 0750 -o root -g 0 wazuh-dbd ${PREFIX}/bin
-    ${INSTALL} -m 0750 -o root -g 0 ossec-makelists ${PREFIX}/bin
->>>>>>> 8902f269
     ${INSTALL} -m 0750 -o root -g ${OSSEC_GROUP} verify-agent-conf ${PREFIX}/bin/
     ${INSTALL} -m 0750 -o root -g 0 clear_stats ${PREFIX}/bin/
     ${INSTALL} -m 0750 -o root -g 0 wazuh-regex ${PREFIX}/bin/
     ${INSTALL} -m 0750 -o root -g 0 agent_control ${PREFIX}/bin/
-<<<<<<< HEAD
-    ${INSTALL} -m 0750 -o root -g 0 ossec-integratord ${PREFIX}/bin/
-=======
-    ${INSTALL} -m 0750 -o root -g 0 syscheck_control ${PREFIX}/bin/
-    ${INSTALL} -m 0750 -o root -g 0 rootcheck_control ${PREFIX}/bin/
     ${INSTALL} -m 0750 -o root -g 0 wazuh-integratord ${PREFIX}/bin/
->>>>>>> 8902f269
     ${INSTALL} -m 0750 -o root -g 0 wazuh-db ${PREFIX}/bin/
 
     ${INSTALL} -d -m 0750 -o ${OSSEC_USER} -g ${OSSEC_GROUP} ${PREFIX}/stats
