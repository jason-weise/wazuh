--- conflicted
+++ resolved
@@ -197,11 +197,8 @@
     char *hash_file_name;
 #endif
 
-<<<<<<< HEAD
     memset(&statbuf, 0, sizeof(struct stat));
-=======
     os_calloc(OS_SIZE_6144 + 1, sizeof(char), wd_sum);
->>>>>>> 5cee5163
 
     opts = syscheck.opts[dir_position];
     restriction = syscheck.filerestrict[dir_position];
