--- conflicted
+++ resolved
@@ -347,12 +347,7 @@
     }
 }
 
-<<<<<<< HEAD
-void fim_whodata_event(whodata_evt * w_evt, fim_element *item) {
-=======
-// LCOV_EXCL_START
 void fim_whodata_event(whodata_evt * w_evt) {
->>>>>>> 3835c69e
 
     struct stat file_stat;
 
@@ -1165,10 +1160,6 @@
 
     return;
 }
-<<<<<<< HEAD
-=======
-
-// LCOV_EXCL_START
 
 // Sleep during rt_delay milliseconds
 
@@ -1181,5 +1172,4 @@
 #endif
 }
 
->>>>>>> 3835c69e
 // LCOV_EXCL_STOP