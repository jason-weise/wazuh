--- conflicted
+++ resolved
@@ -31,60 +31,7 @@
 
 #ifndef WIN32
 
-<<<<<<< HEAD
 STATIC int CheckManagerConfiguration(char ** output);
-=======
-/* Print help statement */
-static void help_execd(char * home_path)
-{
-    print_header();
-    print_out("  %s: -[Vhdtf] [-g group] [-c config]", ARGV0);
-    print_out("    -V          Version and license message");
-    print_out("    -h          This help message");
-    print_out("    -d          Execute in debug mode. This parameter");
-    print_out("                can be specified multiple times");
-    print_out("                to increase the debug level.");
-    print_out("    -t          Test configuration");
-    print_out("    -f          Run in foreground");
-    print_out("    -g <group>  Group to run as (default: %s)", GROUPGLOBAL);
-    print_out("    -c <config> Configuration file to use (default: %s)", WAZUHCONF_AGENT);
-    print_out(" ");
-    os_free(home_path);
-    exit(1);
-}
-
-/* Shut down execd properly */
-STATIC void execd_shutdown(int sig)
-{
-    /* Remove pending active responses */
-    minfo(EXEC_SHUTDOWN);
-
-    timeout_node = timeout_list ? OSList_GetFirstNode(timeout_list) : NULL;
-    while (timeout_node) {
-        timeout_data *list_entry;
-
-        list_entry = (timeout_data *)timeout_node->data;
-
-        mdebug2("Delete pending AR: '%s' '%s'", list_entry->command[0], list_entry->parameters);
-
-        wfd_t *wfd = wpopenv(list_entry->command[0], list_entry->command, W_BIND_STDIN);
-        if (wfd) {
-            /* Send alert to AR script */
-            fprintf(wfd->file_in, "%s\n", list_entry->parameters);
-            fflush(wfd->file_in);
-            wpclose(wfd);
-        } else {
-            merror(EXEC_CMD_FAIL, strerror(errno), errno);
-        }
-
-        /* Delete current node - already sets the pointer to next */
-        OSList_DeleteCurrentlyNode(timeout_list);
-        timeout_node = OSList_GetCurrentlyNode(timeout_list);
-
-        /* Clear the memory */
-        FreeTimeoutEntry(list_entry);
-    }
->>>>>>> c1104b41
 
 /** @copydoc execd_start */
 void execd_start(int q) {
@@ -95,110 +42,6 @@
     char *cmd_api[MAX_ARGS];
     pthread_t wcom_thread;
 
-<<<<<<< HEAD
-=======
-    /* Set the name */
-    OS_SetName(ARGV0);
-
-    // Define current working directory
-    char * home_path = w_homedir(argv[0]);
-    if (chdir(home_path) == -1) {
-        merror_exit(CHDIR_ERROR, home_path, errno, strerror(errno));
-    }
-
-    const char *group = GROUPGLOBAL;
-    const char *cfg = WAZUHCONF_AGENT;
-
-
-    while ((c = getopt(argc, argv, "Vtdhfg:c:")) != -1) {
-        switch (c) {
-            case 'V':
-                print_version();
-                break;
-            case 'h':
-                help_execd(home_path);
-                break;
-            case 'd':
-                debug_level = 1;
-                nowDebug();
-                break;
-            case 'f':
-                run_foreground = 1;
-                break;
-            case 'g':
-                if (!optarg) {
-                    merror_exit("-g needs an argument.");
-                }
-                group = optarg;
-                break;
-            case 'c':
-                if (!optarg) {
-                    merror_exit("-c needs an argument.");
-                }
-                cfg = optarg;
-                break;
-            case 't':
-                test_config = 1;
-                break;
-            default:
-                help_execd(home_path);
-                break;
-        }
-    }
-
-    if (debug_level == 0) {
-        /* Get debug level */
-        debug_level = getDefine_Int("execd", "debug", 0, 2);
-        while (debug_level != 0) {
-            nowDebug();
-            debug_level--;
-        }
-    }
-
-    mdebug1(WAZUH_HOMEDIR, home_path);
-    os_free(home_path);
-
-    /* Check if the group given is valid */
-    gid = Privsep_GetGroup(group);
-    if (gid == (gid_t) - 1) {
-        merror_exit(USER_ERROR, "", group, strerror(errno), errno);
-    }
-
-    /* Privilege separation */
-    if (Privsep_SetGroup(gid) < 0) {
-        merror_exit(SETGID_ERROR, group, errno, strerror(errno));
-    }
-
-    /* Read config */
-    if ((c = ExecdConfig(cfg)) < 0) {
-        merror_exit(CONFIG_ERROR, cfg);
-    }
-
-    /* Exit if test_config */
-    if (test_config) {
-        exit(0);
-    }
-
-    /* Signal manipulation */
-    StartSIG2(ARGV0, execd_shutdown);
-
-    if (!run_foreground) {
-        /* Going daemon */
-        nowDaemon();
-        goDaemon();
-    }
-
-    /* Active response disabled */
-    if (c == 1) {
-        minfo(EXEC_DISABLED);
-    }
-
-    /* Create the PID file */
-    if (CreatePID(ARGV0, getpid()) < 0) {
-        merror_exit(PID_ERROR);
-    }
-
->>>>>>> c1104b41
     // Start com request thread
     if (CreateThreadJoinable(&wcom_thread, wcom_main, NULL) < 0) {
         return;
@@ -210,51 +53,6 @@
         return;
     }
 
-<<<<<<< HEAD
-=======
-    tmp_str = timeout_entry->command;
-
-    /* Clear the command arguments */
-    if (tmp_str) {
-        while (*tmp_str) {
-            os_free(*tmp_str);
-            *tmp_str = NULL;
-            tmp_str++;
-        }
-        os_free(timeout_entry->command);
-    }
-
-    os_free(timeout_entry->parameters);
-
-    os_free(timeout_entry->rkey);
-
-    os_free(timeout_entry);
-}
-
-#ifndef WIN32
-
-/* Free the timeout list
- */
-void FreeTimeoutList() {
-    timeout_node = OSList_GetFirstNode(timeout_list);
-    while (timeout_node) {
-        FreeTimeoutEntry((timeout_data *)timeout_node->data);
-        OSList_DeleteCurrentlyNode(timeout_list);
-        timeout_node = OSList_GetCurrentlyNode(timeout_list);
-    }
-    os_free(timeout_list);
-}
-
-/* Main function on the execd. Does all the data receiving, etc. */
-STATIC void ExecdStart(int q)
-{
-    int i, childcount = 0;
-    time_t curr_time;
-
-    char buffer[OS_MAXSTR + 1];
-    char *cmd_api[MAX_ARGS];
-
->>>>>>> c1104b41
     /* Select */
     fd_set fdset;
     struct timeval socket_timeout;
@@ -271,7 +69,7 @@
     /* Create list for timeout */
     timeout_list = OSList_Create();
     if (!timeout_list) {
-        merror_exit(LIST_ERROR);
+        mterror_exit(WM_EXECD_LOGTAG, LIST_ERROR);
     }
 #endif
 
@@ -325,8 +123,7 @@
                 mtdebug1(WM_EXECD_LOGTAG, "Executing command '%s %s' after a timeout of '%ds'",
                     list_entry->command[0],
                     list_entry->parameters ? list_entry->parameters : "",
-                    list_entry->time_to_block
-                );
+                    list_entry->time_to_block);
 
                 wfd_t *wfd = wpopenv(list_entry->command[0], list_entry->command, W_BIND_STDIN);
                 if (wfd) {
@@ -487,7 +284,6 @@
             continue;
         }
 
-<<<<<<< HEAD
         if (name[0] != '!') {
             added_before = 0;
 
@@ -557,156 +353,89 @@
 
             /* Execute command */
             mtdebug1(WM_EXECD_LOGTAG, "Executing command '%s %s'", cmd[0], cmd_parameters ? cmd_parameters : "");
-=======
-        /* Command parameters */
-        cJSON_ReplaceItemInObject(json_root, "command", cJSON_CreateString(ADD_ENTRY));
-        cJSON *json_origin = cJSON_GetObjectItem(json_root, "origin");
-        cJSON_ReplaceItemInObject(json_origin, "module", cJSON_CreateString(ARGV0));
-        cJSON *json_parameters = cJSON_GetObjectItem(json_root, "parameters");
-        cJSON_AddItemToObject(json_parameters, "program", cJSON_CreateString(cmd[0]));
-        cmd_parameters = cJSON_PrintUnformatted(json_root);
-
-        /* Execute command */
-        mdebug1("Executing command '%s %s'", cmd[0], cmd_parameters ? cmd_parameters : "");
->>>>>>> c1104b41
-
-        wfd_t *wfd = wpopenv(cmd[0], cmd, W_BIND_STDIN | W_BIND_STDOUT);
-        if (wfd) {
-            char response[OS_SIZE_8192];
-            char rkey[OS_SIZE_4096];
-            cJSON *keys_json = NULL;
-
-            /* Send alert to AR script */
-            fprintf(wfd->file_in, "%s\n", cmd_parameters);
-            fflush(wfd->file_in);
-
-            /* Receive alert keys from AR script to check timeout list */
-            if (fgets(response, sizeof(response), wfd->file_out) == NULL) {
-                mdebug1("Active response won't be added to timeout list. "
-                        "Message not received with alert keys from script '%s'", cmd[0]);
-                wpclose(wfd);
-<<<<<<< HEAD
-            } else {
-                mterror(WM_EXECD_LOGTAG, EXEC_CMD_FAIL, strerror(errno), errno);
-=======
->>>>>>> c1104b41
-                os_free(cmd_parameters);
-                cJSON_Delete(json_root);
-                continue;
-            }
-
-            /* Set rkey initially with the name of the AR */
-            memset(rkey, '\0', OS_SIZE_4096);
-            snprintf(rkey, OS_SIZE_4096 - 1, "%s", basename_ex(cmd[0]));
-
-            keys_json = get_json_from_input(response);
-            if (keys_json != NULL) {
-	            const char *action = get_command_from_json(keys_json);
-                if ((action != NULL) && (strcmp(CHECK_KEYS_ENTRY, action) == 0)) {
-                    char *keys = get_keys_from_json(keys_json);
-                    if (keys != NULL) {
-                        /* Append to rkey the alert keys that the AR script will use */
-                        strcat(rkey, keys);
-                        os_free(keys);
+
+            wfd_t *wfd = wpopenv(cmd[0], cmd, W_BIND_STDIN | W_BIND_STDOUT);
+            if (wfd) {
+                char response[OS_SIZE_8192];
+                char rkey[OS_SIZE_4096];
+                cJSON *keys_json = NULL;
+
+                /* Send alert to AR script */
+                fprintf(wfd->file_in, "%s\n", cmd_parameters);
+                fflush(wfd->file_in);
+
+                /* Receive alert keys from AR script to check timeout list */
+                if (fgets(response, sizeof(response), wfd->file_out) == NULL) {
+                    mtdebug1(WM_EXECD_LOGTAG, "Active response won't be added to timeout list. "
+                            "Message not received with alert keys from script '%s'", cmd[0]);
+                    wpclose(wfd);
+                } else {
+                    mterror(WM_EXECD_LOGTAG, EXEC_CMD_FAIL, strerror(errno), errno);
+                    os_free(cmd_parameters);
+                    cJSON_Delete(json_root);
+                    continue;
+                }
+
+                /* Set rkey initially with the name of the AR */
+                memset(rkey, '\0', OS_SIZE_4096);
+                snprintf(rkey, OS_SIZE_4096 - 1, "%s", basename_ex(cmd[0]));
+
+                keys_json = get_json_from_input(response);
+                if (keys_json != NULL) {
+                    const char *action = get_command_from_json(keys_json);
+                    if ((action != NULL) && (strcmp(CHECK_KEYS_ENTRY, action) == 0)) {
+                        char *keys = get_keys_from_json(keys_json);
+                        if (keys != NULL) {
+                            /* Append to rkey the alert keys that the AR script will use */
+                            strcat(rkey, keys);
+                            os_free(keys);
+                        }
                     }
-                }
-                cJSON_Delete(keys_json);
-            }
-
-            added_before = 0;
-
-            /* We don't need to add to the list if the timeout_value == 0 */
-            if (timeout_value) {
-                if (repeated_hash != NULL) {
-                    char *ntimes = NULL;
-
-                    if ((ntimes = (char *) OSHash_Get(repeated_hash, rkey))) {
-                        int ntimes_int = 0;
-                        int i2 = 0;
-                        int new_timeout = 0;
-
-                        ntimes_int = atoi(ntimes);
-                        while (repeated_offenders_timeout[i2] != 0) {
-                            i2++;
-                        }
-                        if (ntimes_int >= i2) {
-                            new_timeout = repeated_offenders_timeout[i2 - 1] * 60;
+                    cJSON_Delete(keys_json);
+                }
+
+                added_before = 0;
+
+                /* We don't need to add to the list if the timeout_value == 0 */
+                if (timeout_value) {
+                    if (repeated_hash != NULL) {
+                        char *ntimes = NULL;
+
+                        if ((ntimes = (char *) OSHash_Get(repeated_hash, rkey))) {
+                            int ntimes_int = 0;
+                            int i2 = 0;
+                            int new_timeout = 0;
+
+                            ntimes_int = atoi(ntimes);
+                            while (repeated_offenders_timeout[i2] != 0) {
+                                i2++;
+                            }
+                            if (ntimes_int >= i2) {
+                                new_timeout = repeated_offenders_timeout[i2 - 1] * 60;
+                            } else {
+                                os_free(ntimes);       /* In hash_op.c, data belongs to caller */
+                                os_calloc(16, sizeof(char), ntimes);
+                                new_timeout = repeated_offenders_timeout[ntimes_int] * 60;
+                                ntimes_int++;
+                                snprintf(ntimes, 16, "%d", ntimes_int);
+                                if (OSHash_Update(repeated_hash, rkey, ntimes) != 1) {
+                                    os_free(ntimes);
+                                    mterror(WM_EXECD_LOGTAG, "At execd_start: OSHash_Update() failed");
+                                }
+                            }
+                            mtdebug1(WM_EXECD_LOGTAG, "Repeated offender. Setting timeout to '%ds'", new_timeout);
+                            timeout_value = new_timeout;
                         } else {
-                            os_free(ntimes);       /* In hash_op.c, data belongs to caller */
-                            os_calloc(16, sizeof(char), ntimes);
-                            new_timeout = repeated_offenders_timeout[ntimes_int] * 60;
-                            ntimes_int++;
-                            snprintf(ntimes, 16, "%d", ntimes_int);
-                            if (OSHash_Update(repeated_hash, rkey, ntimes) != 1) {
-<<<<<<< HEAD
-                                free(ntimes);
-                                mterror(WM_EXECD_LOGTAG, "At execd_start: OSHash_Update() failed");
-=======
-                                os_free(ntimes);
-                                merror("At ExecdStart: OSHash_Update() failed");
->>>>>>> c1104b41
+                            /* Add to the repeated offenders list */
+                            char *tmp_zero;
+                            os_strdup("0", tmp_zero);
+                            if (OSHash_Add(repeated_hash, rkey, tmp_zero) != 2) {
+                                os_free(tmp_zero);
+                                mterror(WM_EXECD_LOGTAG, "At ExecdStart: OSHash_Add() failed");
                             }
                         }
-                        mdebug1("Repeated offender. Setting timeout to '%ds'", new_timeout);
-                        timeout_value = new_timeout;
-                    } else {
-                        /* Add to the repeated offenders list */
-                        char *tmp_zero;
-                        os_strdup("0", tmp_zero);
-                        if (OSHash_Add(repeated_hash, rkey, tmp_zero) != 2) {
-                            os_free(tmp_zero);
-                            merror("At ExecdStart: OSHash_Add() failed");
-                        }
                     }
-                }
-
-<<<<<<< HEAD
-                /* Timeout parameters */
-                cJSON_ReplaceItemInObject(json_root, "command", cJSON_CreateString(DELETE_ENTRY));
-
-                /* Create the timeout entry */
-                os_calloc(1, sizeof(timeout_data), timeout_entry);
-                os_calloc(2, sizeof(char *), timeout_entry->command);
-                os_strdup(cmd[0], timeout_entry->command[0]);
-                timeout_entry->command[1] = NULL;
-                timeout_entry->parameters = cJSON_PrintUnformatted(json_root);
-                timeout_entry->time_of_addition = curr_time;
-                timeout_entry->time_to_block = timeout_value;
-
-                /* Add command to the timeout list */
-                mtdebug1(WM_EXECD_LOGTAG, "Adding command '%s %s' to the timeout list, with a timeout of '%ds'.",
-                    timeout_entry->command[0],
-                    timeout_entry->parameters,
-                    timeout_entry->time_to_block
-                );
-
-                if (!OSList_AddData(timeout_list, timeout_entry)) {
-                    mterror(WM_EXECD_LOGTAG, LIST_ADD_ERROR);
-                    free_timeout_entry(timeout_entry);
-=======
-                /* Check if this command was already executed */
-                timeout_node = OSList_GetFirstNode(timeout_list);
-                while (timeout_node) {
-                    timeout_data *list_entry;
-
-                    list_entry = (timeout_data *)timeout_node->data;
-                    if (strcmp(list_entry->rkey, rkey) == 0) {
-                        /* Means we executed this command before and we don't need to add it again */
-                        added_before = 1;
-
-                        /* Update the timeout */
-                        mdebug1("Command already received, updating time of addition to now.");
-                        list_entry->time_of_addition = curr_time;
-                        list_entry->time_to_block = timeout_value;
-                        break;
-                    }
-
-                    /* Continue with the next entry in timeout list*/
-                    timeout_node = OSList_GetNextNode(timeout_list);
-                }
-
-                /* If it wasn't added before, do it now */
-                if (!added_before) {
+
                     /* Timeout parameters */
                     cJSON_ReplaceItemInObject(json_root, "command", cJSON_CreateString(DELETE_ENTRY));
 
@@ -716,46 +445,43 @@
                     os_strdup(cmd[0], timeout_entry->command[0]);
                     timeout_entry->command[1] = NULL;
                     timeout_entry->parameters = cJSON_PrintUnformatted(json_root);
-                    os_strdup(rkey, timeout_entry->rkey);
                     timeout_entry->time_of_addition = curr_time;
                     timeout_entry->time_to_block = timeout_value;
 
                     /* Add command to the timeout list */
-                    mdebug1("Adding command '%s %s' to the timeout list, with a timeout of '%ds'.",
+                    mtdebug1(WM_EXECD_LOGTAG, "Adding command '%s %s' to the timeout list, with a timeout of '%ds'.",
                         timeout_entry->command[0],
                         timeout_entry->parameters,
-                        timeout_entry->time_to_block
-                    );
+                        timeout_entry->time_to_block);
 
                     if (!OSList_AddData(timeout_list, timeout_entry)) {
-                        merror(LIST_ADD_ERROR);
-                        FreeTimeoutEntry(timeout_entry);
+                        mterror(WM_EXECD_LOGTAG, LIST_ADD_ERROR);
+                        free_timeout_entry(timeout_entry);
                     }
->>>>>>> c1104b41
-                }
-            }
-
-            /* If it wasn't added before, continue execution */
-            if (!added_before) {
-                /* Continue command */
-                cJSON_ReplaceItemInObject(json_root, "command", cJSON_CreateString(CONTINUE_ENTRY));
+                }
+
+                /* If it wasn't added before, continue execution */
+                if (!added_before) {
+                    /* Continue command */
+                    cJSON_ReplaceItemInObject(json_root, "command", cJSON_CreateString(CONTINUE_ENTRY));
+                } else {
+                    /* Abort command */
+                    cJSON_ReplaceItemInObject(json_root, "command", cJSON_CreateString(ABORT_ENTRY));
+                }
+
+                os_free(cmd_parameters);
+                cmd_parameters = cJSON_PrintUnformatted(json_root);
+
+                /* Send continue/abort message to AR script */
+                fprintf(wfd->file_in, "%s\n", cmd_parameters);
+                fflush(wfd->file_in);
+
+                wpclose(wfd);
+
+                childcount++;
             } else {
-                /* Abort command */
-                cJSON_ReplaceItemInObject(json_root, "command", cJSON_CreateString(ABORT_ENTRY));
-            }
-
-            os_free(cmd_parameters);
-            cmd_parameters = cJSON_PrintUnformatted(json_root);
-
-            /* Send continue/abort message to AR script */
-            fprintf(wfd->file_in, "%s\n", cmd_parameters);
-            fflush(wfd->file_in);
-
-            wpclose(wfd);
-
-            childcount++;
-        } else {
-            merror(EXEC_CMD_FAIL, strerror(errno), errno);
+                mterror(WM_EXECD_LOGTAG, EXEC_CMD_FAIL, strerror(errno), errno);
+            }
         }
 
         os_free(cmd_parameters);
@@ -765,7 +491,6 @@
         break;
     #endif
     }
-<<<<<<< HEAD
 
 #ifdef WAZUH_UNIT_TESTING
     timeout_node = OSList_GetFirstNode(timeout_list);
@@ -776,8 +501,6 @@
     }
     os_free(timeout_list);
 #endif
-=======
->>>>>>> c1104b41
 }
 
 STATIC int CheckManagerConfiguration(char ** output) {
@@ -848,13 +571,16 @@
 
         list_entry = (timeout_data *)timeout_node->data;
 
-        mtdebug2(WM_EXECD_LOGTAG, "Delete pending AR: '%s' '%s'", list_entry->command[0], list_entry->parameters);
+        mdebug2("Delete pending AR: '%s' '%s'", list_entry->command[0], list_entry->parameters);
+
         wfd_t *wfd = wpopenv(list_entry->command[0], list_entry->command, W_BIND_STDIN);
         if (wfd) {
-            fwrite(list_entry->parameters, 1, strlen(list_entry->parameters), wfd->file);
+            /* Send alert to AR script */
+            fprintf(wfd->file_in, "%s\n", list_entry->parameters);
+            fflush(wfd->file_in);
             wpclose(wfd);
         } else {
-            mterror(WM_EXECD_LOGTAG, EXEC_CMD_FAIL, strerror(errno), errno);
+            merror(EXEC_CMD_FAIL, strerror(errno), errno);
         }
 
         /* Delete current node - already sets the pointer to next */
@@ -864,4 +590,4 @@
         /* Clear the memory */
         free_timeout_entry(list_entry);
     }
-}+}
