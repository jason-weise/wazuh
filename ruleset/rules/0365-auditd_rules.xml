<!--
<<<<<<< HEAD
  -  Audit rules
  -  Created by Wazuh, Inc.
  -  Copyright (C) 2015-2022, Wazuh Inc.
  -  This program is a free software; you can redistribute it and/or modify it under the terms of GPLv2.
=======
  Copyright (C) 2015-2021, Wazuh Inc.
-->

<!--
  Audit rules for:
    Audit rules ID:           80700 - 80792
    Passwd rules ID:          80793 - 80799
>>>>>>> 39da44d5
-->

<group name="audit,">

  <rule id="80700" level="0">
    <decoded_as>auditd</decoded_as>
    <description>Audit: Messages grouped.</description>
  </rule>

  <rule id="80701" level="1">
    <if_sid>80700</if_sid>
    <field name="audit.type">DAEMON_RESUME|DAEMON_START</field>
    <field name="audit.res">success</field>
    <description>Auditd: Daemon Start / Resume.</description>
    <group>gdpr_IV_30.1.g,gpg13_4.14,gpg13_10.1,</group>
  </rule>

  <rule id="80702" level="10">
    <if_sid>80700</if_sid>
    <field name="audit.type">DAEMON_RESUME|DAEMON_START</field>
    <field name="audit.res">failed</field>
    <description>Auditd: Daemon Start / Resume FAILED.</description>
    <group>audit_daemon,gdpr_IV_30.1.g,gdpr_IV_35.7.d,gpg13_4.14,gpg13_10.1,hipaa_164.312.b,nist_800_53_AU.6,pci_dss_10.6.1,service_availability,tsc_CC7.2,tsc_CC7.3,</group>
  </rule>

  <rule id="80703" level="10">
    <if_sid>80700</if_sid>
    <field name="audit.type">DAEMON_END</field>
    <field name="audit.res">success</field>
    <description>Auditd: Daemon End.</description>
    <group>audit_daemon,gdpr_IV_30.1.g,gdpr_IV_35.7.d,gpg13_4.14,gpg13_10.1,hipaa_164.312.b,nist_800_53_AU.6,pci_dss_10.6.1,service_availability,tsc_CC7.2,tsc_CC7.3,</group>
  </rule>

  <rule id="80704" level="10">
    <if_sid>80700</if_sid>
    <field name="audit.type">DAEMON_ABORT</field>
    <description>Auditd: Daemon Abort.</description>
    <group>audit_daemon,gdpr_IV_30.1.g,gdpr_IV_35.7.d,gpg13_4.14,gpg13_10.1,hipaa_164.312.b,nist_800_53_AU.6,pci_dss_10.6.1,service_availability,tsc_CC7.2,tsc_CC7.3,</group>
  </rule>

  <rule id="80705" level="3">
    <if_sid>80700</if_sid>
    <field name="audit.type">CONFIG_CHANGE|DAEMON_CONFIG</field>
    <description>Auditd: Configuration changed.</description>
    <group>audit_configuration,gdpr_IV_30.1.g,gpg13_10.1,</group>
  </rule>

  <rule id="80710" level="10">
    <if_sid>80700</if_sid>
    <field name="audit.type">ANOM_PROMISCUOUS</field>
    <match>prom=256</match>
    <description>Auditd: Device enables promiscuous mode.</description>
    <group>audit_anom,gdpr_IV_30.1.g,gdpr_IV_35.7.d,gpg13_4.14,hipaa_164.312.b,nist_800_53_AU.6,nist_800_53_SI.4,pci_dss_10.6.1,pci_dss_11.4,tsc_CC6.1,tsc_CC6.8,tsc_CC7.2,tsc_CC7.3,</group>
  </rule>

  <rule id="80711" level="10">
    <if_sid>80700</if_sid>
    <field name="audit.type">ANOM_ABEND</field>
    <description>Auditd: Process ended abnormally.</description>
    <group>audit_anom,gdpr_IV_30.1.g,gdpr_IV_35.7.d,gpg13_4.14,hipaa_164.312.b,nist_800_53_AU.6,nist_800_53_SI.4,pci_dss_10.6.1,pci_dss_11.4,tsc_CC6.1,tsc_CC6.8,tsc_CC7.2,tsc_CC7.3,</group>
  </rule>

  <rule id="80712" level="10">
    <if_sid>80700</if_sid>
    <field name="audit.type">ANOM_EXEC</field>
    <description>Auditd: Execution of a file ended abnormally.</description>
    <mitre>
      <id>T1204</id>
    </mitre>
    <group>audit_anom,gdpr_IV_30.1.g,gdpr_IV_35.7.d,gpg13_4.14,hipaa_164.312.b,nist_800_53_AU.6,nist_800_53_SI.4,pci_dss_10.6.1,pci_dss_11.4,tsc_CC6.1,tsc_CC6.8,tsc_CC7.2,tsc_CC7.3,</group>
  </rule>

  <rule id="80713" level="7">
    <if_sid>80700</if_sid>
    <field name="audit.type">ANOM_MK_EXEC</field>
    <description>Auditd: File is made executable.</description>
    <group>audit_anom,gdpr_IV_30.1.g,gdpr_IV_35.7.d,gpg13_4.6,hipaa_164.312.b,nist_800_53_AU.6,nist_800_53_SI.4,pci_dss_10.6.1,pci_dss_11.4,tsc_CC6.1,tsc_CC6.8,tsc_CC7.2,tsc_CC7.3,</group>
  </rule>

  <rule id="80714" level="8">
    <if_sid>80700</if_sid>
    <field name="audit.type">ANOM_ACCESS_FS</field>
    <description>Auditd: File or a directory access ended abnormally.</description>
    <mitre>
      <id>T1203</id>
      <id>T1565.001</id>
    </mitre>
    <group>audit_anom,gdpr_IV_30.1.g,gdpr_IV_35.7.d,hipaa_164.312.b,nist_800_53_AU.6,nist_800_53_SI.4,pci_dss_10.6.1,pci_dss_11.4,tsc_CC6.1,tsc_CC6.8,tsc_CC7.2,tsc_CC7.3,</group>
  </rule>

  <rule id="80715" level="8">
    <if_sid>80700</if_sid>
    <field name="audit.type">ANOM_AMTU_FAIL</field>
    <description>Auditd: Failure of the Abstract Machine Test Utility (AMTU) detected.</description>
    <group>audit_anom,gdpr_IV_30.1.g,gdpr_IV_35.7.d,hipaa_164.312.b,nist_800_53_AU.6,nist_800_53_SI.4,pci_dss_10.6.1,pci_dss_11.4,tsc_CC6.1,tsc_CC6.8,tsc_CC7.2,tsc_CC7.3,</group>
  </rule>

  <rule id="80716" level="8">
    <if_sid>80700</if_sid>
    <field name="audit.type">ANOM_MAX_DAC|ANOM_MAX_MAC</field>
    <description>Auditd: Maximum amount of Discretionary Access Control (DAC) or Mandatory Access Control (MAC) failures reached.</description>
    <group>audit_anom,gdpr_IV_30.1.g,gdpr_IV_35.7.d,hipaa_164.312.b,nist_800_53_AU.6,nist_800_53_SI.4,pci_dss_10.6.1,pci_dss_11.4,tsc_CC6.1,tsc_CC6.8,tsc_CC7.2,tsc_CC7.3,</group>
  </rule>

  <rule id="80717" level="8">
    <if_sid>80700</if_sid>
    <field name="audit.type">ANOM_RBAC_FAIL|ANOM_RBAC_INTEGRITY_FAIL</field>
    <description>Auditd: Role-Based Access Control (RBAC) failure detected.</description>
    <group>audit_anom,gdpr_IV_30.1.g,gdpr_IV_35.7.d,hipaa_164.312.b,nist_800_53_AU.6,nist_800_53_SI.4,pci_dss_10.6.1,pci_dss_11.4,tsc_CC6.1,tsc_CC6.8,tsc_CC7.2,tsc_CC7.3,</group>
  </rule>

  <rule id="80718" level="3">
    <if_sid>80700</if_sid>
    <field name="audit.type">ANOM_ADD_ACCT</field>
    <description>Auditd: User-space account addition ended abnormally.</description>
    <mitre>
      <id>T1136</id>
    </mitre>
    <group>audit_anom,gdpr_IV_30.1.g,gdpr_IV_35.7.d,gpg13_7.9,hipaa_164.312.b,nist_800_53_AU.6,nist_800_53_SI.4,pci_dss_10.6.1,pci_dss_11.4,tsc_CC6.1,tsc_CC6.8,tsc_CC7.2,tsc_CC7.3,</group>
 </rule>

  <rule id="80719" level="3">
    <if_sid>80700</if_sid>
    <field name="audit.type">ANOM_DEL_ACCT</field>
    <description>Auditd: User-space account deletion ended abnormally.</description>
    <mitre>
      <id>T1531</id>
    </mitre>
    <group>audit_anom,gdpr_IV_30.1.g,gdpr_IV_35.7.d,gpg13_7.9,hipaa_164.312.b,nist_800_53_AU.6,nist_800_53_SI.4,pci_dss_10.6.1,pci_dss_11.4,tsc_CC6.1,tsc_CC6.8,tsc_CC7.2,tsc_CC7.3,</group>
  </rule>

  <rule id="80720" level="3">
    <if_sid>80700</if_sid>
    <field name="audit.type">ANOM_MOD_ACCT</field>
    <description>Auditd: User-space account modification ended abnormally.</description>
    <group>audit_anom,gdpr_IV_30.1.g,gdpr_IV_35.7.d,gpg13_7.9,hipaa_164.312.b,nist_800_53_AU.6,nist_800_53_SI.4,pci_dss_10.6.1,pci_dss_11.4,tsc_CC6.1,tsc_CC6.8,tsc_CC7.2,tsc_CC7.3,</group>
  </rule>

  <rule id="80721" level="10">
    <if_sid>80700</if_sid>
    <field name="audit.type">ANOM_ROOT_TRANS</field>
    <description>Auditd: User becomes root.</description>
    <mitre>
      <id>T1548.003</id>
    </mitre>
    <group>audit_anom,gdpr_IV_35.7.d,gpg13_7.9,hipaa_164.312.b,nist_800_53_AU.6,nist_800_53_SI.4,pci_dss_10.6.1,pci_dss_11.4,tsc_CC6.1,tsc_CC6.8,tsc_CC7.2,tsc_CC7.3,</group>
  </rule>

  <rule id="80722" level="5">
    <if_sid>80700</if_sid>
    <field name="audit.type">ANOM_LOGIN_ACCT</field>
    <description>Auditd: Account login attempt ended abnormally.</description>
    <group>audit_anom,gdpr_IV_30.1.g,gdpr_IV_32.2,gdpr_IV_35.7.d,gpg13_7.9,hipaa_164.312.b,nist_800_53_AC.7,nist_800_53_AU.14,nist_800_53_AU.6,nist_800_53_SI.4,pci_dss_10.2.4,pci_dss_10.2.5,pci_dss_10.6.1,pci_dss_11.4,tsc_CC6.1,tsc_CC6.8,tsc_CC7.2,tsc_CC7.3,</group>
  </rule>

  <rule id="80723" level="5">
    <if_sid>80700</if_sid>
    <field name="audit.type">ANOM_LOGIN_FAILURES</field>
    <description>Auditd: Limit of failed login attempts reached.</description>
    <mitre>
      <id>T1110</id>
    </mitre>
    <group>audit_anom,gdpr_IV_30.1.g,gdpr_IV_32.2,gdpr_IV_35.7.d,gpg13_7.5,hipaa_164.312.b,nist_800_53_AC.7,nist_800_53_AU.14,pci_dss_10.2.4,pci_dss_10.2.5,tsc_CC6.1,tsc_CC6.8,tsc_CC7.2,tsc_CC7.3,</group>
  </rule>

  <rule id="80724" level="5">
    <if_sid>80700</if_sid>
    <field name="audit.type">ANOM_LOGIN_LOCATION</field>
    <description>Auditd: Login attempt from a forbidden location.</description>
    <group>audit_anom,gdpr_IV_30.1.g,gdpr_IV_32.2,gdpr_IV_35.7.d,gpg13_7.5,hipaa_164.312.b,nist_800_53_AC.7,nist_800_53_AU.14,nist_800_53_AU.6,pci_dss_10.2.4,pci_dss_10.2.5,pci_dss_10.6.1,tsc_CC6.1,tsc_CC6.8,tsc_CC7.2,tsc_CC7.3,</group>
  </rule>

  <rule id="80725" level="4">
    <if_sid>80700</if_sid>
    <field name="audit.type">ANOM_LOGIN_SESSIONS</field>
    <description>Auditd: Login attempt reached the maximum amount of concurrent sessions.</description>
    <group>audit_anom,gdpr_IV_30.1.g,gdpr_IV_32.2,gdpr_IV_35.7.d,gpg13_7.5,hipaa_164.312.b,nist_800_53_AC.7,nist_800_53_AU.14,nist_800_53_AU.6,pci_dss_10.2.4,pci_dss_10.2.5,pci_dss_10.6.1,tsc_CC6.1,tsc_CC6.8,tsc_CC7.2,tsc_CC7.3,</group>
  </rule>

  <rule id="80726" level="5">
    <if_sid>80700</if_sid>
    <field name="audit.type">ANOM_LOGIN_TIME</field>
    <description>Auditd: Login attempt is made at a time when it is prevented.</description>
    <group>audit_anom,gdpr_IV_30.1.g,gdpr_IV_32.2,gdpr_IV_35.7.d,gpg13_7.5,hipaa_164.312.b,nist_800_53_AC.7,nist_800_53_AU.14,nist_800_53_AU.6,pci_dss_10.2.4,pci_dss_10.2.5,pci_dss_10.6.1,tsc_CC6.1,tsc_CC6.8,tsc_CC7.2,tsc_CC7.3,</group>
  </rule>

  <!-- SELinux rules -->
  <rule id="80730" level="3">
    <if_sid>80700</if_sid>
    <field name="audit.type">AVC</field>
    <description>Auditd: SELinux permission check.</description>
    <group>audit_selinux,gdpr_IV_30.1.g,gdpr_IV_35.7.d,hipaa_164.312.b,nist_800_53_AU.6,pci_dss_10.6.1,tsc_CC7.2,tsc_CC7.3,</group>
  </rule>

  <rule id="80731" level="10">
    <if_sid>80700</if_sid>
    <field name="audit.type">MAC_STATUS</field>
    <description>Auditd: SELinux mode (enforcing, permissive, off) is changed.</description>
    <group>audit_selinux,gdpr_IV_30.1.g,gdpr_IV_35.7.d,gpg13_4.14,hipaa_164.312.b,nist_800_53_AU.6,pci_dss_10.6.1,tsc_CC7.2,tsc_CC7.3,</group>
  </rule>

  <rule id="80732" level="10">
    <if_sid>80700</if_sid>
    <field name="audit.type">SELINUX_ERR|USER_SELINUX_ERR</field>
    <description>Auditd: SELinux error.</description>
    <group>audit_selinux,gdpr_IV_30.1.g,gdpr_IV_35.7.d,gpg13_4.3,hipaa_164.312.b,nist_800_53_AU.6,pci_dss_10.6.1,tsc_CC7.2,tsc_CC7.3,</group>
  </rule>

  <!-- Miscellaneous rules -->
  <rule id="80740" level="12">
    <if_sid>80700</if_sid>
    <field name="audit.type">CRYPTO_REPLAY_USER</field>
    <description>Auditd: Replay attack detected.</description>
    <mitre>
      <id>T1212</id>
    </mitre>
    <group>audit_anom,gdpr_IV_30.1.g,gdpr_IV_35.7.d,nist_800_53_SI.4,pci_dss_11.4,tsc_CC6.1,tsc_CC6.8,tsc_CC7.2,tsc_CC7.3,</group>
  </rule>

  <rule id="80741" level="5">
    <if_sid>80700</if_sid>
    <field name="audit.type">CHGRP_ID</field>
    <description>Auditd: Group ID changed.</description>
    <group>audit_anom,gdpr_IV_30.1.g,gdpr_IV_35.7.d,gpg13_7.9,hipaa_164.312.b,nist_800_53_AU.6,pci_dss_10.6.1,tsc_CC7.2,tsc_CC7.3,</group>
  </rule>

  <rule id="80742" level="5">
    <if_sid>80700</if_sid>
    <field name="audit.type">CHUSER_ID</field>
    <description>Auditd: User ID changed.</description>
    <group>audit_anom,gdpr_IV_30.1.g,gdpr_IV_35.7.d,gpg13_7.9,hipaa_164.312.b,nist_800_53_AU.6,pci_dss_10.6.1,tsc_CC7.2,tsc_CC7.3,</group>
  </rule>

  <!-- File system rules (watch rules) -->
  <rule id="80780" level="3">
    <if_sid>80700</if_sid>
    <list field="audit.key" lookup="match_key_value" check_value="write">etc/lists/audit-keys</list>
    <description>Audit: Watch - Write access.</description>
    <group>audit_watch_write,gdpr_IV_30.1.g,</group>
  </rule>

  <rule id="80781" level="3">
    <if_sid>80780</if_sid>
    <field name="audit.file.name">\.+</field>
    <description>Audit: Watch - Write access: $(audit.file.name).</description>
    <group>audit_watch_write,gdpr_IV_30.1.g,</group>
  </rule>

  <rule id="80782" level="3">
    <if_sid>80780</if_sid>
    <field name="audit.directory.name">\.+</field>
    <description>Audit: Watch - Write access: $(audit.directory.name).</description>
    <group>audit_watch_write,gdpr_IV_30.1.g,</group>
  </rule>

  <rule id="80783" level="3">
    <if_sid>80700</if_sid>
    <list field="audit.key" lookup="match_key_value" check_value="read">etc/lists/audit-keys</list>
    <description>Audit: Watch - Read access.</description>
    <group>audit_watch_read,gdpr_IV_30.1.g,</group>
  </rule>

  <rule id="80784" level="3">
    <if_sid>80783</if_sid>
    <field name="audit.file.name">\.+</field>
    <description>Audit: Watch - Read access: $(audit.file.name).</description>
    <group>audit_watch_read,gdpr_IV_30.1.g,</group>
  </rule>

  <rule id="80785" level="3">
    <if_sid>80783</if_sid>
    <field name="audit.directory.name">\.+</field>
    <description>Audit: Watch - Read access: $(audit.directory.name).</description>
    <group>audit_watch_read,gdpr_IV_30.1.g,</group>
  </rule>

  <rule id="80786" level="3">
    <if_sid>80700</if_sid>
    <list field="audit.key" lookup="match_key_value" check_value="attribute">etc/lists/audit-keys</list>
    <description>Audit: Watch - Change attribute.</description>
    <group>audit_watch_attribute,gdpr_IV_30.1.g,</group>
  </rule>

  <rule id="80787" level="3">
    <if_sid>80786</if_sid>
    <field name="audit.file.name">\.+</field>
    <description>Audit: Watch - Change attribute: $(audit.file.name).</description>
    <group>audit_watch_attribute,gdpr_IV_30.1.g,</group>
  </rule>

  <rule id="80788" level="3">
    <if_sid>80786</if_sid>
    <field name="audit.directory.name">\.+</field>
    <description>Audit: Watch - Change attribute: $(audit.directory.name).</description>
    <group>audit_watch_attribute,gdpr_IV_30.1.g,</group>
  </rule>

  <rule id="80789" level="3">
    <if_sid>80700</if_sid>
    <list field="audit.key" lookup="match_key_value" check_value="execute">etc/lists/audit-keys</list>
    <description>Audit: Watch - Execute access: $(audit.file.name).</description>
    <group>audit_watch_execute,gdpr_IV_30.1.g,</group>
  </rule>

  <rule id="80790" level="3">
    <if_group>audit_watch_write</if_group>
    <match>type=CREATE</match>
    <description>Audit: Created: $(audit.file.name).</description>
    <group>audit_watch_create,audit_watch_write,gdpr_II_5.1.f,gdpr_IV_30.1.g,</group>
  </rule>

  <rule id="80791" level="3">
    <if_group>audit_watch_write</if_group>
    <match>type=DELETE</match>
    <description>Audit: Deleted: $(audit.file.name).</description>
    <mitre>
      <id>T1070.004</id>
    </mitre>
    <group>audit_watch_delete,audit_watch_write,gdpr_II_5.1.f,gdpr_IV_30.1.g,</group>
  </rule>

  <!-- System call rules -->
  <rule id="80792" level="3">
    <if_sid>80700</if_sid>
    <list field="audit.key" lookup="match_key_value" check_value="command">etc/lists/audit-keys</list>
    <description>Audit: Command: $(audit.exe).</description>
    <group>audit_command,gdpr_IV_30.1.g,</group>
  </rule>

  <!-- Passwd rules -->
  <rule id="80793" level="8">
    <if_sid>80700</if_sid>
    <field name="audit.type">ACCT_LOCK</field>
    <description>Audit: Passwd was used to lock an account.</description>
    <group>audit_command,gdpr_IV_30.1.g,</group>
  </rule>

  <rule id="80794" level="8">
    <if_sid>80700</if_sid>
    <field name="audit.type">ACCT_UNLOCK</field>
    <description>Audit: Passwd was used to unlock an account.</description>
    <group>audit_command,gdpr_IV_30.1.g,</group>
  </rule>
    
</group><|MERGE_RESOLUTION|>--- conflicted
+++ resolved
@@ -1,18 +1,11 @@
 <!--
-<<<<<<< HEAD
-  -  Audit rules
-  -  Created by Wazuh, Inc.
   -  Copyright (C) 2015-2022, Wazuh Inc.
-  -  This program is a free software; you can redistribute it and/or modify it under the terms of GPLv2.
-=======
-  Copyright (C) 2015-2021, Wazuh Inc.
 -->
 
 <!--
   Audit rules for:
     Audit rules ID:           80700 - 80792
     Passwd rules ID:          80793 - 80799
->>>>>>> 39da44d5
 -->
 
 <group name="audit,">
