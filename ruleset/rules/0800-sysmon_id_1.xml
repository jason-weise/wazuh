<!--
<<<<<<< HEAD
  -  Sysmon Event ID 1 rules
  -  Created by Wazuh, Inc.
  -  Copyright (C) 2015-2022, Wazuh Inc.
  -  This program is a free software; you can redistribute it and/or modify it under the terms of GPLv2.
=======
  Copyright (C) 2015-2021, Wazuh Inc.
>>>>>>> 39da44d5
-->

<!-- 
  Sysmon Event ID 1 rules: 92000 - 92100
-->

<group name="sysmon_eid1_detections,">

  <rule id="92000" level="4">
    <if_group>sysmon_event1</if_group>
    <field name="win.eventdata.parentImage" type="pcre2">(?i)\\(c|w)script\.exe</field>
    <description>Scripting interpreter spawned a new process.</description>
    <mitre>
      <id>T1059.005</id>
    </mitre>
  </rule>

  <rule id="92001" level="6">
    <if_sid>92000</if_sid>
    <field name="win.eventdata.commandLine" type="pcre2">(?i)\\(c|w)script\.exe.+\.(bat|cmd|lnk|pif|vbs|vbe|js|wsh|ps1)</field>
    <description>Scripting interpreter spawned new scripting interpreter.</description>
    <mitre>
      <id>T1059</id>
    </mitre>
  </rule>

  <rule id="92002" level="6">
    <if_sid>92000</if_sid>
    <field name="win.eventdata.commandLine" type="pcre2">\\cmd\.exe</field>
    <description>Scripting interpreter spawned Windows command shell instance.</description>
    <mitre>
      <id>T1059.003</id>
    </mitre>
  </rule>

  <rule id="92003" level="6">
    <if_sid>92000</if_sid>
    <field name="win.eventdata.image" type="pcre2">(?i)[c-z]:(\\\\Users\\\\Public\\\\|\\\\Users\\\\.+\\\\AppData\\\\local\\\\temp)</field>
    <description>Scripting interpreter spawned a process from a suspicious path.</description>
    <mitre>
      <id>T1059</id>
    </mitre>
  </rule>

  <rule id="92004" level="4">
    <if_group>sysmon_event1</if_group>
    <field name="win.eventdata.commandLine" type="pcre2">\\cmd\.exe</field>
    <field name="win.eventdata.parentImage" type="pcre2">(?i)\\powershell\.exe</field>
    <description>Powershell process spawned Windows command shell instance.</description>
    <mitre>
      <id>T1059.003</id>
    </mitre>
  </rule>

  <rule id="92005" level="4">
    <if_group>sysmon_event1</if_group>
    <field name="win.eventdata.commandLine" type="pcre2">(?i)\\(c|w)script\.exe.+[c-z]:\\(Windows\\Temp)|Users\\.+\.(bat|cmd|lnk|pif|vbs|vbe|js|wsh|ps1)</field>
    <field name="win.eventdata.parentCommandLine" type="pcre2">(?i)cmd\.exe.+/(c|k)</field>
    <description>Command shell started script with /c modifier.</description>
    <mitre>
      <id>T1059</id>
    </mitre>
  </rule>

  <rule id="92006" level="6">
    <if_group>sysmon_event1</if_group>
    <field name="win.eventdata.image" type="pcre2">(?i)\\csc\.exe</field>
    <field name="win.eventdata.parentCommandLine" type="pcre2">(?i)powershell.+ExecutionPolicy\s+bypass</field>
    <description>Powershell script compiling code using CSC.exe, possible malware drop.</description>
    <mitre>
      <id>T1027.004</id>
    </mitre>
  </rule>

  <rule id="92007" level="3">
    <if_group>sysmon_event1</if_group>
    <field name="win.eventdata.image" type="pcre2">(?i)\\powershell\.exe</field>
    <field name="win.eventdata.commandLine" type="pcre2">(?i)Set-MpPreference</field>
    <description>Possible tampering on Windows Defender configuration by Powershell command.</description>
    <mitre>
      <id>T1562</id>
    </mitre>
  </rule>

  <rule id="92008" level="12">
    <if_sid>92007</if_sid>
    <field name="win.eventdata.commandLine" type="pcre2">(?i)(DisableRealtimeMonitoring|drtm)\s+(\$true|1)</field>
    <description>Windows Defender real time monitoring was disabled by Powershell command.</description>
    <mitre>
      <id>T1562.001</id>
    </mitre>
  </rule>

  <rule id="92009" level="13">
    <if_sid>92007</if_sid>
    <field name="win.eventdata.commandLine" type="pcre2">(?i)(DisableIntrusionPreventionSystem|dips)\s+(\$true|1)</field>
    <description>Windows Defender Intrusion prevention system was disabled by Powershell command.</description>
    <mitre>
      <id>T1562.001</id>
    </mitre>
  </rule>

  <rule id="92010" level="13">
    <if_sid>92007</if_sid>
    <field name="win.eventdata.commandLine" type="pcre2">(?i)(DisableIOAVProtection|dioavp)\s+(\$true|1)</field>
    <description>Windows Defender downloaded file scanning was disabled by Powershell command.</description>
    <mitre>
      <id>T1562.001</id>
    </mitre>
  </rule>

  <rule id="92011" level="13">
    <if_sid>92007</if_sid>
    <field name="win.eventdata.commandLine" type="pcre2">(?i)(DisableScriptScanning|dscrptsc)\s+(\$true|1)</field>
    <description>Windows Defender script scanning was disabled by Powershell command.</description>
    <mitre>
      <id>T1562.001</id>
    </mitre>
  </rule>

  <rule id="92012" level="13">
    <if_sid>92007</if_sid>
    <field name="win.eventdata.commandLine" type="pcre2">(?i)EnableControlledFolderAccess\s+(disabled|AuditMode)</field>
    <description>Windows Defender Controlled folder access was disabled by Powershell command.</description>
    <mitre>
      <id>T1562.001</id>
    </mitre>
  </rule>

  <rule id="92013" level="13">
    <if_sid>92007</if_sid>
    <field name="win.eventdata.commandLine" type="pcre2">(?i)EnableNetworkProtection\s+(disabled|AuditMode)</field>
    <description>Windows Defender network protection was disabled by Powershell command.</description>
    <mitre>
      <id>T1562.001</id>
    </mitre>
  </rule>

  <rule id="92014" level="13">
    <if_sid>92007</if_sid>
    <field name="win.eventdata.commandLine" type="pcre2">(?i)MAPSReporting\s+(disabled|AuditMode)</field>
    <description>Microsoft Active Protection Service (MAPS) was disabled by Powershell command.</description>
    <mitre>
      <id>T1562.001</id>
    </mitre>
  </rule>

  <rule id="92015" level="13">
    <if_sid>92007</if_sid>
    <field name="win.eventdata.commandLine" type="pcre2">(?i)SubmitSamplesConsent\s+NeverSend</field>
    <description>Windows Defender sample submit was disabled by Powershell command.</description>
    <mitre>
      <id>T1562.001</id>
    </mitre>
  </rule>

  <rule id="92016" level="13">
    <if_group>sysmon_event1</if_group>
    <field name="win.eventdata.originalFileName" type="pcre2">(?i)CertUtil\.exe</field>
    <field name="win.eventdata.image" type="pcre2" negate="yes">(?i)CertUtil\.exe</field>
    <description>Masqueraded CertUtil.exe with a different file name. Possible use to decode malware.</description>
    <mitre>
      <id>T1036.003</id>
      <id>T1140</id>
    </mitre>
  </rule>

  <rule id="92017" level="13">
    <if_sid>92016</if_sid>
    <field name="win.eventdata.commandLine" type="pcre2">(?i)decode\s+(.+)\s+.+\.exe</field>
    <description>Masqueraded CertUtil.exe used to decode binary file.</description>
    <mitre>
      <id>T1036.003</id>
      <id>T1140</id>
    </mitre>
  </rule>

  <rule id="92018" level="13">
    <if_group>sysmon_event1</if_group>
    <field name="win.eventdata.originalFileName" type="pcre2">(?i)CertUtil\.exe</field>
    <field name="win.eventdata.commandLine" type="pcre2">(?i)decode\s+(.+)\s+.+\.exe</field>
    <description>CertUtil.exe used to decode binary file.</description>
    <mitre>
      <id>T1140</id>
    </mitre>
  </rule>

  <rule id="92019" level="13">
    <if_group>sysmon_event1</if_group>
    <field name="win.eventdata.originalFileName" type="pcre2">(?i)MsMpEng\.exe</field>
    <field name="win.eventdata.image" type="pcre2" negate="yes">(?i)[c-z]:\\\\(ProgramData\\\\Microsoft|Program Files)\\\\Windows Defender</field>
    <description>Windows Defender executed from suspicious path, possible DLL side-loading.</description>
    <mitre>
      <id>T1574.002</id>
    </mitre>
  </rule>

  <rule id="92020" level="6">
    <if_group>sysmon_event1</if_group>
    <field name="win.eventdata.originalFileName" type="pcre2">PSCP</field>
    <field name="win.eventdata.commandLine" type="pcre2">(?i)-scp</field>
    <description>A file was copied to other system over SSH using pscp.exe.</description>
    <mitre>
      <id>T1021.004</id>
    </mitre>
  </rule>

  <rule id="92021" level="3">
    <if_group>sysmon_event1</if_group>
    <field name="win.eventdata.originalFileName" type="pcre2">(?i)PowerShell\.EXE</field>
    <field name="win.eventdata.commandLine" type="pcre2">(?i)(Remove-Item|ri|rm|rmdir|del|erase|rd)\b</field>
    <description>Powershell was used to delete files or directories.</description>
    <mitre>
      <id>T107.004</id>
    </mitre>
  </rule>

  <rule id="92022" level="3">
    <if_group>sysmon_event1</if_group>
    <field name="win.eventdata.originalFileName" type="pcre2">qwinsta</field>
    <field name="win.eventdata.commandLine" type="pcre2">(?i)\/server</field>
    <description>Gathered user information from Remote Desktop Service sessions.</description>
    <mitre>
      <id>T1033</id>
    </mitre>
  </rule>
  
  <rule id="92023" level="8">
    <if_group>sysmon_event1</if_group>
    <field name="win.eventdata.originalFileName" type="pcre2">(?i)PowerShell.EXE</field>
    <field name="win.eventdata.commandLine" type="pcre2">(?i)\\\\HarddiskVolumeShadowCopy.+\\\\(SAM|SECURITY)</field>
    <description>Suspicious Powershell activity with VSS and Windows SAM hive.</description>
    <mitre>
      <id>T1003.002</id>
      <id>T1059.001</id>
    </mitre>
  </rule>

  <rule id="92024" level="14">
    <if_sid>92023</if_sid>
    <field name="win.eventdata.commandLine" type="pcre2">(?i)\[System.IO.File\]::Copy</field>
    <description>Powershell used to copy SAM hive from VSS.</description>
    <mitre>
      <id>T1003.002</id>
      <id>T1059.001</id>
    </mitre>
  </rule>

  <rule id="92025" level="14">
    <if_group>sysmon_event1</if_group>
    <field name="win.eventdata.originalFileName" type="pcre2">(?i)reg.EXE</field>
    <field name="win.eventdata.commandLine" type="pcre2">(?i)save.+\\\\SAM</field>
    <description>Reg.exe used to dump SAM hive.</description>
    <mitre>
      <id>T1003.002</id>
    </mitre>
  </rule>

</group><|MERGE_RESOLUTION|>--- conflicted
+++ resolved
@@ -1,12 +1,5 @@
 <!--
-<<<<<<< HEAD
-  -  Sysmon Event ID 1 rules
-  -  Created by Wazuh, Inc.
   -  Copyright (C) 2015-2022, Wazuh Inc.
-  -  This program is a free software; you can redistribute it and/or modify it under the terms of GPLv2.
-=======
-  Copyright (C) 2015-2021, Wazuh Inc.
->>>>>>> 39da44d5
 -->
 
 <!-- 
